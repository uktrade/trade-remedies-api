--- conflicted
+++ resolved
@@ -29,8 +29,6 @@
         self.organisation = Organisation.objects.create(name="Test Org")
         self.contact_1 = Contact.objects.create(name="Test User", email="standard@test.com")  # /PS-IGNORE
         self.contact_2 = Contact.objects.create(name="Other User", email="nonstandard@test.com")  # /PS-IGNORE
-<<<<<<< HEAD
-=======
 
         case_role = CaseRole.objects.get(id=ROLE_DOMESTIC_PRODUCER)
         self.org_case_role = OrganisationCaseRole.objects.assign_organisation_case_role(
@@ -44,7 +42,6 @@
 
 class InviteTest(InviteTestBase):
     fixtures = ["roles.json", "actions.json"]
->>>>>>> 5f9b223f
 
     def test_invite_different_person(self):
         """
