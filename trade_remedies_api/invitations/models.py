import uuid

from django.conf import settings
from django.contrib.auth.models import Group
from django.db import models, transaction
from django.utils import crypto, timezone

from audit import AUDIT_TYPE_EVENT, AUDIT_TYPE_NOTIFY
from audit.utils import audit_log
from cases.constants import SUBMISSION_TYPE_INVITE_3RD_PARTY, SUBMISSION_TYPE_REGISTER_INTEREST
from cases.models import Submission, SubmissionType, get_case
from contacts.models import CaseContact, Contact
from core.base import BaseModel
from core.models import SystemParameter, User
from core.notifier import notify_contact_email, notify_footer
from core.tasks import send_mail
from core.utils import convert_to_e164
from organisations.models import Organisation, get_organisation
from security.constants import (
    ROLE_PREPARING,
    SECURITY_GROUP_ORGANISATION_OWNER,
    SECURITY_GROUP_ORGANISATION_USER,
)
from .exceptions import InvitationFailure, InviteAlreadyAccepted


class InvitationManager(models.Manager):
    def _validate_invitation(self, organisation, email, user_id=None):
        """
        Validate an invitation exists for this email address.
        If a user_id is provided it is used to more precisely find the invited user
        """
        organisation = get_organisation(organisation)
        invitation = self.filter(email=email.strip(), organisation=organisation)
        if user_id:
            invitation = invitation.filter(user_id=user_id)
        if invitation:
            return invitation.first()
        else:
            return False

    def get_invite_by_code(self, invitation_code):
        """
        Validate an invitation exists for user/code/case combination.
        """
<<<<<<< HEAD
        case = get_case(case_id)
        invitation = self.select_related(
            "submission", "submission__organisation", "organisation", "contact"
        ).filter(code=code, case=case, deleted_at__isnull=True, accepted_at__isnull=True)
=======
        invitation = self.select_related(
            "submission", "submission__organisation", "organisation", "contact"
        ).filter(code=invitation_code, deleted_at__isnull=True, accepted_at__isnull=True)
>>>>>>> 039fb3fb

        invitation = invitation.first()
        return invitation

    def validate_all_pending(self, user, invitation_code=None):
        """
        validate all pending invitations for a user.
        If code and case are provided, prepare that invitation beforehand.
        """
        accepted = []
<<<<<<< HEAD
        if code and case_id:
            invitation = self.get_invite_by_code(code, case_id)
=======
        if invitation_code:
            invitation = self.get_invite_by_code(invitation_code)
>>>>>>> 039fb3fb
            if invitation and invitation.email == user.email:
                # We only want to process the invitation if it belongs to the user logging in
                invitation.process_invitation(user, accept=True, register_interest=True)
        pending_invites = self.filter(user=user, accepted_at__isnull=True, deleted_at__isnull=True)
        for invite in pending_invites:
            invite.accepted()
            accepted.append(invite.id)
        return accepted

    def validate_public_invite(self, short_code, user):
        """
        Validate a public invite not issued to a specific organisation,
        but to the general public via
        a code. Members of this invite will by default go to the awaiting approval group and
        will not have access to the case while in that group.
        Returns a tuple of the invite model and the organisation used.
        Raises an InvitationFailure if the code is not found
        """
        try:

            invite = self.get(short_code=short_code, deleted_at__isnull=True)
            organisation_user = invite.process_invitation(user=user, accept=False)
            organisation = organisation_user.organisation
            audit_log(
                audit_type=AUDIT_TYPE_EVENT,
                user=user,
                case=self.case,
                data={
                    "invite_id": str(invite.id),
                    "accepted_by": str(user.id),
                    "organisation_id": str(organisation.id),
                },
            )
            return invite
        except Invitation.DoesNotExist:
            raise InvitationFailure(f"Invalid short code: {short_code}")

    @transaction.atomic
    def create_user_invite(self, user_email, organisation, invited_by, meta):
        """
        Create an invite for a user to join an organisation as a direct employee.
        The invite's meta data contains all the parameters required to create the user
        record once the user accepts the invite.
        A contact record will be created for this user, which will later be re-assigned
        to the user upon completing registration. Note that at this stage the organisation is NOT
        set against the contact, to prevent it appearing until the user accepts. Then the org
        assignment is made.
        If an invite is already present and not responded to it will be refreshed.

        :param (str) user_email: The user to be invited.
        :param (Organisation) organisation: The organisation invited to
        :param (User) invited_by: The user creating the invitation.
        :param (dict) meta: invite meta data.
        """
        created = True
        user_email = user_email.lower()
        try:
            invite = Invitation.objects.get(
                organisation=organisation, email=user_email, deleted_at__isnull=True
            )
            created = False
        except Invitation.DoesNotExist:
            invite = Invitation.objects.create(
                organisation=organisation,
                email=user_email,
                user_context=invited_by,
            )
        if invite.accepted_at:
            raise InviteAlreadyAccepted(
                f"The user {user_email} has already been invited to {organisation} "
                "and has accepted the invite."
            )
        if (
            not created
            and (timezone.now() - invite.created_at).seconds / 3600
            > settings.ORGANISATION_INVITE_DURATION_HOURS
        ):
            invite = invite.recreate()
        invite.created_by = invited_by
        invite.create_codes()
        if meta and meta.get("email"):
            meta["email"] = meta["email"].lower()
        invite.meta = meta
        phone = convert_to_e164(meta.get("phone")) if meta.get("phone") else None
        invite.contact = Contact.objects.create_contact(
            created_by=invited_by,
            name=meta["name"],
            email=user_email,
            phone=phone,
            country=meta.get("country"),
        )
        invite.save()
        invite.send(
            sent_by=invited_by,
            direct=False,
            template_key="NOTIFY_INVITE_ORGANISATION_USER",
            context={
                "login_url": f"{settings.PUBLIC_ROOT_URL}/invitation/{invite.code}/for/{organisation.id}/"  # noqa: E501
            },
        )
        return invite

    @transaction.atomic
    def invite_existing_user(self, user, organisation, invited_by, name=None, meta=None):
        """Create an invitation for an existing user.
        The invite is accepted, but marked invalid at the start
        in order to mask the fact the user already exists.

        Arguments:
            user {User} -- The user being invited
            organisation {Organisation} -- The organisation inviting the user
            invited_by {User} -- The user making the invite

        Keyword Arguments:
            name {str} -- The name specified by the inviter (default: {None})

        Returns:
            Invite -- Returns an invite model
        """
        existing = Invitation.objects.filter(
            user=user, organisation=organisation, deleted_at__isnull=True
        )
        if existing and len(existing) == 1:
            invite, created = existing[0], False
        elif (existing and len(existing) > 1) or not existing:
            for invite in existing:
                invite.delete()
            invite, created = Invitation.objects.get_or_create(
                user=user, organisation=organisation, deleted_at__isnull=True
            )
        invite.created_by = invited_by
        invite.contact = user.contact
        invite.email = user.email
        invite.name = name
        invite.invalid = True
        if meta:
            invite.meta = meta
        invite.save()
        invite.send(
            sent_by=invited_by,
            direct=False,
            template_key="NOTIFY_INVITE_EXISTING_ORGANISATION_USER",
        )
        return invite

    @staticmethod
    def get_user_invite(invite_id, requested_by):
        """Return a user invite model by id, if the requested_by user is allowed to see it.

        Arguments:
            invite_id {str} -- Invite UUID
            requested_by {User} -- The user requesting the invite data

        Returns:
            {Invitation} -- Invitation model
        """
        invite = Invitation.objects.get(id=invite_id, deleted_at__isnull=True)
        if (
            requested_by.is_tra()
            or invite.created_by.organisation.organisation == requested_by.organisation.organisation
        ):
            return invite
        return None


class Invitation(BaseModel):
    """
    An invitation can be made by a TRA user or an organisation owner user. The latter would also be
    bound to an invite submission used to facilitate the invite.
    An invitation can also be made by an organisation owner to invite a user to their organisation
    as a direct employee.
    In this scenario the user is already created and associated with the invite
    and will confirm the account details, set a password etc. via a special login link.
    These direct invites are not associated with a specific case.

    An invite can be marked invalid which can happen
    if for example an existing public user is invited.
    A record of the invite still exists,
    but the user exercise it. Any temporary/permanent meta data
    related to the invite can be saved in the meta dict.
    """

    organisation = models.ForeignKey(
        "organisations.Organisation", null=True, blank=True, on_delete=models.PROTECT
    )
    organisation_security_group = models.ForeignKey(
        Group, null=True, blank=True, on_delete=models.PROTECT
    )
    contact = models.ForeignKey("contacts.Contact", null=True, blank=True, on_delete=models.PROTECT)
    case = models.ForeignKey("cases.Case", null=True, blank=True, on_delete=models.PROTECT)
    submission = models.ForeignKey(
        "cases.Submission",
        null=True,
        blank=True,
        on_delete=models.PROTECT,
        related_name="invitations",
    )
    case_role = models.ForeignKey(
        "security.CaseRole", null=True, blank=True, on_delete=models.PROTECT
    )
    user = models.ForeignKey(
        settings.AUTH_USER_MODEL, null=True, blank=True, on_delete=models.PROTECT
    )
    name = models.CharField(max_length=250, null=True, blank=True)
    email = models.EmailField(null=False, blank=False)
    invalid = models.BooleanField(default=False)
    code = models.CharField(max_length=50, null=True, blank=True, unique=True)
    short_code = models.CharField(max_length=16, null=True, blank=True, unique=True)
    email_sent = models.BooleanField(null=True)
    accepted_at = models.DateTimeField(null=True, blank=True)
    sent_at = models.DateTimeField(null=True, blank=True)
    approved_by = models.ForeignKey(
        settings.AUTH_USER_MODEL,
        null=True,
        blank=True,
        on_delete=models.PROTECT,
        related_name="approved",
    )
    meta = models.JSONField(default=dict)

    objects = InvitationManager()

    def __str__(self):
        return f"{self.organisation} invites {self.contact}"

    def save(self, *args, **kwargs):
        if not self.short_code or not self.code:
            self.create_codes()
        super().save(*args, **kwargs)

    def _to_dict(self):
        _dict = {
            "organisation": self.organisation.to_embedded_dict() if self.organisation else None,
            "organisation_security_group": self.organisation_security_group.name
            if self.organisation_security_group
            else None,
            "contact": self.contact.to_dict() if self.contact else None,
            "country_code": self.contact.country.code
            if self.contact and self.contact.country
            else "GB",
            "email": self.contact.email if self.contact else None,
            "user": self.user.to_embedded_dict() if self.user else None,
            "code": self.code,
            "short_code": self.short_code,
            "invalid": self.invalid,
            "submission": None,
            "case": {},
            "email_sent": self.email_sent,
            "accepted_at": self.accepted_at.strftime(settings.API_DATETIME_FORMAT)
            if self.accepted_at
            else None,
            "sent_at": self.sent_at.strftime(settings.API_DATETIME_FORMAT)
            if self.sent_at
            else None,
            "approved_by": self.approved_by.to_embedded_dict() if self.approved_by else None,
            "meta": self.meta,
        }
        if self.submission:
            _dict["submission"] = {
                "id": str(self.submission.id),
                "name": self.submission.name,
            }
        if self.case:
            _dict["case"] = {
                "id": str(self.case.id),
                "name": self.case.name,
                "reference": self.case.reference,
            }
        return _dict

    def recreate(self):
        """
        Delete this invite and recreate/refresh it
        """
        self.delete()
        self.id = None
        self.created_at = timezone.now()
        self.create_codes()
        self.save()
        return self

    def create_codes(self):
        self.short_code = crypto.get_random_string(8)
        self.code = str(uuid.uuid4())

    def send(self, sent_by, context=None, direct=False, template_key=None):
        """Send the invite email via notify

        Arguments:
            sent_by {User} -- The user sending the invitation

        Keyword Arguments:
            context {dict} -- extra context dict (default: {None})
            direct {bool} -- include a direct login link with the invite codes (default: {False})
            template_key {str} -- The system param pointing to the template id (default: {None})

        Raises:
            InvitationFailure: raises if the invite is lacking a contact reference
        """
        if not self.contact:
            raise InvitationFailure("No contact to invite")
        template_key = template_key or "NOTIFY_INFORM_INTERESTED_PARTIES"
        notify_template_id = SystemParameter.get(template_key)
        _context = {
            "organisation_name": self.organisation.name,
            "company_name": self.organisation.name,
            "full_name": self.contact.name,  # invited contact
            "login_url": f"{settings.PUBLIC_ROOT_URL}",
            "guidance_url": SystemParameter.get("LINK_HELP_BOX_GUIDANCE"),
            "invited_by": self.created_by.name,
        }
        if self.case:
            product = self.case.product_set.first()
            export_source = self.case.exportsource_set.first()
            case_name = self.case.name or (product.sector.name if product else "N/A")
            _context.update(
                {
                    "case_name": case_name,
                    "case_number": self.case.reference,
                    "investigation_type": self.case.type.name,
                    "dumped_or_subsidised": self.case.dumped_or_subsidised(),
                    "product": product.name,
                    "country": export_source.country.name if export_source else None,
                    "notice_url": self.submission.url if self.submission else "",  # TODO: Remove
                    "notice_of_initiation_url": self.case.latest_notice_of_initiation_url,
                    "invited_by_name": self.submission.contact.name if self.submission else "",
                    "invited_by_organisation": self.submission.organisation.name
                    if self.submission
                    else "",
                }
            )
        # Set email and footer appropriate to case context
        email = notify_contact_email(_context.get("case_number"))
        _context.update({"email": email, "footer": notify_footer(email)})
        if direct is True:
            _context[
                "login_url"
            ] = f"{settings.PUBLIC_ROOT_URL}/invitation/{self.code}/{self.case.id}/"
        if context:
            _context.update(context)

        audit_kwargs = {
            "audit_type": AUDIT_TYPE_NOTIFY,
            "user": sent_by,
            "case": self.case,
            "model": self.contact,
        }
        send_mail(self.contact.email, _context, notify_template_id, audit_kwargs=audit_kwargs)

    def accepted(self):
        """
        Accept an invitation, logging the acceptance date/time (utc)
        """
        self.accepted_at = timezone.now()
        self.save()

    def assign_case_user(self, user=None, organisation=None):
        """
        Assign the user to the case
        """
        user = user or self.user
        organisation = organisation or self.organisation
        assigned = False
        if user:
            assigned = self.case.assign_organisation_user(user, organisation)
        return assigned

    def assign_organisation_user(self, user=None, organisation=None):
        """Assign Organisation User.

        Assign the user (or the invitation user) to the invitation organisation.
        If an owner exists already for this organisation, use the USER group,
        Otherwise the user becomes the new owner of this organisation.

        :param (User) user: User to add.
        :param (Organisation) organisation: Organisation for user.
        """
        user = user or self.user
        organisation = organisation or self.organisation
        existing_owner = organisation.get_owner()
        group = (
            SECURITY_GROUP_ORGANISATION_OWNER
            if not existing_owner
            else SECURITY_GROUP_ORGANISATION_USER
        )
        return organisation.assign_user(user, group)

    def create_registration_of_interest(
        self, user: User, organisation: Organisation, **kwargs
    ) -> Submission:
        """
        Creates and returns a new registration of interest.

        Arguments:
            user: A User object
            organisation: an Organisation object
            submission_type: a SubmissionType object, defaults to SUBMISSION_TYPE_REGISTER_INTEREST if not provided
            **kwargs: any value you provide in this dictionary will get passed to the Submission object and take
            precedence over defaults
        Returns:
            Submission object
        """

        submission_type = SubmissionType.objects.get(id=SUBMISSION_TYPE_REGISTER_INTEREST)
        submission_kwargs = {
            "created_by": user,
            "organisation": organisation,
            "type": submission_type,
            "name": submission_type.name,
            "status": submission_type.default_status,
            "case": self.case,
            "contact": user.contact,
            "user_context": user,
        }
        submission_kwargs = {**submission_kwargs, **kwargs}
        new_registration_of_interest = Submission(**submission_kwargs)
        new_registration_of_interest.save()
        return new_registration_of_interest

    @transaction.atomic  # noqa:C901
    def process_invitation(
        self,
        user: User,
        accept: bool = False,
        organisation: Organisation = None,
        assign_to_organisation: bool = False,
        register_interest: bool = False,
        newly_registered: bool = False,
    ):
        """
        Process an invitation for a user. An invitation is usually generated by another user
        inviting this user to his view of the case (silo).
        The user will be added to the case under the inviting organisation.

        By default, the invitation is not accepted unless accept is True. This is
        done on first login where all pending invites are accepted.
        Generic invites, which are not tied to a specific user will not be updated
        with the invite details.

        By default, the user will not become a user of the organisation. This is only reserved for
        situations where the TRA are inviting a user they have added as a party themselves.

        If register_interest is True, a registration of interest will be created for this user
        for the case represented in the invite.

        If the user arrives without an organisation
        it will be because they have arrived via the invite flow and elected that they
        are the organisation invited. In this scenario the organisation invited will be their
        organisation.

        If the user already has an organisation, that differs from the one invited,
        a registration of interest will not be created.

        In the case where the invite originated from the caseworker, the organisation will
        be pre-approved to the case, thus retaining their role even as the user
        follows through the registration of interest
        (what would normally make them 'awaiting approval').

        The organisation will still require verification
        by the TRA before they are approved to the case.
        """
        from cases.models import Submission, SubmissionType
        from security.models import OrganisationCaseRole, CaseRole

        if self.submission:
            organisation = self.submission.organisation
        else:
            organisation = organisation or self.organisation
        # if a different organisation is associated with the user already,
        # update the invite meta data to reflect that.
        if user.organisation:
            self.meta.update(
                {
                    "accepted_as_organisation": {
                        "id": str(user.organisation.organisation.id),
                        "name": user.organisation.organisation.name,
                    },
                    "accepted_as_user": {
                        "id": str(user.id),
                        "name": user.name,
                        "email": user.email,
                    },
                    "accepted_as_contact": {
                        "id": str(user.contact.id),
                        "name": user.contact.name,
                    },
                }
            )
            if user.organisation.organisation != organisation:
                organisation = user.organisation.organisation
                register_interest = False

        # if a registration of interest is to be created, do it now.
        if register_interest:
            reg_interest = self.create_registration_of_interest(
                user=user, organisation=organisation
            )
            try:
                # retain the existing role of the organisation in the case, if available
                existing_case_role = OrganisationCaseRole.objects.get(
                    organisation=organisation, case=self.case
                )
                case_role = existing_case_role.role
            except OrganisationCaseRole.DoesNotExist:
                # otherwise set the draft to preparing,
                # falling back on the default process (preparing->awaiting)
                case_role = CaseRole.objects.get(id=ROLE_PREPARING)
            OrganisationCaseRole.objects.assign_organisation_case_role(
                organisation=organisation,
                case=self.case,
                role=case_role,
                sampled=True,
                created_by=user,
                approved_by=self.created_by,
                approved_at=self.created_at,
            )
            user.contact.set_primary(case=self.case, organisation=organisation, request_by=user)
            self.meta["created_submission_id"] = str(reg_interest.id)
            self.user = user
            assign_to_organisation = True
            assigned = True
            accept = True
        elif self.submission and self.submission.type.id == SUBMISSION_TYPE_INVITE_3RD_PARTY:
            assign_to_organisation = (
                True  # todo - maybe we don't need this if the user is already assigned
            )
            assigned = self.assign_case_user(user=user, organisation=self.organisation)
            accept = True  # We want the invitation to be accepted
            CaseContact.objects.get_or_create(
                case=self.case,
                contact=user.contact,
                organisation=self.organisation,
                primary=False,
            )
        else:
            assigned = self.assign_case_user(user=user, organisation=organisation)
        if assign_to_organisation:
            if not newly_registered:
                # If the user has just been newly registered as part of the RegistrationAPIView, then they have been
                # assigned to the organisation already, we don't want to overwrite it here as it will cause the
                # created OrganisationUser object to be an Organisation Member when in reality they should be a owner
                self.assign_organisation_user(user=user, organisation=organisation)
        if assigned:
            # We want to assign the contact to the case
            self.user = user
            if self.contact != user.contact and self.contact.email == user.contact.email:
                original_contact = self.contact
                self.contact = user.contact
                original_contact.delete()
                self.save()

                CaseContact.objects.get_or_create(
                    case=self.case,
                    contact=user.contact,
                    organisation=self.organisation,
                    defaults={"primary": False},
                )

        elif self.user:
            raise InvitationFailure("could not assign user to case or organisation")

        if accept:
            self.accepted()
            user.refresh_from_db()
            self.refresh_from_db()
        else:
            self.save()
        return assigned

    def compare_user_contact(self):
        """
        Compare a user record with the associated invited contact.
        Returns a tuple of a boolean to determine if the user deviates from the contact data,
        and a dict detailing each difference between them.
        """
        deviation = False
        diff = {}
        if self.contact.name.upper() != self.user.name.upper():
            diff["name"] = {"contact": self.contact.name, "user": self.user.name}
        if self.contact.email.strip().upper() != self.user.email.strip().upper():
            diff["email"] = {"contact": self.contact.email, "user": self.user.email}
        if diff:
            deviation = True
        return deviation, diff<|MERGE_RESOLUTION|>--- conflicted
+++ resolved
@@ -43,16 +43,9 @@
         """
         Validate an invitation exists for user/code/case combination.
         """
-<<<<<<< HEAD
-        case = get_case(case_id)
-        invitation = self.select_related(
-            "submission", "submission__organisation", "organisation", "contact"
-        ).filter(code=code, case=case, deleted_at__isnull=True, accepted_at__isnull=True)
-=======
         invitation = self.select_related(
             "submission", "submission__organisation", "organisation", "contact"
         ).filter(code=invitation_code, deleted_at__isnull=True, accepted_at__isnull=True)
->>>>>>> 039fb3fb
 
         invitation = invitation.first()
         return invitation
@@ -63,13 +56,8 @@
         If code and case are provided, prepare that invitation beforehand.
         """
         accepted = []
-<<<<<<< HEAD
-        if code and case_id:
-            invitation = self.get_invite_by_code(code, case_id)
-=======
         if invitation_code:
             invitation = self.get_invite_by_code(invitation_code)
->>>>>>> 039fb3fb
             if invitation and invitation.email == user.email:
                 # We only want to process the invitation if it belongs to the user logging in
                 invitation.process_invitation(user, accept=True, register_interest=True)
