--- conflicted
+++ resolved
@@ -372,10 +372,6 @@
             product = self.case.product_set.first()
             export_source = self.case.exportsource_set.first()
             case_name = self.case.name or (product.sector.name if product else "N/A")
-<<<<<<< HEAD
-=======
-            deadline = self.case.initiated_at
->>>>>>> b11aa33e
             _context.update(
                 {
                     "case_name": case_name,
@@ -386,12 +382,6 @@
                     "country": export_source.country.name if export_source else None,
                     "notice_url": self.submission.url if self.submission else "",  # TODO: Remove
                     "notice_of_initiation_url": self.case.latest_notice_of_initiation_url,
-<<<<<<< HEAD
-=======
-                    "deadline": deadline.strftime(settings.FRIENDLY_DATE_FORMAT)
-                    if deadline
-                    else "N/A",
->>>>>>> b11aa33e
                     "invited_by_name": self.submission.contact.name if self.submission else "",
                     "invited_by_organisation": self.submission.organisation.name
                     if self.submission
