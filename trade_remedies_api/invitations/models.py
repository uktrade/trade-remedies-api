import uuid
from django.db import models, transaction
from django.conf import settings
from core.base import BaseModel
from django.contrib.auth.models import Group
from django.contrib.postgres import fields
from django.utils import timezone, crypto
from cases.models import get_case
from organisations.models import get_organisation
from core.tasks import send_mail
from core.models import SystemParameter
from core.notifier import notify_footer, notify_contact_email
from core.utils import convert_to_e164
from contacts.models import Contact, CaseContact
from audit.utils import audit_log
from audit import AUDIT_TYPE_NOTIFY, AUDIT_TYPE_EVENT
from cases.constants import SUBMISSION_TYPE_REGISTER_INTEREST, SUBMISSION_TYPE_INVITE_3RD_PARTY
from security.constants import (
    SECURITY_GROUP_ORGANISATION_OWNER,
    SECURITY_GROUP_ORGANISATION_USER,
    ROLE_PREPARING,
    ROLE_CONTRIBUTOR,
)
from .exceptions import InvitationFailure, InviteAlreadyAccepted


class InvitationManager(models.Manager):
    def _validate_invitation(self, organisation, email, user_id=None):
        """
        Validate an invitation exists for this email address.
        If a user_id is provided it is used to more precisely find the invited user
        """
        organisation = get_organisation(organisation)
        invitation = self.filter(email=email.strip(), organisation=organisation)
        if user_id:
            invitation = invitation.filter(user_id=user_id)
        if invitation:
            return invitation.first()
        else:
            return False

    def get_invite_by_code(self, code, case_id):
        """
        Validate an invitation exists for user/code/case combination.
        """
        case = get_case(case_id)
        invitation = (
            self.select_related("submission", "submission__organisation", "organisation", "contact")
            .filter(code=code, case=case, accepted_at__isnull=True, deleted_at__isnull=True)
            .first()
        )
        return invitation

    def validate_all_pending(self, user, code=None, case_id=None):
        """
        validate all pending invitations for a user.
        If code and case are provided, prepare that invitation beforehand.
        """
        accepted = []
        if code and case_id:
            invitation = self.get_invite_by_code(code, case_id)
            if invitation:
                invitation.process_invitation(user, accept=True, register_interest=True)
        pending_invites = self.filter(user=user, accepted_at__isnull=True, deleted_at__isnull=True)
        for invite in pending_invites:
            invite.accepted()
            accepted.append(invite.id)
        return accepted

    def validate_public_invite(self, short_code, user):
        """
        Validate a public invite not issued to a specific organisation,
        but to the general public via
        a code. Members of this invite will by default go to the awaiting approval group and
        will not have access to the case while in that group.
        Returns a tuple of the invite model and the organisation used.
        Raises an InvitationFailure if the code is not found
        """
        try:
            invite = self.get(short_code=short_code, deleted_at__isnull=True)
            organisation_user = invite.process_invitation(user=user, accept=False)
            organisation = organisation_user.organisation
            audit_log(
                audit_type=AUDIT_TYPE_EVENT,
                user=user,
                case=self.case,
                data={
                    "invite_id": str(invite.id),
                    "accepted_by": str(user.id),
                    "organisation_id": str(organisation.id),
                },
            )
            return invite
        except Invitation.DoesNotExist:
            raise InvitationFailure(f"Invalid short code: {short_code}")

    @transaction.atomic
    def create_user_invite(self, user_email, organisation, invited_by, meta):
        """
        Create an invite for a user to join an organisation as a direct employee.
        The invite's meta data contains all the parameters required to create the user
        record once the user accepts the invite.
        A contact record will be created for this user, which will later be re-assigned
        to the user upon completing registration. Note that at this stage the organisation is NOT
        set against the contact, to prevent it appearing until the user accepts. Then the org
        assignment is made.
        If an invite is already present and not responded to it will be refreshed.

        :param (str) user_email: The user to be invited.
        :param (Organisation) organisation: The organisation invited to
        :param (User) invited_by: The user creating the invitation.
        :param (dict) meta: invite meta data.
        """
        created = True
        user_email = user_email.lower()
        try:
            invite = Invitation.objects.get(
                organisation=organisation, email=user_email, deleted_at__isnull=True
            )
            created = False
        except Invitation.DoesNotExist:
            invite = Invitation.objects.create(
                organisation=organisation,
                email=user_email,
                user_context=invited_by,
            )
        if invite.accepted_at:
            raise InviteAlreadyAccepted(
                f"The user {user_email} has already been invited to {organisation} "
                "and has accepted the invite."
            )
        if (
            not created
            and (timezone.now() - invite.created_at).seconds / 3600
            > settings.ORGANISATION_INVITE_DURATION_HOURS
        ):
            invite = invite.recreate()
        invite.created_by = invited_by
        invite.create_codes()
        if meta and meta.get("email"):
            meta["email"] = meta["email"].lower()
        invite.meta = meta
        phone = convert_to_e164(meta.get("phone")) if meta.get("phone") else None
        invite.contact = Contact.objects.create_contact(
            created_by=invited_by,
            name=meta["name"],
            email=user_email,
            phone=phone,
            country=meta.get("country"),
        )
        invite.save()
        invite.send(
            sent_by=invited_by,
            direct=False,
            template_key="NOTIFY_INVITE_ORGANISATION_USER",
            context={
                "login_url": f"{settings.PUBLIC_ROOT_URL}/invitation/{invite.code}/for/{organisation.id}/"  # noqa: E501
            },
        )
        return invite

    @transaction.atomic
    def invite_existing_user(self, user, organisation, invited_by, name=None, meta=None):
        """Create an invitation for an existing user.
        The invite is accepted, but marked invalid at the start
        in order to mask the fact the user already exists.

        Arguments:
            user {User} -- The user being invited
            organisation {Organisation} -- The organisation inviting the user
            invited_by {User} -- The user making the invite

        Keyword Arguments:
            name {str} -- The name specified by the inviter (default: {None})

        Returns:
            Invite -- Returns an invite model
        """
        existing = Invitation.objects.filter(
            user=user, organisation=organisation, deleted_at__isnull=True
        )
        if existing and len(existing) == 1:
            invite, created = existing[0], False
        elif (existing and len(existing) > 1) or not existing:
            for invite in existing:
                invite.delete()
            invite, created = Invitation.objects.get_or_create(
                user=user, organisation=organisation, deleted_at__isnull=True
            )
        invite.created_by = invited_by
        invite.contact = user.contact
        invite.email = user.email
        invite.name = name
        invite.invalid = True
        if meta:
            invite.meta = meta
        invite.save()
        invite.send(
            sent_by=invited_by,
            direct=False,
            template_key="NOTIFY_INVITE_EXISTING_ORGANISATION_USER",
        )
        return invite

    @staticmethod
    def get_user_invite(invite_id, requested_by):
        """Return a user invite model by id, if the requested_by user is allowed to see it.

        Arguments:
            invite_id {str} -- Invite UUID
            requested_by {User} -- The user requesting the invite data

        Returns:
            {Invitation} -- Invitation model
        """
        invite = Invitation.objects.get(id=invite_id, deleted_at__isnull=True)
        if (
            requested_by.is_tra()
            or invite.created_by.organisation.organisation == requested_by.organisation.organisation
        ):
            return invite
        return None


class Invitation(BaseModel):
    """
    An invitation can be made by a TRA user or an organisation owner user. The latter would also be
    bound to an invite submission used to facilitate the invite.
    An invitation can also be made by an organisation owner to invite a user to their organisation
    as a direct employee.
    In this scenario the user is already created and associated with the invite
    and will confirm the account details, set a password etc. via a special login link.
    These direct invites are not associated with a specific case.

    An invite can be marked invalid which can happen
    if for example an existing public user is invited.
    A record of the invite still exists,
    but the user exercise it. Any temporary/permanent meta data
    related to the invite can be saved in the meta dict.
    """

    organisation = models.ForeignKey(
        "organisations.Organisation", null=True, blank=True, on_delete=models.PROTECT
    )
    organisation_security_group = models.ForeignKey(
        Group, null=True, blank=True, on_delete=models.PROTECT
    )
    contact = models.ForeignKey("contacts.Contact", null=True, blank=True, on_delete=models.PROTECT)
    case = models.ForeignKey("cases.Case", null=True, blank=True, on_delete=models.PROTECT)
    submission = models.ForeignKey(
<<<<<<< HEAD
        "cases.Submission", null=True, blank=True, on_delete=models.PROTECT,
=======
        "cases.Submission",
        null=True,
        blank=True,
        on_delete=models.PROTECT,
>>>>>>> c419b3aa
        related_name="invitations",
    )
    case_role = models.ForeignKey(
        "security.CaseRole", null=True, blank=True, on_delete=models.PROTECT
    )
    user = models.ForeignKey("core.User", null=True, blank=True, on_delete=models.PROTECT)
    name = models.CharField(max_length=250, null=True, blank=True)
    email = models.EmailField(null=False, blank=False)
    invalid = models.BooleanField(default=False)
    code = models.CharField(max_length=50, null=True, blank=True, unique=True)
    short_code = models.CharField(max_length=16, null=True, blank=True, unique=True)
    email_sent = models.NullBooleanField()
    accepted_at = models.DateTimeField(null=True, blank=True)
    sent_at = models.DateTimeField(null=True, blank=True)
    approved_by = models.ForeignKey(
        "core.User", null=True, blank=True, on_delete=models.PROTECT, related_name="approved"
    )
    meta = fields.JSONField(default=dict)

    objects = InvitationManager()

    def __str__(self):
        return f"{self.organisation} invites {self.contact}"

    def save(self, *args, **kwargs):
        if not self.short_code or not self.code:
            self.create_codes()
        super().save(*args, **kwargs)

    def _to_dict(self):
        _dict = {
            "organisation": self.organisation.to_embedded_dict() if self.organisation else None,
            "organisation_security_group": self.organisation_security_group.name
            if self.organisation_security_group
            else None,
            "contact": self.contact.to_dict() if self.contact else None,
            "country_code": self.contact.country.code
            if self.contact and self.contact.country
            else "GB",
            "email": self.contact.email if self.contact else None,
            "user": self.user.to_embedded_dict() if self.user else None,
            "code": self.code,
            "short_code": self.short_code,
            "invalid": self.invalid,
            "submission": None,
            "case": {},
            "email_sent": self.email_sent,
            "accepted_at": self.accepted_at.strftime(settings.API_DATETIME_FORMAT)
            if self.accepted_at
            else None,
            "sent_at": self.sent_at.strftime(settings.API_DATETIME_FORMAT)
            if self.sent_at
            else None,
            "approved_by": self.approved_by.to_embedded_dict() if self.approved_by else None,
            "meta": self.meta,
        }
        if self.submission:
            _dict["submission"] = {
                "id": str(self.submission.id),
                "name": self.submission.name,
            }
        if self.case:
            _dict["case"] = {
                "id": str(self.case.id),
                "name": self.case.name,
                "reference": self.case.reference,
            }
        return _dict

    def recreate(self):
        """
        Delete this invite and recreate/refresh it
        """
        self.delete()
        self.id = None
        self.created_at = timezone.now()
        self.create_codes()
        self.save()
        return self

    def create_codes(self):
        self.short_code = crypto.get_random_string(8)
        self.code = str(uuid.uuid4())

    def send(self, sent_by, context=None, direct=False, template_key=None):
        """Send the invite email via notify

        Arguments:
            sent_by {User} -- The user sending the invitation

        Keyword Arguments:
            context {dict} -- extra context dict (default: {None})
            direct {bool} -- include a direct login link with the invite codes (default: {False})
            template_key {str} -- The system param pointing to the template id (default: {None})

        Raises:
            InvitationFailure: raises if the invite is lacking a contact reference
        """
        if not self.contact:
            raise InvitationFailure("No contact to invite")
        template_key = template_key or "NOTIFY_INFORM_INTERESTED_PARTIES"
        notify_template_id = SystemParameter.get(template_key)
        _context = {
            "organisation_name": self.organisation.name,
            "company_name": self.organisation.name,
            "full_name": self.contact.name,  # invited contact
            "login_url": f"{settings.PUBLIC_ROOT_URL}",
            "guidance_url": SystemParameter.get("LINK_HELP_BOX_GUIDANCE"),
            "invited_by": self.created_by.name,
        }
        if self.case:
            product = self.case.product_set.first()
            export_source = self.case.exportsource_set.first()
            case_name = self.case.name or (product.sector.name if product else "N/A")
            registration_deadline = self.case.registration_deadline
            _context.update(
                {
                    "case_name": case_name,
                    "case_number": self.case.reference,
                    "investigation_type": self.case.type.name,
                    "dumped_or_subsidised": self.case.dumped_or_subsidised(),
                    "product": product.name,
                    "country": export_source.country.name if export_source else None,
                    "notice_url": self.submission.url if self.submission else "",  # TODO: Remove
                    "notice_of_initiation_url": self.case.latest_notice_of_initiation_url,
                    "deadline": registration_deadline.strftime(settings.FRIENDLY_DATE_FORMAT)
                    if registration_deadline
                    else "N/A",
                    "invited_by_name": self.submission.contact.name if self.submission else "",
                    "invited_by_organisation": self.submission.organisation.name
                    if self.submission
                    else "",
                }
            )
        # Set email and footer appropriate to case context
        email = notify_contact_email(_context.get("case_number"))
<<<<<<< HEAD
        _context.update(
            {
                "email": email,
                "footer": notify_footer(email)
            }
        )
=======
        _context.update({"email": email, "footer": notify_footer(email)})
>>>>>>> c419b3aa
        if direct is True:
            _context[
                "login_url"
            ] = f"{settings.PUBLIC_ROOT_URL}/invitation/{self.code}/{self.case.id}/"
        if context:
            _context.update(context)

        audit_kwargs = {
            "audit_type": AUDIT_TYPE_NOTIFY,
            "user": sent_by,
            "case": self.case,
            "model": self.contact,
        }
        send_mail(self.contact.email, _context, notify_template_id, audit_kwargs=audit_kwargs)

    def accepted(self):
        """
        Accept an invitation, logging the acceptance date/time (utc)
        """
        self.accepted_at = timezone.now()
        self.save()

    def assign_case_user(self, user=None, organisation=None):
        """
        Assign the user to the case
        """
        user = user or self.user
        organisation = organisation or self.organisation
        assigned = False
        if user:
            assigned = self.case.assign_organisation_user(user, organisation)
        return assigned

    def assign_organisation_user(self, user=None, organisation=None):
        """Assign Organisation User.

        Assign the user (or the invitation user) to the invitation organisation.
        If an owner exists already for this organisation, use the USER group,
        Otherwise the user becomes the new owner of this organisation.

        :param (User) user: User to add.
        :param (Organisation) organisation: Organisation for user.
        """
        user = user or self.user
        organisation = organisation or self.organisation
        existing_owner = organisation.get_owner()
        group = (
            SECURITY_GROUP_ORGANISATION_OWNER
            if not existing_owner
            else SECURITY_GROUP_ORGANISATION_USER
        )
        return organisation.assign_user(user, group)

    @transaction.atomic  # noqa:C901
    def process_invitation(
        self,
        user,
        accept=False,
        organisation=None,
        assign_to_organisation=False,
        register_interest=False,
    ):
        """
        Process an invitation for a user. An invitation is usually generated by another user
        inviting this user to his view of the case (silo).
        The user will be added to the case under the inviting organisation.

        By default the invitation is not accepted unless accept is True. This is
        done on first login where all pending invites are accepted.
        Generic invites, which are not tied to a specific user will not be updated
        with the invite details.

        By default, the user will not become a user of the organisation. This is only reserved for
        situations where the TRA are inviting a user they have added as a party themselves.

        If register_interest is True, a registration of interest will be created for this user
        for the case represented in the invite. If the user arrives without an organisation
        it will be because they have arrived via the invite flow and elected that they
        are the organisation invited. In this scenario the organisation invited will be their
        organisation.
        If the user already has an organisation, that differs from the one invited,
        a registration of interest will not be created.
        In the case where the invite originated from the caseworker, the organisation will
        be pre-approved to the case, thus retaining their role even as the user
        follows through the registration of interest
        (what would normally make them 'awaiting approval').
        The organisation will still require verification
        by the TRA before they are approved to the case.
        """
        from cases.models import Submission, SubmissionType
        from security.models import OrganisationCaseRole, CaseRole

        if self.submission:
            organisation = self.submission.organisation
        else:
            organisation = organisation or self.organisation
        # if a different organisation is associated with the user already,
        # update the invite meta data to reflect that.
        if user.organisation:
            self.meta.update(
                {
                    "accepted_as_organisation": {
                        "id": str(user.organisation.organisation.id),
                        "name": user.organisation.organisation.name,
                    },
                    "accepted_as_user": {
                        "id": str(user.id),
                        "name": user.name,
                        "email": user.email,
                    },
                    "accepted_as_contact": {
                        "id": str(user.contact.id),
                        "name": user.contact.name,
                    },
                }
            )
            if user.organisation.organisation != organisation:
                organisation = user.organisation.organisation
                register_interest = False
                assigned = True

        # if a registration of interest is to be created, do it now.
        if register_interest:
            submission_type = SubmissionType.objects.get(id=SUBMISSION_TYPE_REGISTER_INTEREST)
            reg_interest = Submission(
                created_by=user,
                name=submission_type.name,
                type=submission_type,
                status=submission_type.default_status,
                organisation=organisation,
                case=self.case,
                contact=user.contact,
                user_context=user,
            )
            reg_interest.save()
            try:
                # retain the existing role of the organisation in the case, if available
                existing_case_role = OrganisationCaseRole.objects.get(
                    organisation=organisation, case=self.case
                )
                case_role = existing_case_role.role
            except OrganisationCaseRole.DoesNotExist:
                # otherwise set the draft to preparing,
                # falling back on the default process (preparing->awaiting)
                case_role = CaseRole.objects.get(id=ROLE_PREPARING)
            OrganisationCaseRole.objects.assign_organisation_case_role(
                organisation=organisation,
                case=self.case,
                role=case_role,
                sampled=True,
                created_by=user,
                approved_by=self.created_by,
                approved_at=self.created_at,
            )
            user.contact.set_primary(case=self.case, organisation=organisation, request_by=user)
            self.meta["created_submission_id"] = str(reg_interest.id)
            self.user = user
            assign_to_organisation = True
            assigned = True
            accept = True
        elif self.submission and self.submission.type.id == SUBMISSION_TYPE_INVITE_3RD_PARTY:
            # Assign the Third Party's organisation to the case as a contributor
            case_role = CaseRole.objects.get(id=ROLE_CONTRIBUTOR)
            OrganisationCaseRole.objects.assign_organisation_case_role(
                organisation=organisation,
                case=self.case,
                role=case_role,
                sampled=True,
                created_by=self.submission.created_by,
                approved_by=self.created_by,
                approved_at=self.created_at,
            )
            assigned = self.assign_case_user(user=user, organisation=organisation)
        else:
            assigned = self.assign_case_user(user=user, organisation=organisation)
        if assign_to_organisation:
            self.assign_organisation_user(user=user, organisation=organisation)
        if assigned:
            self.user = user
            if self.contact != user.contact and self.contact.email == user.contact.email:
                CaseContact.objects.get_or_create(
                    case=self.case,
                    contact=user.contact,
                    organisation=self.organisation,
                    primary=False,
                )
                original_contact = self.contact
                self.contact = user.contact
                original_contact.delete()
                self.save()

            if accept:
                self.accepted()
                self.user.refresh_from_db()
                self.refresh_from_db()
            else:
                self.save()
        elif self.user:
            raise InvitationFailure("could not assign user to case or organisation")
        return assigned

    def compare_user_contact(self):
        """
        Compare a user record with the associated invited contact.
        Returns a tuple of a boolean to determine if the user deviates from the contact data,
        and a dict detailing each difference between them.
        """
        deviation = False
        diff = {}
        if self.contact.name.upper() != self.user.name.upper():
            diff["name"] = {"contact": self.contact.name, "user": self.user.name}
        if self.contact.email.strip().upper() != self.user.email.strip().upper():
            diff["email"] = {"contact": self.contact.email, "user": self.user.email}
        if diff:
            deviation = True
        return deviation, diff<|MERGE_RESOLUTION|>--- conflicted
+++ resolved
@@ -248,14 +248,10 @@
     contact = models.ForeignKey("contacts.Contact", null=True, blank=True, on_delete=models.PROTECT)
     case = models.ForeignKey("cases.Case", null=True, blank=True, on_delete=models.PROTECT)
     submission = models.ForeignKey(
-<<<<<<< HEAD
-        "cases.Submission", null=True, blank=True, on_delete=models.PROTECT,
-=======
         "cases.Submission",
         null=True,
         blank=True,
         on_delete=models.PROTECT,
->>>>>>> c419b3aa
         related_name="invitations",
     )
     case_role = models.ForeignKey(
@@ -392,16 +388,7 @@
             )
         # Set email and footer appropriate to case context
         email = notify_contact_email(_context.get("case_number"))
-<<<<<<< HEAD
-        _context.update(
-            {
-                "email": email,
-                "footer": notify_footer(email)
-            }
-        )
-=======
         _context.update({"email": email, "footer": notify_footer(email)})
->>>>>>> c419b3aa
         if direct is True:
             _context[
                 "login_url"
