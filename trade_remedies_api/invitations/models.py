import uuid

from django.conf import settings
from django.contrib.auth.models import Group
from django.db import models, transaction
from django.utils import crypto, timezone

from audit import AUDIT_TYPE_EVENT, AUDIT_TYPE_NOTIFY
from audit.utils import audit_log
from cases.constants import SUBMISSION_TYPE_INVITE_3RD_PARTY, SUBMISSION_TYPE_REGISTER_INTEREST
from cases.models import Case, Submission, SubmissionType
from contacts.models import CaseContact, Contact
from core.base import BaseModel
from core.models import SystemParameter, User
from core.notifier import notify_contact_email, notify_footer
from core.tasks import send_mail
from core.utils import convert_to_e164
from organisations.models import Organisation, get_organisation
from security.constants import (
    ROLE_AWAITING_APPROVAL,
    ROLE_PREPARING,
    SECURITY_GROUP_ORGANISATION_OWNER,
    SECURITY_GROUP_ORGANISATION_USER,
    SECURITY_GROUP_THIRD_PARTY_USER,
)
<<<<<<< HEAD
from security.models import CaseRole, OrganisationCaseRole, UserCase
=======
from security.models import OrganisationCaseRole, UserCase
>>>>>>> 5926c4bd
from .exceptions import InvitationFailure, InviteAlreadyAccepted


class InvitationManager(models.Manager):
    def _validate_invitation(self, organisation, email, user_id=None):
        """
        Validate an invitation exists for this email address.
        If a user_id is provided it is used to more precisely find the invited user
        """
        organisation = get_organisation(organisation)
        invitation = self.filter(email=email.strip(), organisation=organisation)
        if user_id:
            invitation = invitation.filter(user_id=user_id)
        if invitation:
            return invitation.first()
        else:
            return False

    def get_invite_by_code(self, invitation_code):
        """
        Validate an invitation exists for user/code/case combination.
        """
        invitation = self.select_related(
            "submission", "submission__organisation", "organisation", "contact"
        ).filter(code=invitation_code, deleted_at__isnull=True, accepted_at__isnull=True)

        invitation = invitation.first()
        return invitation

    def validate_all_pending(self, user, invitation_code=None):
        """
        validate all pending invitations for a user.
        If invitation code is provided, prepare (process) that invitation beforehand.
        """
        accepted = []
        pending_invites_for_user = self.filter(
            invited_user=user, accepted_at__isnull=True, deleted_at__isnull=True
        )
        for invitation in pending_invites_for_user:
            invitation.accept_invitation()
        if invitation_code:
            invitation = self.get_invite_by_code(invitation_code)
            if invitation and invitation.email == user.email:
                # We only want to process the invitation if it belongs to the user logging in
                invitation.process_invitation(user, accept=True, register_interest=True)
        pending_invites = self.filter(user=user, accepted_at__isnull=True, deleted_at__isnull=True)
        for invite in pending_invites:
            invite.accepted()
            accepted.append(invite.id)
        return accepted

    def validate_public_invite(self, short_code, user):
        """
        Validate a public invite not issued to a specific organisation,
        but to the general public via
        a code. Members of this invite will by default go to the awaiting approval group and
        will not have access to the case while in that group.
        Returns a tuple of the invite model and the organisation used.
        Raises an InvitationFailure if the code is not found
        """
        try:

            invite = self.get(short_code=short_code, deleted_at__isnull=True)
            organisation_user = invite.process_invitation(user=user, accept=False)
            organisation = organisation_user.organisation
            audit_log(
                audit_type=AUDIT_TYPE_EVENT,
                user=user,
                case=self.case,
                data={
                    "invite_id": str(invite.id),
                    "accepted_by": str(user.id),
                    "organisation_id": str(organisation.id),
                },
            )
            return invite
        except Invitation.DoesNotExist:
            raise InvitationFailure(f"Invalid short code: {short_code}")

    @transaction.atomic
    def create_user_invite(self, user_email, organisation, invited_by, meta):
        """
        Create an invite for a user to join an organisation as a direct employee.
        The invite's meta data contains all the parameters required to create the user
        record once the user accepts the invite.
        A contact record will be created for this user, which will later be re-assigned
        to the user upon completing registration. Note that at this stage the organisation is NOT
        set against the contact, to prevent it appearing until the user accepts. Then the org
        assignment is made.
        If an invite is already present and not responded to it will be refreshed.

        :param (str) user_email: The user to be invited.
        :param (Organisation) organisation: The organisation invited to
        :param (User) invited_by: The user creating the invitation.
        :param (dict) meta: invite meta data.
        """
        created = True
        user_email = user_email.lower()
        try:
            invite = Invitation.objects.get(
                organisation=organisation, email=user_email, deleted_at__isnull=True
            )
            created = False
        except Invitation.DoesNotExist:
            invite = Invitation.objects.create(
                organisation=organisation,
                email=user_email,
                user_context=invited_by,
            )
        if invite.accepted_at:
            raise InviteAlreadyAccepted(
                f"The user {user_email} has already been invited to {organisation} "
                "and has accepted the invite."
            )
        if (
            not created
            and (timezone.now() - invite.created_at).seconds / 3600
            > settings.ORGANISATION_INVITE_DURATION_HOURS
        ):
            invite = invite.recreate()
        invite.created_by = invited_by
        invite.create_codes()
        if meta and meta.get("email"):
            meta["email"] = meta["email"].lower()
        invite.meta = meta
        phone = convert_to_e164(meta.get("phone")) if meta.get("phone") else None
        invite.contact = Contact.objects.create_contact(
            created_by=invited_by,
            name=meta["name"],
            email=user_email,
            phone=phone,
            country=meta.get("country"),
        )
        invite.save()
        invite.send(
            sent_by=invited_by,
            direct=False,
            template_key="NOTIFY_INVITE_ORGANISATION_USER",
            context={
                "login_url": f"{settings.PUBLIC_ROOT_URL}/invitation/{invite.code}/for/{organisation.id}/"
                # noqa: E501
            },
        )
        return invite

    @transaction.atomic
    def invite_existing_user(self, user, organisation, invited_by, name=None, meta=None):
        """Create an invitation for an existing user.
        The invite is accepted, but marked invalid at the start
        in order to mask the fact the user already exists.

        Arguments:
            user {User} -- The user being invited
            organisation {Organisation} -- The organisation inviting the user
            invited_by {User} -- The user making the invite

        Keyword Arguments:
            name {str} -- The name specified by the inviter (default: {None})

        Returns:
            Invite -- Returns an invite model
        """
        existing = Invitation.objects.filter(
            user=user, organisation=organisation, deleted_at__isnull=True
        )
        if existing and len(existing) == 1:
            invite, created = existing[0], False
        elif (existing and len(existing) > 1) or not existing:
            for invite in existing:
                invite.delete()
            invite, created = Invitation.objects.get_or_create(
                user=user, organisation=organisation, deleted_at__isnull=True
            )
        invite.created_by = invited_by
        invite.contact = user.contact
        invite.email = user.email
        invite.name = name
        invite.invalid = True
        if meta:
            invite.meta = meta
        invite.save()
        invite.send(
            sent_by=invited_by,
            direct=False,
            template_key="NOTIFY_INVITE_EXISTING_ORGANISATION_USER",
        )
        return invite

    @staticmethod
    def get_user_invite(invite_id, requested_by):
        """Return a user invite model by id, if the requested_by user is allowed to see it.

        Arguments:
            invite_id {str} -- Invite UUID
            requested_by {User} -- The user requesting the invite data

        Returns:
            {Invitation} -- Invitation model
        """
        invite = Invitation.objects.get(id=invite_id, deleted_at__isnull=True)
        if (
            requested_by.is_tra()
            or invite.created_by.organisation.organisation == requested_by.organisation.organisation
        ):
            return invite
        return None


class Invitation(BaseModel):
    """
    An invitation can be made by a TRA user or an organisation owner user. The latter would also be
    bound to an invite submission used to facilitate the invite.
    An invitation can also be made by an organisation owner to invite a user to their organisation
    as a direct employee.
    In this scenario the user is already created and associated with the invite
    and will confirm the account details, set a password etc. via a special login link.
    These direct invites are not associated with a specific case.

    An invitation can be marked invalid which can happen
    if for example an existing public user is invited.
    A record of the invite still exists,
    but the user exercise it. Any temporary/permanent meta-data
    related to the invite can be saved in the meta dict.
    """

    invitation_type_choices = (
        (1, "Own Organisation"),
        (2, "Representative"),
        (3, "Caseworker"),
    )

    organisation = models.ForeignKey(
        "organisations.Organisation", null=True, blank=True, on_delete=models.PROTECT
    )
    organisation_security_group = models.ForeignKey(
        Group, null=True, blank=True, on_delete=models.PROTECT
    )
    contact = models.ForeignKey("contacts.Contact", null=True, blank=True, on_delete=models.PROTECT)
    case = models.ForeignKey("cases.Case", null=True, blank=True, on_delete=models.PROTECT)
    submission = models.ForeignKey(
        "cases.Submission",
        null=True,
        blank=True,
        on_delete=models.PROTECT,
        related_name="invitations",
    )
    case_role = models.ForeignKey(
        "security.CaseRole", null=True, blank=True, on_delete=models.PROTECT
    )
    user = models.ForeignKey(
        settings.AUTH_USER_MODEL, null=True, blank=True, on_delete=models.PROTECT
    )
    invited_user = models.ForeignKey(
        settings.AUTH_USER_MODEL,
        null=True,
        blank=True,
        on_delete=models.PROTECT,
        related_name="invited_user",
    )
    name = models.CharField(max_length=250, null=True, blank=True)
    email = models.EmailField(null=False, blank=True)
    invalid = models.BooleanField(default=False)
    code = models.CharField(max_length=50, null=True, blank=True, unique=True)
    short_code = models.CharField(max_length=16, null=True, blank=True, unique=True)
    email_sent = models.BooleanField(null=True)
    accepted_at = models.DateTimeField(null=True, blank=True)
    sent_at = models.DateTimeField(null=True, blank=True)
    approved_by = models.ForeignKey(
        settings.AUTH_USER_MODEL,
        null=True,
        blank=True,
        on_delete=models.PROTECT,
        related_name="approved",
    )
    meta = models.JSONField(default=dict)

    draft = models.BooleanField(default=False)
    invitation_type = models.PositiveIntegerField(
        null=True, blank=True, choices=invitation_type_choices
    )
    cases_to_link = models.ManyToManyField(Case, related_name="cases_to_link", blank=True)
    user_cases_to_link = models.ManyToManyField(
        UserCase, related_name="user_cases_to_link", blank=True
    )

    objects = InvitationManager()

    def __str__(self):
        return f"{self.organisation} invites {self.contact}"

    def save(self, *args, **kwargs):
        if not self.short_code or not self.code:
            self.create_codes()
        super().save(*args, **kwargs)

    def _to_dict(self):
        _dict = {
            "organisation": self.organisation.to_embedded_dict() if self.organisation else None,
            "organisation_security_group": self.organisation_security_group.name
            if self.organisation_security_group
            else None,
            "contact": self.contact.to_dict() if self.contact else None,
            "country_code": self.contact.country.code
            if self.contact and self.contact.country
            else "GB",
            "email": self.contact.email if self.contact else None,
            "user": self.user.to_embedded_dict() if self.user else None,
            "code": self.code,
            "short_code": self.short_code,
            "invalid": self.invalid,
            "submission": None,
            "case": {},
            "email_sent": self.email_sent,
            "accepted_at": self.accepted_at.strftime(settings.API_DATETIME_FORMAT)
            if self.accepted_at
            else None,
            "sent_at": self.sent_at.strftime(settings.API_DATETIME_FORMAT)
            if self.sent_at
            else None,
            "approved_by": self.approved_by.to_embedded_dict() if self.approved_by else None,
            "meta": self.meta,
        }
        if self.submission:
            _dict["submission"] = {
                "id": str(self.submission.id),
                "name": self.submission.name,
            }
        if self.case:
            _dict["case"] = {
                "id": str(self.case.id),
                "name": self.case.name,
                "reference": self.case.reference,
            }
        return _dict

    def recreate(self):
        """
        Delete this invite and recreate/refresh it
        """
        self.delete()
        self.id = None
        self.created_at = timezone.now()
        self.create_codes()
        self.save()
        return self

    def create_codes(self):
        self.short_code = crypto.get_random_string(8)
        self.code = str(uuid.uuid4())

    def send(self, sent_by, context=None, direct=False, template_key=None, footer_case_email=True):
        """Send the invite email via notify

        Arguments:
            sent_by {User} -- The user sending the invitation

        Keyword Arguments:
            context {dict} -- extra context dict (default: {None})
            direct {bool} -- include a direct login link with the invite codes (default: {False})
            template_key {str} -- The system param pointing to the template id (default: {None})
            no_case_email {str} -- True you want to include the case email in the footer (default: {True})

        Raises:
            InvitationFailure: raises if the invite is lacking a contact reference
        """
        if not self.contact:
            raise InvitationFailure("No contact to invite")
        template_key = template_key or "NOTIFY_INFORM_INTERESTED_PARTIES"
        notify_template_id = SystemParameter.get(template_key)
        _context = {
            "organisation_name": self.organisation.name,
            "company_name": self.organisation.name,
            "full_name": self.contact.name,  # invited contact
            "login_url": f"{settings.PUBLIC_ROOT_URL}",
            "guidance_url": SystemParameter.get("LINK_HELP_BOX_GUIDANCE"),
            "invited_by": self.created_by.name,
        }
        if self.case:
            product = self.case.product_set.first()
            export_source = self.case.exportsource_set.first()
            case_name = self.case.name or (product.sector.name if product else "N/A")
            _context.update(
                {
                    "case_name": case_name,
                    "case_number": self.case.reference,
                    "investigation_type": self.case.type.name,
                    "dumped_or_subsidised": self.case.dumped_or_subsidised(),
                    "product": product.name,
                    "country": export_source.country.name if export_source else None,
                    "notice_url": self.submission.url if self.submission else "",  # TODO: Remove
                    "notice_of_initiation_url": self.case.latest_notice_of_initiation_url,
                    "invited_by_name": self.submission.contact.name if self.submission else "",
                    "invited_by_organisation": self.submission.organisation.name
                    if self.submission
                    else "",
                }
            )
        # Set email and footer appropriate to case context
        email = notify_contact_email(_context.get("case_number"))
        _context.update({"email": email})
        if footer_case_email:
            _context.update({"footer": notify_footer(email)})
        if direct is True:
            _context[
                "login_url"
            ] = f"{settings.PUBLIC_ROOT_URL}/invitation/{self.code}/{self.case.id}/"
        if context:
            _context.update(context)

        audit_kwargs = {
            "audit_type": AUDIT_TYPE_NOTIFY,
            "user": sent_by,
            "case": self.case,
            "model": self.contact,
        }
        send_mail(self.contact.email, _context, notify_template_id, audit_kwargs=audit_kwargs)
        self.sent_at = timezone.now()
        self.email_sent = True
        self.save()

    def accepted(self):
        """
        Accept an invitation, logging the acceptance date/time (utc)
        """
        self.accepted_at = timezone.now()
        self.save()

    def assign_case_user(self, user=None, organisation=None):
        """
        Assign the user to the case
        """
        user = user or self.user
        organisation = organisation or self.organisation
        assigned = False
        if user:
            assigned = self.case.assign_organisation_user(user, organisation)
        return assigned

    def assign_organisation_user(self, user=None, organisation=None):
        """Assign Organisation User.

        Assign the user (or the invitation user) to the invitation organisation.
        If an owner exists already for this organisation, use the USER group,
        Otherwise the user becomes the new owner of this organisation.

        :param (User) user: User to add.
        :param (Organisation) organisation: Organisation for user.
        """
        user = user or self.user
        organisation = organisation or self.organisation
        existing_owner = organisation.get_owner()
        group = (
            SECURITY_GROUP_ORGANISATION_OWNER
            if not existing_owner
            else SECURITY_GROUP_ORGANISATION_USER
        )
        return organisation.assign_user(user, group)

    def create_registration_of_interest(
        self, user: User, organisation: Organisation, **kwargs
    ) -> Submission:
        """
        Creates and returns a new registration of interest.

        Arguments:
            user: A User object
            organisation: an Organisation object
            submission_type: a SubmissionType object, defaults to SUBMISSION_TYPE_REGISTER_INTEREST if not provided
            **kwargs: any value you provide in this dictionary will get passed to the Submission object and take
            precedence over defaults
        Returns:
            Submission object
        """

        submission_type = SubmissionType.objects.get(id=SUBMISSION_TYPE_REGISTER_INTEREST)
        submission_kwargs = {
            "created_by": user,
            "organisation": organisation,
            "type": submission_type,
            "name": submission_type.name,
            "status": submission_type.default_status,
            "case": self.case,
            "contact": user.contact,
            "user_context": user,
        }
        submission_kwargs = {**submission_kwargs, **kwargs}
        new_registration_of_interest = Submission(**submission_kwargs)
        new_registration_of_interest.save()
        return new_registration_of_interest

    @transaction.atomic  # noqa:C901
    def process_invitation(
        self,
        user: User,
        accept: bool = False,
        organisation: Organisation = None,
        assign_to_organisation: bool = False,
        register_interest: bool = False,
        newly_registered: bool = False,
    ):
        """
        Process an invitation for a user. An invitation is usually generated by another user
        inviting this user to his view of the case (silo).
        The user will be added to the case under the inviting organisation.

        By default, the invitation is not accepted unless accept is True. This is
        done on first login where all pending invites are accepted.
        Generic invites, which are not tied to a specific user will not be updated
        with the invite details.

        By default, the user will not become a user of the organisation. This is only reserved for
        situations where the TRA are inviting a user they have added as a party themselves.

        If register_interest is True, a registration of interest will be created for this user
        for the case represented in the invite.

        If the user arrives without an organisation
        it will be because they have arrived via the invite flow and elected that they
        are the organisation invited. In this scenario the organisation invited will be their
        organisation.

        If the user already has an organisation, that differs from the one invited,
        a registration of interest will not be created.

        In the case where the invite originated from the caseworker, the organisation will
        be pre-approved to the case, thus retaining their role even as the user
        follows through the registration of interest
        (what would normally make them 'awaiting approval').

        The organisation will still require verification
        by the TRA before they are approved to the case.
        """
        from cases.models import Submission, SubmissionType
        from security.models import OrganisationCaseRole, CaseRole

        if self.submission:
            organisation = self.submission.organisation
        else:
            organisation = organisation or self.organisation
        # if a different organisation is associated with the user already,
        # update the invite meta data to reflect that.
        if user.organisation:
            self.meta.update(
                {
                    "accepted_as_organisation": {
                        "id": str(user.organisation.organisation.id),
                        "name": user.organisation.organisation.name,
                    },
                    "accepted_as_user": {
                        "id": str(user.id),
                        "name": user.name,
                        "email": user.email,
                    },
                    "accepted_as_contact": {
                        "id": str(user.contact.id),
                        "name": user.contact.name,
                    },
                }
            )
            if user.organisation.organisation != organisation:
                organisation = user.organisation.organisation
                register_interest = False

        # if a registration of interest is to be created, do it now.
        if register_interest:
            reg_interest = self.create_registration_of_interest(
                user=user, organisation=organisation
            )
            try:
                # retain the existing role of the organisation in the case, if available
                existing_case_role = OrganisationCaseRole.objects.get(
                    organisation=organisation, case=self.case
                )
                case_role = existing_case_role.role
            except OrganisationCaseRole.DoesNotExist:
                # otherwise set the draft to preparing,
                # falling back on the default process (preparing->awaiting)
                case_role = CaseRole.objects.get(id=ROLE_PREPARING)
            OrganisationCaseRole.objects.assign_organisation_case_role(
                organisation=organisation,
                case=self.case,
                role=case_role,
                sampled=True,
                created_by=user,
                approved_by=self.created_by,
                approved_at=self.created_at,
            )
            user.contact.set_primary(case=self.case, organisation=organisation, request_by=user)
            self.meta["created_submission_id"] = str(reg_interest.id)
            self.user = user
            assign_to_organisation = True
            assigned = True
            accept = True
        elif self.submission and self.submission.type.id == SUBMISSION_TYPE_INVITE_3RD_PARTY:
            assign_to_organisation = (
                True  # todo - maybe we don't need this if the user is already assigned
            )
            assigned = self.assign_case_user(user=user, organisation=self.organisation)
            accept = True  # We want the invitation to be accepted
            CaseContact.objects.get_or_create(
                case=self.case,
                contact=user.contact,
                organisation=self.organisation,
                primary=False,
            )
        else:
            assigned = self.assign_case_user(user=user, organisation=organisation)
        if assign_to_organisation:
            if not newly_registered:
                # If the user has just been newly registered as part of the RegistrationAPIView, then they have been
                # assigned to the organisation already, we don't want to overwrite it here as it will cause the
                # created OrganisationUser object to be an Organisation Member when in reality they should be a owner
                self.assign_organisation_user(user=user, organisation=organisation)
        if assigned:
            # We want to assign the contact to the case
            self.user = user
            if self.contact != user.contact and self.contact.email == user.contact.email:
                original_contact = self.contact
                self.contact = user.contact
                original_contact.delete()
                self.save()

                CaseContact.objects.get_or_create(
                    case=self.case,
                    contact=user.contact,
                    organisation=self.organisation,
                    defaults={"primary": False},
                )

        elif self.user:
            raise InvitationFailure("could not assign user to case or organisation")

        if accept:
            self.accepted()
            user.refresh_from_db()
            self.refresh_from_db()
        else:
            self.save()
        return assigned

    @transaction.atomic()
    def accept_invitation(self):
        """Accepting and processing the invitation when the invited user logs in"""
        if self.invitation_type == 1:
            # this is an own-org invitation
            self.contact.organisation.assign_user(
                user=self.invited_user,
                security_group=self.organisation_security_group,  # user or admin
                confirmed=True,
            )

        elif self.invitation_type == 2:
            # this is a representative invitation
            # First let's add the invitee as an admin user to their organisation
            security_group = Group.objects.get(name=SECURITY_GROUP_ORGANISATION_OWNER)
            self.contact.organisation.assign_user(
                user=self.invited_user, security_group=security_group, confirmed=True
            )

            # Then add them as a third party user of the inviting organisation
            security_group = Group.objects.get(name=SECURITY_GROUP_THIRD_PARTY_USER)
            self.organisation.assign_user(
                user=self.invited_user, security_group=security_group, confirmed=True
            )
<<<<<<< HEAD
        elif self.invitation_type == 3:
            # associate the user with the organisation
            self.organisation.assign_user(
                user=self.invited_user,
                security_group=self.organisation_security_group,  # user or admin
                confirmed=True,
            )

            # this is a caseworker invite, create a draft ROI for the case in question
            self.create_registration_of_interest(
                user=self.contact.user, organisation=self.organisation
            )

            # now associate the user with the case
            # Associating the organisation with the case
            OrganisationCaseRole.objects.get_or_create(
                organisation=self.organisation,
                case=self.case,
                defaults={
                    "role": self.case_role,
                    "sampled": True,
                    "created_by": self.user,
                },
            )
=======
>>>>>>> 5926c4bd

        # Let's add the user to the cases associated with this invitation
        for user_case_object in self.user_cases_to_link.all():
            # Creating the UserCase object
            # todo - maybe we do this when the LOA is approved instead???
            user_case_object.case.assign_user(
                user=self.invited_user,
                created_by=self.user,
                # We want the UserCase object to maintain the relationship between
                # interested party and representative
                organisation=user_case_object.organisation,
                relax_security=True,
            )

            # Creating an OrganisationCaseRole object with status awaiting_approval
            OrganisationCaseRole.objects.assign_organisation_case_role(
                organisation=self.contact.organisation,
                case=user_case_object.case,
                role=ROLE_AWAITING_APPROVAL,
                approved_at=None,  # approval done later
                approved_by=None,  # approval done later
            )

        # Now we mark the invitation as accepted
        self.accepted()

    def compare_user_contact(self):
        """
        Compare a user record with the associated invited contact.
        Returns a tuple of a boolean to determine if the user deviates from the contact data,
        and a dict detailing each difference between them.
        """
        deviation = False
        diff = {}
        if self.contact.name.upper() != self.user.name.upper():
            diff["name"] = {"contact": self.contact.name, "user": self.user.name}
        if self.contact.email.strip().upper() != self.user.email.strip().upper():
            diff["email"] = {"contact": self.contact.email, "user": self.user.email}
        if diff:
            deviation = True
        return deviation, diff<|MERGE_RESOLUTION|>--- conflicted
+++ resolved
@@ -23,11 +23,8 @@
     SECURITY_GROUP_ORGANISATION_USER,
     SECURITY_GROUP_THIRD_PARTY_USER,
 )
-<<<<<<< HEAD
+from security.models import OrganisationCaseRole, UserCase
 from security.models import CaseRole, OrganisationCaseRole, UserCase
-=======
-from security.models import OrganisationCaseRole, UserCase
->>>>>>> 5926c4bd
 from .exceptions import InvitationFailure, InviteAlreadyAccepted
 
 
@@ -692,7 +689,6 @@
             self.organisation.assign_user(
                 user=self.invited_user, security_group=security_group, confirmed=True
             )
-<<<<<<< HEAD
         elif self.invitation_type == 3:
             # associate the user with the organisation
             self.organisation.assign_user(
@@ -717,8 +713,6 @@
                     "created_by": self.user,
                 },
             )
-=======
->>>>>>> 5926c4bd
 
         # Let's add the user to the cases associated with this invitation
         for user_case_object in self.user_cases_to_link.all():
