import uuid

from django.conf import settings
from django.contrib.auth.models import Group
from django.db import models, transaction
from django.utils import crypto, timezone

from audit import AUDIT_TYPE_EVENT, AUDIT_TYPE_NOTIFY
from audit.utils import audit_log
from cases.constants import SUBMISSION_TYPE_INVITE_3RD_PARTY, SUBMISSION_TYPE_REGISTER_INTEREST
<<<<<<< HEAD
from cases.models import Submission, SubmissionType, get_case
=======
from cases.models import Case, Submission, SubmissionType
>>>>>>> ecf174a4
from contacts.models import CaseContact, Contact
from core.base import BaseModel
from core.models import SystemParameter, User
from core.notifier import notify_contact_email, notify_footer
from core.tasks import send_mail
from core.utils import convert_to_e164
from organisations.models import Organisation, get_organisation
from security.constants import (
    ROLE_PREPARING,
    SECURITY_GROUP_ORGANISATION_OWNER,
    SECURITY_GROUP_ORGANISATION_USER,
)
from .exceptions import InvitationFailure, InviteAlreadyAccepted


class InvitationManager(models.Manager):
    def _validate_invitation(self, organisation, email, user_id=None):
        """
        Validate an invitation exists for this email address.
        If a user_id is provided it is used to more precisely find the invited user
        """
        organisation = get_organisation(organisation)
        invitation = self.filter(email=email.strip(), organisation=organisation)
        if user_id:
            invitation = invitation.filter(user_id=user_id)
        if invitation:
            return invitation.first()
        else:
            return False

    def get_invite_by_code(self, invitation_code):
        """
        Validate an invitation exists for user/code/case combination.
        """
        invitation = self.select_related(
            "submission", "submission__organisation", "organisation", "contact"
        ).filter(code=invitation_code, deleted_at__isnull=True, accepted_at__isnull=True)

        invitation = invitation.first()
        return invitation

    def validate_all_pending(self, user, invitation_code=None):
        """
        validate all pending invitations for a user.
        If invitation code is provided, prepare (process) that invitation beforehand.
        """
        accepted = []
<<<<<<< HEAD
=======
        pending_invites_for_user = self.filter(
            invited_user=user, accepted_at__isnull=True, deleted_at__isnull=True
        )
        for invitation in pending_invites_for_user:
            invitation.accept_invitation()
>>>>>>> ecf174a4
        if invitation_code:
            invitation = self.get_invite_by_code(invitation_code)
            if invitation and invitation.email == user.email:
                # We only want to process the invitation if it belongs to the user logging in
                invitation.process_invitation(user, accept=True, register_interest=True)
        pending_invites = self.filter(user=user, accepted_at__isnull=True, deleted_at__isnull=True)
        for invite in pending_invites:
            invite.accepted()
            accepted.append(invite.id)
        return accepted

    def validate_public_invite(self, short_code, user):
        """
        Validate a public invite not issued to a specific organisation,
        but to the general public via
        a code. Members of this invite will by default go to the awaiting approval group and
        will not have access to the case while in that group.
        Returns a tuple of the invite model and the organisation used.
        Raises an InvitationFailure if the code is not found
        """
        try:

            invite = self.get(short_code=short_code, deleted_at__isnull=True)
            organisation_user = invite.process_invitation(user=user, accept=False)
            organisation = organisation_user.organisation
            audit_log(
                audit_type=AUDIT_TYPE_EVENT,
                user=user,
                case=self.case,
                data={
                    "invite_id": str(invite.id),
                    "accepted_by": str(user.id),
                    "organisation_id": str(organisation.id),
                },
            )
            return invite
        except Invitation.DoesNotExist:
            raise InvitationFailure(f"Invalid short code: {short_code}")

    @transaction.atomic
    def create_user_invite(self, user_email, organisation, invited_by, meta):
        """
        Create an invite for a user to join an organisation as a direct employee.
        The invite's meta data contains all the parameters required to create the user
        record once the user accepts the invite.
        A contact record will be created for this user, which will later be re-assigned
        to the user upon completing registration. Note that at this stage the organisation is NOT
        set against the contact, to prevent it appearing until the user accepts. Then the org
        assignment is made.
        If an invite is already present and not responded to it will be refreshed.

        :param (str) user_email: The user to be invited.
        :param (Organisation) organisation: The organisation invited to
        :param (User) invited_by: The user creating the invitation.
        :param (dict) meta: invite meta data.
        """
        created = True
        user_email = user_email.lower()
        try:
            invite = Invitation.objects.get(
                organisation=organisation, email=user_email, deleted_at__isnull=True
            )
            created = False
        except Invitation.DoesNotExist:
            invite = Invitation.objects.create(
                organisation=organisation,
                email=user_email,
                user_context=invited_by,
            )
        if invite.accepted_at:
            raise InviteAlreadyAccepted(
                f"The user {user_email} has already been invited to {organisation} "
                "and has accepted the invite."
            )
        if (
            not created
            and (timezone.now() - invite.created_at).seconds / 3600
            > settings.ORGANISATION_INVITE_DURATION_HOURS
        ):
            invite = invite.recreate()
        invite.created_by = invited_by
        invite.create_codes()
        if meta and meta.get("email"):
            meta["email"] = meta["email"].lower()
        invite.meta = meta
        phone = convert_to_e164(meta.get("phone")) if meta.get("phone") else None
        invite.contact = Contact.objects.create_contact(
            created_by=invited_by,
            name=meta["name"],
            email=user_email,
            phone=phone,
            country=meta.get("country"),
        )
        invite.save()
        invite.send(
            sent_by=invited_by,
            direct=False,
            template_key="NOTIFY_INVITE_ORGANISATION_USER",
            context={
                "login_url": f"{settings.PUBLIC_ROOT_URL}/invitation/{invite.code}/for/{organisation.id}/"
                # noqa: E501
            },
        )
        return invite

    @transaction.atomic
    def invite_existing_user(self, user, organisation, invited_by, name=None, meta=None):
        """Create an invitation for an existing user.
        The invite is accepted, but marked invalid at the start
        in order to mask the fact the user already exists.

        Arguments:
            user {User} -- The user being invited
            organisation {Organisation} -- The organisation inviting the user
            invited_by {User} -- The user making the invite

        Keyword Arguments:
            name {str} -- The name specified by the inviter (default: {None})

        Returns:
            Invite -- Returns an invite model
        """
        existing = Invitation.objects.filter(
            user=user, organisation=organisation, deleted_at__isnull=True
        )
        if existing and len(existing) == 1:
            invite, created = existing[0], False
        elif (existing and len(existing) > 1) or not existing:
            for invite in existing:
                invite.delete()
            invite, created = Invitation.objects.get_or_create(
                user=user, organisation=organisation, deleted_at__isnull=True
            )
        invite.created_by = invited_by
        invite.contact = user.contact
        invite.email = user.email
        invite.name = name
        invite.invalid = True
        if meta:
            invite.meta = meta
        invite.save()
        invite.send(
            sent_by=invited_by,
            direct=False,
            template_key="NOTIFY_INVITE_EXISTING_ORGANISATION_USER",
        )
        return invite

    @staticmethod
    def get_user_invite(invite_id, requested_by):
        """Return a user invite model by id, if the requested_by user is allowed to see it.

        Arguments:
            invite_id {str} -- Invite UUID
            requested_by {User} -- The user requesting the invite data

        Returns:
            {Invitation} -- Invitation model
        """
        invite = Invitation.objects.get(id=invite_id, deleted_at__isnull=True)
        if (
            requested_by.is_tra()
            or invite.created_by.organisation.organisation == requested_by.organisation.organisation
        ):
            return invite
        return None


class Invitation(BaseModel):
    """
    An invitation can be made by a TRA user or an organisation owner user. The latter would also be
    bound to an invite submission used to facilitate the invite.
    An invitation can also be made by an organisation owner to invite a user to their organisation
    as a direct employee.
    In this scenario the user is already created and associated with the invite
    and will confirm the account details, set a password etc. via a special login link.
    These direct invites are not associated with a specific case.

    An invitation can be marked invalid which can happen
    if for example an existing public user is invited.
    A record of the invite still exists,
    but the user exercise it. Any temporary/permanent meta-data
    related to the invite can be saved in the meta dict.
    """

    invitation_type_choices = (
        (1, "Own Organisation"),
        (2, "Representative"),
    )

    organisation = models.ForeignKey(
        "organisations.Organisation", null=True, blank=True, on_delete=models.PROTECT
    )
    organisation_security_group = models.ForeignKey(
        Group, null=True, blank=True, on_delete=models.PROTECT
    )
    contact = models.ForeignKey("contacts.Contact", null=True, blank=True, on_delete=models.PROTECT)
    case = models.ForeignKey("cases.Case", null=True, blank=True, on_delete=models.PROTECT)
    submission = models.ForeignKey(
        "cases.Submission",
        null=True,
        blank=True,
        on_delete=models.PROTECT,
        related_name="invitations",
    )
    case_role = models.ForeignKey(
        "security.CaseRole", null=True, blank=True, on_delete=models.PROTECT
    )
    user = models.ForeignKey(
        settings.AUTH_USER_MODEL, null=True, blank=True, on_delete=models.PROTECT
    )
<<<<<<< HEAD
=======
    invited_user = models.ForeignKey(
        settings.AUTH_USER_MODEL,
        null=True,
        blank=True,
        on_delete=models.PROTECT,
        related_name="invited_user",
    )
>>>>>>> ecf174a4
    name = models.CharField(max_length=250, null=True, blank=True)
    email = models.EmailField(null=False, blank=True)
    invalid = models.BooleanField(default=False)
    code = models.CharField(max_length=50, null=True, blank=True, unique=True)
    short_code = models.CharField(max_length=16, null=True, blank=True, unique=True)
    email_sent = models.BooleanField(null=True)
    accepted_at = models.DateTimeField(null=True, blank=True)
    sent_at = models.DateTimeField(null=True, blank=True)
    approved_by = models.ForeignKey(
        settings.AUTH_USER_MODEL,
        null=True,
        blank=True,
        on_delete=models.PROTECT,
        related_name="approved",
<<<<<<< HEAD
    )
    meta = models.JSONField(default=dict)
=======
    )
    meta = models.JSONField(default=dict)

    draft = models.BooleanField(default=False)
    invitation_type = models.PositiveIntegerField(
        null=True, blank=True, choices=invitation_type_choices
    )
    cases_to_link = models.ManyToManyField(Case, related_name="cases_to_link", blank=True)
>>>>>>> ecf174a4

    objects = InvitationManager()

    def __str__(self):
        return f"{self.organisation} invites {self.contact}"

    def save(self, *args, **kwargs):
        if not self.short_code or not self.code:
            self.create_codes()
        super().save(*args, **kwargs)

    def _to_dict(self):
        _dict = {
            "organisation": self.organisation.to_embedded_dict() if self.organisation else None,
            "organisation_security_group": self.organisation_security_group.name
            if self.organisation_security_group
            else None,
            "contact": self.contact.to_dict() if self.contact else None,
            "country_code": self.contact.country.code
            if self.contact and self.contact.country
            else "GB",
            "email": self.contact.email if self.contact else None,
            "user": self.user.to_embedded_dict() if self.user else None,
            "code": self.code,
            "short_code": self.short_code,
            "invalid": self.invalid,
            "submission": None,
            "case": {},
            "email_sent": self.email_sent,
            "accepted_at": self.accepted_at.strftime(settings.API_DATETIME_FORMAT)
            if self.accepted_at
            else None,
            "sent_at": self.sent_at.strftime(settings.API_DATETIME_FORMAT)
            if self.sent_at
            else None,
            "approved_by": self.approved_by.to_embedded_dict() if self.approved_by else None,
            "meta": self.meta,
        }
        if self.submission:
            _dict["submission"] = {
                "id": str(self.submission.id),
                "name": self.submission.name,
            }
        if self.case:
            _dict["case"] = {
                "id": str(self.case.id),
                "name": self.case.name,
                "reference": self.case.reference,
            }
        return _dict

    def recreate(self):
        """
        Delete this invite and recreate/refresh it
        """
        self.delete()
        self.id = None
        self.created_at = timezone.now()
        self.create_codes()
        self.save()
        return self

    def create_codes(self):
        self.short_code = crypto.get_random_string(8)
        self.code = str(uuid.uuid4())

    def send(self, sent_by, context=None, direct=False, template_key=None):
        """Send the invite email via notify

        Arguments:
            sent_by {User} -- The user sending the invitation

        Keyword Arguments:
            context {dict} -- extra context dict (default: {None})
            direct {bool} -- include a direct login link with the invite codes (default: {False})
            template_key {str} -- The system param pointing to the template id (default: {None})

        Raises:
            InvitationFailure: raises if the invite is lacking a contact reference
        """
        if not self.contact:
            raise InvitationFailure("No contact to invite")
        template_key = template_key or "NOTIFY_INFORM_INTERESTED_PARTIES"
        notify_template_id = SystemParameter.get(template_key)
        _context = {
            "organisation_name": self.organisation.name,
            "company_name": self.organisation.name,
            "full_name": self.contact.name,  # invited contact
            "login_url": f"{settings.PUBLIC_ROOT_URL}",
            "guidance_url": SystemParameter.get("LINK_HELP_BOX_GUIDANCE"),
            "invited_by": self.created_by.name,
        }
        if self.case:
            product = self.case.product_set.first()
            export_source = self.case.exportsource_set.first()
            case_name = self.case.name or (product.sector.name if product else "N/A")
            _context.update(
                {
                    "case_name": case_name,
                    "case_number": self.case.reference,
                    "investigation_type": self.case.type.name,
                    "dumped_or_subsidised": self.case.dumped_or_subsidised(),
                    "product": product.name,
                    "country": export_source.country.name if export_source else None,
                    "notice_url": self.submission.url if self.submission else "",  # TODO: Remove
                    "notice_of_initiation_url": self.case.latest_notice_of_initiation_url,
                    "invited_by_name": self.submission.contact.name if self.submission else "",
                    "invited_by_organisation": self.submission.organisation.name
                    if self.submission
                    else "",
                }
            )
        # Set email and footer appropriate to case context
        email = notify_contact_email(_context.get("case_number"))
        _context.update({"email": email, "footer": notify_footer(email)})
        if direct is True:
            _context[
                "login_url"
            ] = f"{settings.PUBLIC_ROOT_URL}/invitation/{self.code}/{self.case.id}/"
        if context:
            _context.update(context)

        audit_kwargs = {
            "audit_type": AUDIT_TYPE_NOTIFY,
            "user": sent_by,
            "case": self.case,
            "model": self.contact,
        }
        send_mail(self.contact.email, _context, notify_template_id, audit_kwargs=audit_kwargs)
        self.sent_at = timezone.now()
        self.email_sent = True
        self.save()

    def accepted(self):
        """
        Accept an invitation, logging the acceptance date/time (utc)
        """
        self.accepted_at = timezone.now()
        self.save()

    def assign_case_user(self, user=None, organisation=None):
        """
        Assign the user to the case
        """
        user = user or self.user
        organisation = organisation or self.organisation
        assigned = False
        if user:
            assigned = self.case.assign_organisation_user(user, organisation)
        return assigned

    def assign_organisation_user(self, user=None, organisation=None):
        """Assign Organisation User.

        Assign the user (or the invitation user) to the invitation organisation.
        If an owner exists already for this organisation, use the USER group,
        Otherwise the user becomes the new owner of this organisation.

        :param (User) user: User to add.
        :param (Organisation) organisation: Organisation for user.
        """
        user = user or self.user
        organisation = organisation or self.organisation
        existing_owner = organisation.get_owner()
        group = (
            SECURITY_GROUP_ORGANISATION_OWNER
            if not existing_owner
            else SECURITY_GROUP_ORGANISATION_USER
        )
        return organisation.assign_user(user, group)

    def create_registration_of_interest(
        self, user: User, organisation: Organisation, **kwargs
    ) -> Submission:
        """
        Creates and returns a new registration of interest.

        Arguments:
            user: A User object
            organisation: an Organisation object
            submission_type: a SubmissionType object, defaults to SUBMISSION_TYPE_REGISTER_INTEREST if not provided
            **kwargs: any value you provide in this dictionary will get passed to the Submission object and take
            precedence over defaults
        Returns:
            Submission object
        """

        submission_type = SubmissionType.objects.get(id=SUBMISSION_TYPE_REGISTER_INTEREST)
        submission_kwargs = {
            "created_by": user,
            "organisation": organisation,
            "type": submission_type,
            "name": submission_type.name,
            "status": submission_type.default_status,
            "case": self.case,
            "contact": user.contact,
            "user_context": user,
        }
        submission_kwargs = {**submission_kwargs, **kwargs}
        new_registration_of_interest = Submission(**submission_kwargs)
        new_registration_of_interest.save()
        return new_registration_of_interest

    @transaction.atomic  # noqa:C901
    def process_invitation(
        self,
        user: User,
        accept: bool = False,
        organisation: Organisation = None,
        assign_to_organisation: bool = False,
        register_interest: bool = False,
        newly_registered: bool = False,
    ):
        """
        Process an invitation for a user. An invitation is usually generated by another user
        inviting this user to his view of the case (silo).
        The user will be added to the case under the inviting organisation.

        By default, the invitation is not accepted unless accept is True. This is
        done on first login where all pending invites are accepted.
        Generic invites, which are not tied to a specific user will not be updated
        with the invite details.

        By default, the user will not become a user of the organisation. This is only reserved for
        situations where the TRA are inviting a user they have added as a party themselves.

        If register_interest is True, a registration of interest will be created for this user
        for the case represented in the invite.

        If the user arrives without an organisation
        it will be because they have arrived via the invite flow and elected that they
        are the organisation invited. In this scenario the organisation invited will be their
        organisation.

        If the user already has an organisation, that differs from the one invited,
        a registration of interest will not be created.

        In the case where the invite originated from the caseworker, the organisation will
        be pre-approved to the case, thus retaining their role even as the user
        follows through the registration of interest
        (what would normally make them 'awaiting approval').

        The organisation will still require verification
        by the TRA before they are approved to the case.
        """
        from cases.models import Submission, SubmissionType
        from security.models import OrganisationCaseRole, CaseRole

        if self.submission:
            organisation = self.submission.organisation
        else:
            organisation = organisation or self.organisation
        # if a different organisation is associated with the user already,
        # update the invite meta data to reflect that.
        if user.organisation:
            self.meta.update(
                {
                    "accepted_as_organisation": {
                        "id": str(user.organisation.organisation.id),
                        "name": user.organisation.organisation.name,
                    },
                    "accepted_as_user": {
                        "id": str(user.id),
                        "name": user.name,
                        "email": user.email,
                    },
                    "accepted_as_contact": {
                        "id": str(user.contact.id),
                        "name": user.contact.name,
                    },
                }
            )
            if user.organisation.organisation != organisation:
                organisation = user.organisation.organisation
                register_interest = False

        # if a registration of interest is to be created, do it now.
        if register_interest:
            reg_interest = self.create_registration_of_interest(
                user=user, organisation=organisation
            )
            try:
                # retain the existing role of the organisation in the case, if available
                existing_case_role = OrganisationCaseRole.objects.get(
                    organisation=organisation, case=self.case
                )
                case_role = existing_case_role.role
            except OrganisationCaseRole.DoesNotExist:
                # otherwise set the draft to preparing,
                # falling back on the default process (preparing->awaiting)
                case_role = CaseRole.objects.get(id=ROLE_PREPARING)
            OrganisationCaseRole.objects.assign_organisation_case_role(
                organisation=organisation,
                case=self.case,
                role=case_role,
                sampled=True,
                created_by=user,
                approved_by=self.created_by,
                approved_at=self.created_at,
            )
            user.contact.set_primary(case=self.case, organisation=organisation, request_by=user)
            self.meta["created_submission_id"] = str(reg_interest.id)
            self.user = user
            assign_to_organisation = True
            assigned = True
            accept = True
        elif self.submission and self.submission.type.id == SUBMISSION_TYPE_INVITE_3RD_PARTY:
            assign_to_organisation = (
                True  # todo - maybe we don't need this if the user is already assigned
            )
            assigned = self.assign_case_user(user=user, organisation=self.organisation)
            accept = True  # We want the invitation to be accepted
            CaseContact.objects.get_or_create(
                case=self.case,
                contact=user.contact,
                organisation=self.organisation,
                primary=False,
            )
        else:
            assigned = self.assign_case_user(user=user, organisation=organisation)
        if assign_to_organisation:
            if not newly_registered:
                # If the user has just been newly registered as part of the RegistrationAPIView, then they have been
                # assigned to the organisation already, we don't want to overwrite it here as it will cause the
                # created OrganisationUser object to be an Organisation Member when in reality they should be a owner
                self.assign_organisation_user(user=user, organisation=organisation)
        if assigned:
            # We want to assign the contact to the case
            self.user = user
            if self.contact != user.contact and self.contact.email == user.contact.email:
                original_contact = self.contact
                self.contact = user.contact
                original_contact.delete()
                self.save()

                CaseContact.objects.get_or_create(
                    case=self.case,
                    contact=user.contact,
                    organisation=self.organisation,
                    defaults={"primary": False},
                )

        elif self.user:
            raise InvitationFailure("could not assign user to case or organisation")

        if accept:
            self.accepted()
            user.refresh_from_db()
            self.refresh_from_db()
        else:
            self.save()
        return assigned

    @transaction.atomic()
    def accept_invitation(self):
        """Accepting and processing the invitation when the invited user logs in"""

        # First let's add the user to the organisation
        self.contact.organisation.assign_user(
            user=self.invited_user, security_group=self.organisation_security_group, confirmed=True
        )

        # Let's add the user to the cases associated with this invitation
        for case_object in self.cases_to_link.all():
            case_object.assign_user(
                user=self.invited_user,
                created_by=self.user,
                organisation=self.contact.organisation,
                relax_security=True,
            )

            # todo - check this is necessary
            case_object.confirm_user_case(
                user=self.invited_user, created_by=self.user, organisation=self.contact.organisation
            )

        # Now we mark the invitation as accepted
        self.accepted()

    def compare_user_contact(self):
        """
        Compare a user record with the associated invited contact.
        Returns a tuple of a boolean to determine if the user deviates from the contact data,
        and a dict detailing each difference between them.
        """
        deviation = False
        diff = {}
        if self.contact.name.upper() != self.user.name.upper():
            diff["name"] = {"contact": self.contact.name, "user": self.user.name}
        if self.contact.email.strip().upper() != self.user.email.strip().upper():
            diff["email"] = {"contact": self.contact.email, "user": self.user.email}
        if diff:
            deviation = True
        return deviation, diff<|MERGE_RESOLUTION|>--- conflicted
+++ resolved
@@ -8,11 +8,7 @@
 from audit import AUDIT_TYPE_EVENT, AUDIT_TYPE_NOTIFY
 from audit.utils import audit_log
 from cases.constants import SUBMISSION_TYPE_INVITE_3RD_PARTY, SUBMISSION_TYPE_REGISTER_INTEREST
-<<<<<<< HEAD
-from cases.models import Submission, SubmissionType, get_case
-=======
 from cases.models import Case, Submission, SubmissionType
->>>>>>> ecf174a4
 from contacts.models import CaseContact, Contact
 from core.base import BaseModel
 from core.models import SystemParameter, User
@@ -60,14 +56,11 @@
         If invitation code is provided, prepare (process) that invitation beforehand.
         """
         accepted = []
-<<<<<<< HEAD
-=======
         pending_invites_for_user = self.filter(
             invited_user=user, accepted_at__isnull=True, deleted_at__isnull=True
         )
         for invitation in pending_invites_for_user:
             invitation.accept_invitation()
->>>>>>> ecf174a4
         if invitation_code:
             invitation = self.get_invite_by_code(invitation_code)
             if invitation and invitation.email == user.email:
@@ -279,8 +272,6 @@
     user = models.ForeignKey(
         settings.AUTH_USER_MODEL, null=True, blank=True, on_delete=models.PROTECT
     )
-<<<<<<< HEAD
-=======
     invited_user = models.ForeignKey(
         settings.AUTH_USER_MODEL,
         null=True,
@@ -288,7 +279,6 @@
         on_delete=models.PROTECT,
         related_name="invited_user",
     )
->>>>>>> ecf174a4
     name = models.CharField(max_length=250, null=True, blank=True)
     email = models.EmailField(null=False, blank=True)
     invalid = models.BooleanField(default=False)
@@ -303,10 +293,6 @@
         blank=True,
         on_delete=models.PROTECT,
         related_name="approved",
-<<<<<<< HEAD
-    )
-    meta = models.JSONField(default=dict)
-=======
     )
     meta = models.JSONField(default=dict)
 
@@ -315,7 +301,6 @@
         null=True, blank=True, choices=invitation_type_choices
     )
     cases_to_link = models.ManyToManyField(Case, related_name="cases_to_link", blank=True)
->>>>>>> ecf174a4
 
     objects = InvitationManager()
 
