from django.contrib.auth.models import Group
from django_restql.fields import NestedField
from rest_framework import serializers

from cases.services.v2.serializers import CaseSerializer, SubmissionSerializer
from config.serializers import CustomValidationModelSerializer
from core.services.v2.users.serializers import ContactSerializer, UserSerializer
from invitations.models import Invitation
from organisations.services.v2.serializers import OrganisationSerializer
<<<<<<< HEAD
from security.models import CaseRole
from security.services.v2.serializers import CaseRoleSerializer, UserCaseSerializer
=======
from security.services.v2.serializers import UserCaseSerializer
>>>>>>> 5926c4bd


class InvitationSerializer(CustomValidationModelSerializer):
    class Meta:
        model = Invitation
        fields = "__all__"

    created_by = UserSerializer(required=False, fields=["name", "email"])
    organisation = NestedField(
        serializer_class=OrganisationSerializer,
        required=False,
        accept_pk=True,
        exclude=["cases", "invitations", "organisationuser_set"],
    )
    contact = NestedField(serializer_class=ContactSerializer, required=False, accept_pk=True)

    organisation_id = serializers.ReadOnlyField(source="organisation.id")
    organisation_name = serializers.ReadOnlyField(source="organisation.name")
    organisation_security_group = serializers.SlugRelatedField(
        slug_field="name", queryset=Group.objects.all(), required=False
    )
    submission = NestedField(
        serializer_class=SubmissionSerializer,
        exclude=["organisation", "created_by"],
        required=False,
    )
    invited_user = NestedField(
        serializer_class=UserSerializer, required=False, exclude=["organisation"], accept_pk=True
    )
    cases_to_link = NestedField(serializer_class=CaseSerializer, many=True, required=False)
    user_cases_to_link = NestedField(serializer_class=UserCaseSerializer, many=True, required=False)
<<<<<<< HEAD

    def to_internal_value(self, data):
        """API requests can pass case_role with the key"""
        data = data.copy()  # Making the QueryDict mutable
        if role_key := data.get("case_role_key"):
            # We can pass a role_key in the request.POST which we can use to lookup a CaseRole obj
            role_object = CaseRole.objects.get(key=role_key)
            data["case_role"] = role_object.pk
        return super().to_internal_value(data)
=======
    case = NestedField(required=False, serializer_class=CaseSerializer, accept_pk=True)
>>>>>>> 5926c4bd
<|MERGE_RESOLUTION|>--- conflicted
+++ resolved
@@ -7,12 +7,9 @@
 from core.services.v2.users.serializers import ContactSerializer, UserSerializer
 from invitations.models import Invitation
 from organisations.services.v2.serializers import OrganisationSerializer
-<<<<<<< HEAD
+from security.services.v2.serializers import UserCaseSerializer
 from security.models import CaseRole
 from security.services.v2.serializers import CaseRoleSerializer, UserCaseSerializer
-=======
-from security.services.v2.serializers import UserCaseSerializer
->>>>>>> 5926c4bd
 
 
 class InvitationSerializer(CustomValidationModelSerializer):
@@ -44,7 +41,7 @@
     )
     cases_to_link = NestedField(serializer_class=CaseSerializer, many=True, required=False)
     user_cases_to_link = NestedField(serializer_class=UserCaseSerializer, many=True, required=False)
-<<<<<<< HEAD
+    case = NestedField(required=False, serializer_class=CaseSerializer, accept_pk=True)
 
     def to_internal_value(self, data):
         """API requests can pass case_role with the key"""
@@ -53,7 +50,4 @@
             # We can pass a role_key in the request.POST which we can use to lookup a CaseRole obj
             role_object = CaseRole.objects.get(key=role_key)
             data["case_role"] = role_object.pk
-        return super().to_internal_value(data)
-=======
-    case = NestedField(required=False, serializer_class=CaseSerializer, accept_pk=True)
->>>>>>> 5926c4bd
+        return super().to_internal_value(data)