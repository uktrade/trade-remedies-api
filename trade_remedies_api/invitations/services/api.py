--- conflicted
+++ resolved
@@ -27,9 +27,6 @@
 logger = logging.getLogger(__name__)
 
 
-logger = logging.getLogger(__name__)
-
-
 class InvitationAPIView(TradeRemediesApiView):
     """
     Get a single invitations details by id
@@ -324,14 +321,6 @@
         :param (dict) request_data: Invite parameters.
         """
         invitee_organisation = InviteThirdPartyAPI.get_invitee_org(request_user, request_data)
-<<<<<<< HEAD
-        contact = Contact.objects.create(
-            name=request_data.get("name"),
-            email=request_data.get("email", "").lower(),
-            organisation=invitee_organisation,
-            created_by=request_user,
-        )
-=======
 
         contact_query_kwargs = {
             "name": request_data.get("name"),
@@ -351,7 +340,6 @@
             # todo - a potential merge strategy for this, it would be a one-off merge rather than an ongoing tool
             contact = Contact.objects.filter(**contact_query_kwargs).first()
 
->>>>>>> 5f9b223f
         third_party_group = Group.objects.get(name=SECURITY_GROUP_THIRD_PARTY_USER)
         invite = Invitation.objects.create(
             created_by=request_user,
