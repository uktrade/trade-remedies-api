--- conflicted
+++ resolved
@@ -321,14 +321,7 @@
         :param (Submission) submission: Submission to encapsulate the invite.
         :param (dict) request_data: Invite parameters.
         """
-<<<<<<< HEAD
-        invitee_organisation = InviteThirdPartyAPI.get_invitee_org(
-            request_user,
-            request_data
-        )
-=======
         invitee_organisation = InviteThirdPartyAPI.get_invitee_org(request_user, request_data)
->>>>>>> c419b3aa
         contact = Contact.objects.create(
             name=request_data.get("name"),
             email=request_data.get("email", "").lower(),
@@ -359,13 +352,7 @@
         """
         contact.load_attributes(request_data, ["name", "email"])
         contact.organisation = InviteThirdPartyAPI.update_invitee_org(
-<<<<<<< HEAD
-            request_user,
-            request_data,
-            contact.organisation
-=======
             request_user, request_data, contact.organisation
->>>>>>> c419b3aa
         )
         if phone := request_data.get("phone"):
             contact.phone = convert_to_e164(phone)
@@ -385,11 +372,7 @@
         """
         if requested_organisation := Organisation.objects.filter(
             name=request_data.get("organisation_name"),
-<<<<<<< HEAD
-            companies_house_id=request_data.get("companies_house_id")
-=======
             companies_house_id=request_data.get("companies_house_id"),
->>>>>>> c419b3aa
         ).first():
             return requested_organisation
         else:
@@ -419,27 +402,17 @@
         if requested_organisation != existing_organisation:
             # Inviter specified an entirely different organisation, see if can we clean up.
             if can_delete_existing_organisation:
-<<<<<<< HEAD
-                logger.info(f"Third Party Invite: Deleting unused organisation: "
-                            f"{existing_organisation}")
-=======
                 logger.info(
                     f"Third Party Invite: Deleting unused organisation: {existing_organisation}"
                 )
->>>>>>> c419b3aa
                 try:
                     existing_organisation.delete(purge=True)
                 except Organisation.DoesNotExist:
                     pass
                 except Exception as e:
-<<<<<<< HEAD
-                    logger.error(f"Failed to delete unused organisation "
-                                 f"{existing_organisation}: {e}")
-=======
                     logger.error(
                         f"Failed to delete unused organisation {existing_organisation}: {e}"
                     )
->>>>>>> c419b3aa
         elif can_edit_requested_organisation:
             # An update to name or company number would have elicited a new org,
             # so just update address and country
