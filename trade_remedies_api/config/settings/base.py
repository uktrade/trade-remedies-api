--- conflicted
+++ resolved
@@ -385,23 +385,17 @@
 API_V2_PREFIX = "api/v2"
 API_V2_ENABLED = env.bool("API_V2_ENABLED", default=False)
 AUTH_TOKEN_MAX_AGE_MINUTES = env.int("AUTH_TOKEN_MAX_AGE_MINUTES", default=60)
-'''if API_V2_ENABLED:
+if API_V2_ENABLED:
     AUTH_USER_MODEL = "authentication.User"
     ANON_USER_TOKEN = "change-me"
-else:'''
-AUTH_USER_MODEL = "core.User"
+else:
+    AUTH_USER_MODEL = "core.User"
 # TODO-V2: Consolidate with REST_FRAMEWORK settings above
 if API_V2_ENABLED:
-<<<<<<< HEAD
-    '''classes = ["authentication.ExpiringTokenAuthentication", ]
-    REST_FRAMEWORK["DEFAULT_AUTHENTICATION_CLASSES"] = classes'''
-    pass
-=======
     classes = [
         "authentication.ExpiringTokenAuthentication",
     ]
     REST_FRAMEWORK["DEFAULT_AUTHENTICATION_CLASSES"] = classes
->>>>>>> 1679f9cf
 
 ORGANISATION_NAME = env("ORGANISATION_NAME", default="Organisation name placeholder")
 ORGANISATION_INITIALISM = env("ORGANISATION_INITIALISM", default="PLACEHOLDER")
@@ -470,7 +464,7 @@
 # portal calls to a "security group"), because we plan to use django-guardian
 # for object level permissions. In the new `authentication` package we will
 # only expect ANON_USER_TOKEN in the request, meaning only bearers of THAT
-# token will be allowed to use any unauthenticated views_new (e.g. `/auth/login`).
+# token will be allowed to use any unauthenticated views (e.g. `/auth/login`).
 CASE_WORKER_ENVIRONMENT_KEY = env("CASE_WORKER_ENVIRONMENT_KEY")
 PUBLIC_ENVIRONMENT_KEY = env("PUBLIC_ENVIRONMENT_KEY")
 # Allowed origins
