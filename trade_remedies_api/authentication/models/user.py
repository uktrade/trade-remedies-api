--- conflicted
+++ resolved
@@ -68,12 +68,6 @@
     - Phone number in E164 format, optional and globally unique.
     """
 
-<<<<<<< HEAD
-    '''class Meta:
-        db_table = 'core_user'''
-
-=======
->>>>>>> 1679f9cf
     id = models.UUIDField(primary_key=True, default=uuid.uuid4, editable=False)
     email = models.EmailField(max_length=255, unique=True)
     name = models.CharField(max_length=255)
@@ -96,16 +90,6 @@
         related_query_name="user",
     )
 
-    #NOT USED
-    created_at = models.DateTimeField(default=timezone.now)
-    last_modified = models.DateTimeField(auto_now=True, null=True)
-    deleted_at = models.DateTimeField(null=True, blank=True)
-    login_code = models.CharField(max_length=50, null=True, blank=True)
-    login_code_created_at = models.DateTimeField(null=True, blank=True)
-    first_name = models.CharField(max_length=30, blank=True)  # TODO: DEPRECATED
-    last_name = models.CharField(max_length=30, blank=True)  # TODO: DEPRECATED
-    auto_assign = models.BooleanField(default=False)
-
     objects = UserManager()
 
     USERNAME_FIELD = "email"
