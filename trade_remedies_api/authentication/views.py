"""Authentication Views."""
from django.utils import timezone
from rest_framework import views, viewsets, status
from rest_framework.authtoken.models import Token
from rest_framework.authtoken.views import ObtainAuthToken
from rest_framework.exceptions import APIException
from rest_framework.response import Response

from .models.user import User
from .serializers import (
    UsernameSerializer,
    TrustedAuthTokenSerializer,
    TwoFactorTokenSerializer,
    UserSerializer,
    EmailVerificationSerializer,
)


class Bad(APIException):
    """Invalid2FAToken.

    Exception raised when a two-factor authentication request is invalid.
    """

    status_code = status.HTTP_400_BAD_REQUEST


class AuthenticationView(ObtainAuthToken):
    """AuthenticationView.

    API Authentication entry point. Any API client that wants authenticated API
    interaction must post `username`, `password` and `trusted_token` (which
    must match `settings.ANON_USER_TOKEN`). The `TrustedAuthTokenSerializer`
    authenticates the request or raises a validation error.

    An authentication token is generated if required. If two factor auth
    is required the token is withheld pending successful 2FA auth, otherwise
    the auth token is returned.
    """

    authentication_classes = ()

    def post(self, request, *args, **kwargs):
<<<<<<< HEAD
        serializer = TrustedAuthTokenSerializer(
            data=request.data,
            context={'request': request}
        )
=======
        serializer = TrustedAuthTokenSerializer(data=request.data, context={"request": request})
>>>>>>> 1679f9cf
        serializer.is_valid(raise_exception=True)
        username = serializer.validated_data["username"]
        user = User.objects.get(email=username)
        user_agent = request.META["HTTP_X_USER_AGENT"]
        token, created = Token.objects.get_or_create(user=user)
        if two_factor_required := user.two_factor.required(user_agent):
            user.two_factor.deliver_token(user_agent)
            token_key = "withheld-pending-2fa"
        else:
            token_key = token.key
        return Response(
            {
                "token": token_key,
                "2fa_required": two_factor_required,
            }
        )


class TwoFactorView(views.APIView):
    """TwoFactorView.

    Process two-factor authentication request. Uses `TwoFactorTokenSerializer`
    to check presence and validity of `two_factor_token` and `username`.
    """

    authentication_classes = ()

    @staticmethod
    def post(request, *args, **kwargs):
        serializer = TwoFactorTokenSerializer(data=request.data, context={"request": request})
        serializer.is_valid(raise_exception=True)
        username = serializer.validated_data["username"]
        user = User.objects.get(email=username)
        token = Token.objects.get(user=user)
        return Response(
            {
                "token": token.key,
            }
        )


class TwoFactorResendView(views.APIView):
    """TwoFactorResendView.

    Process request to regenerate and resend a 2FA token. Accessible to
    bearer of `settings.ANON_USER_TOKEN` when `username` specified.
    """

    authentication_classes = ()

    @staticmethod
    def post(request, *args, **kwargs):
        serializer = UsernameSerializer(data=request.data, context={"request": request})
        serializer.is_valid(raise_exception=True)
        username = serializer.validated_data["username"]
        user = User.objects.get(email=username)
        user_agent = request.META["HTTP_X_USER_AGENT"]
        user.two_factor.deliver_token(user_agent)
        return Response(
            {
                "2fa-token-resent": timezone.now(),
            }
        )


class UsernameAvailableView(views.APIView):
    """UsernameAvailableView.

    Check the availability of a username (email) identity in the system.
    Accessible to bearer of `settings.ANON_USER_TOKEN` when `username`
    specified.
    """

    authentication_classes = ()

    @staticmethod
    def post(request, *args, **kwargs):
        serializer = UsernameSerializer(data=request.data, context={"request": request})
        response = {"available": not serializer.is_valid()}
        return Response(response)


class EmailVerifyView(views.APIView):
    """EmailVerifyView.

    When a user is created we create an auth.models.EmailVerification model
    which triggers a 'verify email address' notification. This endpoint
    processes the validation of the code sent.
    """

    @staticmethod
    def post(request, *args, **kwargs):
        serializer = EmailVerificationSerializer(data=kwargs, context={"request": request})
        serializer.is_valid(raise_exception=True)
        response = {"verified": True}
        return Response(response)


class EmailVerifyResendView(views.APIView):
    """EmailVerifyResendView.

    Resend an email verification code.
    """

    @staticmethod
    def post(request, *args, **kwargs):
        request.user.email_verification.send()
        return Response(
            {
                "verification-code-resent": timezone.now(),
            }
        )


class UserView(viewsets.ModelViewSet):
    """Users.

    API endpoint for user definitions.
    """

    queryset = User.objects.all()
    serializer_class = UserSerializer
    http_method_names = ["get", "head", "post", "patch"]


<|MERGE_RESOLUTION|>--- conflicted
+++ resolved
@@ -19,7 +19,7 @@
 class Bad(APIException):
     """Invalid2FAToken.
 
-    Exception raised when a two-factor authentication request is invalid.
+    Exception raised when a two factor authentication request is invalid.
     """
 
     status_code = status.HTTP_400_BAD_REQUEST
@@ -41,14 +41,7 @@
     authentication_classes = ()
 
     def post(self, request, *args, **kwargs):
-<<<<<<< HEAD
-        serializer = TrustedAuthTokenSerializer(
-            data=request.data,
-            context={'request': request}
-        )
-=======
         serializer = TrustedAuthTokenSerializer(data=request.data, context={"request": request})
->>>>>>> 1679f9cf
         serializer.is_valid(raise_exception=True)
         username = serializer.validated_data["username"]
         user = User.objects.get(email=username)
@@ -171,6 +164,4 @@
 
     queryset = User.objects.all()
     serializer_class = UserSerializer
-    http_method_names = ["get", "head", "post", "patch"]
-
-
+    http_method_names = ["get", "head", "post", "patch"]