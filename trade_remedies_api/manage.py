--- conflicted
+++ resolved
@@ -3,11 +3,7 @@
 import sys
 
 if __name__ == "__main__":
-<<<<<<< HEAD
-    os.environ.setdefault("DJANGO_SETTINGS_MODULE", "config.settings.local")
-=======
     os.environ.setdefault("DJANGO_SETTINGS_MODULE", "config.settings.local".replace("\r", ""))
->>>>>>> 4fad576d
     try:
         from django.core.management import execute_from_command_line
     except ImportError as exc:
