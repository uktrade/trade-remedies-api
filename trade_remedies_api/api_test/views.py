from rest_framework.decorators import api_view, permission_classes, authentication_classes
from rest_framework.response import Response

<<<<<<< HEAD
from core.models import User

=======
>>>>>>> f3524cc0

@api_view()
@authentication_classes([])
@permission_classes([])
def create_test_case(request):
    return Response({"message": "success"})


@api_view()
@authentication_classes([])
@permission_classes([])
def create_test_user(request, email, password, group):
    user = User.objects.create_user(
        name="test user",
        email=email,
        password=password,
        groups=[group],
        country="GB",
        timezone="Europe/London",
        phone="012345678",
    )

    return Response({"message": "success"})<|MERGE_RESOLUTION|>--- conflicted
+++ resolved
@@ -1,11 +1,7 @@
 from rest_framework.decorators import api_view, permission_classes, authentication_classes
 from rest_framework.response import Response
 
-<<<<<<< HEAD
 from core.models import User
-
-=======
->>>>>>> f3524cc0
 
 @api_view()
 @authentication_classes([])
@@ -27,5 +23,4 @@
         timezone="Europe/London",
         phone="012345678",
     )
-
     return Response({"message": "success"})