from django.contrib import admin
from security.models import OrganisationCaseRole
from .models import (
    Case,
    Submission,
    Sector,
    Product,
    SubmissionType,
    SubmissionStatus,
    CaseWorkflow,
    CaseStage,
    SubmissionDocument,
    CaseWorkflowState,
)


class SectorAdmin(admin.ModelAdmin):
    pass


class SubmissionDocumentInline(admin.TabularInline):
    model = SubmissionDocument


class SubmissionAdmin(admin.ModelAdmin):
    inlines = [SubmissionDocumentInline]
    list_display = ("case", "name", "type", "created_at", "created_by")
    search_fields = ["case__name", "name", "type__name", "created_by__email"]
<<<<<<< HEAD

=======
>>>>>>> c419b3aa


class SubmissionTypeAdmin(admin.ModelAdmin):
    pass


class SubmissionStatusAdmin(admin.ModelAdmin):
    pass


class ProductAdmin(admin.ModelAdmin):
    pass


class SubmissionInline(admin.TabularInline):
    model = Submission


class OrganisationCaseRoleInline(admin.TabularInline):
    model = OrganisationCaseRole


class CaseAdmin(admin.ModelAdmin):
    search_fields = ["name"]
    inlines = [SubmissionInline, OrganisationCaseRoleInline]


class CaseWorkflowAdmin(admin.ModelAdmin):
    pass


class CaseWorkflowStateAdmin(admin.ModelAdmin):
    list_display = ("case", "key", "value", "due_date")
    list_filter = ("case",)
    search_fields = ("key",)


class CaseStageAdmin(admin.ModelAdmin):
    search_fields = ["name"]


admin.site.register(Sector, SectorAdmin)
admin.site.register(Product, ProductAdmin)
admin.site.register(Case, CaseAdmin)
admin.site.register(Submission, SubmissionAdmin)
admin.site.register(SubmissionType, SubmissionTypeAdmin)
admin.site.register(SubmissionStatus, SubmissionStatusAdmin)
admin.site.register(CaseWorkflow, CaseWorkflowAdmin)
admin.site.register(CaseWorkflowState, CaseWorkflowStateAdmin)
admin.site.register(CaseStage, CaseStageAdmin)<|MERGE_RESOLUTION|>--- conflicted
+++ resolved
@@ -26,10 +26,6 @@
     inlines = [SubmissionDocumentInline]
     list_display = ("case", "name", "type", "created_at", "created_by")
     search_fields = ["case__name", "name", "type__name", "created_by__email"]
-<<<<<<< HEAD
-
-=======
->>>>>>> c419b3aa
 
 
 class SubmissionTypeAdmin(admin.ModelAdmin):
