from django.db import models
from django.db.models import Q, OuterRef, Subquery
from django.utils import timezone
from django.contrib.postgres import fields
from .workflow import CaseWorkflowState
from .submissionstatus import SubmissionStatus


class SubmissionTypeManager(models.Manager):
    def get_available_submission_types_for_case(self, case, direction_kwargs):
        open_time_windows = CaseWorkflowState.objects.filter(
            Q(due_date__isnull=True) | Q(due_date__gte=timezone.now()),
            case=case,
            key=OuterRef("time_window_key"),
        ).values_list("key", flat=True)
        return (
            self.filter(**direction_kwargs)
            .filter(time_window_key__in=Subquery(open_time_windows))
            .order_by("order", "name")
        )


class SubmissionType(models.Model):
    """
    A type of submission.
    The key is a string that determines which representations the submission type should use.
    (i.e., which templates, routes, logic etc.
    For example, Ex Officion applications and Applications
    should use the same templates and logic).
    A type can require another type to exist in the case. For example, Response to statement of
    essential facts can be created by customers only if the Statement of essential facts was
    published to the case.
    Submissions can have a direction which determines the potential source
    and target of the submission.
    Some can be created by Public to the TRA, some the other way around and some are bi-directional.
    Most submissions will use a standard Notify template to alert deficiencies
    or success to the customer.
    However, if deficiency/success_template are defined
    (as a system parameter key holding the actual notify id),
    they will be used instead.
    """
<<<<<<< HEAD
=======

>>>>>>> c419b3aa
    id = models.IntegerField(primary_key=True)
    name = models.CharField(max_length=150, null=False, blank=False)
    key = models.CharField(max_length=50, null=True, blank=True)
    requires = models.ForeignKey("self", null=True, blank=True, on_delete=models.PROTECT)
    direction = models.IntegerField(
        choices=(
            (-1, "None"),
            (0, "Both"),
            (1, "Public -> TRA"),
            (2, "Public <- TRA"),
        ),
        default=0,
    )
    deficiency_template = models.CharField(max_length=100, null=True, blank=True)
    success_template = models.CharField(max_length=100, null=True, blank=True)
    notify_template = models.CharField(max_length=100, null=True, blank=True)
    time_window_key = models.CharField(max_length=100, blank=True)
    order = models.SmallIntegerField(default=0)
    meta = fields.JSONField(default=dict)

    objects = SubmissionTypeManager()

    def __str__(self):
        return self.name

    # @method_cache
    def to_dict(self, case=None):
        _dict = {
            "id": self.id,
            "key": self.key,
            "name": self.name,
            "direction": self.direction,
            "requires": self.requires.to_dict() if self.requires else None,
            "has_requirement": False,
            "notify_template": self.notify_template,
            "meta": self.meta,
        }
        if case:
            _dict["has_requirement"] = self.has_requirement(case)
        return _dict

    @property
    def default_status(self):
        """
        Return the default submission status for this submission type
        """
        try:
            return self.submissionstatus_set.get(default=True)
        except SubmissionStatus.DoesNotExist:
            return None

    @property
    def sent_status(self):
        """
        Return the `sent` submission status for this submission type
        """
        try:
            return self.submissionstatus_set.get(sent=True)
        except SubmissionStatus.DoesNotExist:
            return None

    @property
    def received_status(self):
        """
        Return the received submission status for this submission type
        """
        try:
            return self.submissionstatus_set.get(received=True)
        except SubmissionStatus.DoesNotExist:
            return None

    @property
    def review_status(self):
        """
        Return the review submission status for this submission type
        """
        try:
            return self.submissionstatus_set.get(review=True)
        except SubmissionStatus.DoesNotExist:
            return None

    @property
    def sufficient_status(self):
        """
        Return the sufficient submission status for this submission type
        """
        try:
            return self.submissionstatus_set.get(sufficient=True)
        except SubmissionStatus.DoesNotExist:
            return None

    @property
    def deficient_status(self):
        """
        Return the deficient submission status for this submission type.
        Not sufficient and set to version.
        """
        try:
            return self.submissionstatus_set.exclude(sufficient=True).get(version=True)
        except SubmissionStatus.DoesNotExist:
            return None

    @property
    def draft_status(self):
        """
        Return the update submission status for this submission type.
        """
        try:
            return self.submissionstatus_set.get(draft=True)
        except SubmissionStatus.DoesNotExist:
            return None

    @property
    def review_ok_status(self):
        """
        Return the review ok submission status for this submission type.
        """
        try:
            return self.submissionstatus_set.get(review_ok=True)
        except SubmissionStatus.DoesNotExist:
            return None

    def has_requirement(self, case):
        """
        If this submission type specifies requirement of another type to exist,
        check if the case has that submission type published to qualify.
        """
        if self.requires:
            return case.submission_set.filter(type=self.requires).exists()
        return True

    @staticmethod
    def submission_status_map():
        """
        Return a map of all submission statuses per type, by their function
        """
        sub_types = {}
        for subtype in SubmissionType.objects.all():
            yes, no = subtype.sufficient_status, subtype.deficient_status
            yes_id = yes.id if yes else None
            no_id = no.id if no else None
            sub_types[str(subtype.id)] = {"YES": yes_id, "NO": no_id, "keys": [yes_id, no_id]}
        return sub_types<|MERGE_RESOLUTION|>--- conflicted
+++ resolved
@@ -39,10 +39,7 @@
     (as a system parameter key holding the actual notify id),
     they will be used instead.
     """
-<<<<<<< HEAD
-=======
 
->>>>>>> c419b3aa
     id = models.IntegerField(primary_key=True)
     name = models.CharField(max_length=150, null=False, blank=False)
     key = models.CharField(max_length=50, null=True, blank=True)
