--- conflicted
+++ resolved
@@ -19,11 +19,7 @@
     workflow = models.ForeignKey(
         "workflow.WorkflowTemplate", null=True, blank=True, on_delete=models.PROTECT
     )
-<<<<<<< HEAD
-    meta = fields.JSONField(default=dict)
-=======
     meta = models.JSONField(default=dict)
->>>>>>> 5f9b223f
 
     def __str__(self):
         return self.name
