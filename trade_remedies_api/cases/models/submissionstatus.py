--- conflicted
+++ resolved
@@ -17,10 +17,7 @@
     'draft' denotes that a submission is being drafted (files added or removed)
     by customer since it was last sent.
     """
-<<<<<<< HEAD
-=======
 
->>>>>>> c419b3aa
     id = models.IntegerField(primary_key=True)
     type = models.ForeignKey(
         "cases.SubmissionType", null=False, blank=False, on_delete=models.PROTECT
