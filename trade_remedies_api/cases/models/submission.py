import datetime
from django.db import models, transaction
from django.db.models import Q
from django.contrib.postgres import fields
from django.conf import settings
from django.utils import timezone
from titlecase import titlecase
from core.utils import public_login_url
from core.base import BaseModel
from core.models import SystemParameter
from core.tasks import send_mail
from audit import AUDIT_TYPE_NOTIFY
from notes.models import Note
from django.contrib.contenttypes.models import ContentType
from security.constants import (
    SECURITY_GROUPS_TRA,
    SECURITY_GROUPS_PUBLIC,
)
from security.models import OrganisationCaseRole
from cases.constants import (
    SUBMISSION_DOCUMENT_TYPE_TRA,
    CASE_TYPE_SAFEGUARDING,
    SUBMISSION_TYPE_APPLICATION,
    TRA_ORGANISATION_ID,
)
from .submissiontype import SubmissionType
from .workflow import CaseWorkflowState
from .submissiondocument import SubmissionDocument, SubmissionDocumentType


class SubmissionManager(models.Manager):
    def get_submission(self, id, case=None):
        query_kwargs = {"id": id}
        if case:
            query_kwargs["case"] = case
        return self.select_related(
            "case",
            "organisation",
            "type",
            "status",
            "contact",
            "sent_by",
            "created_by",
            "case_role",
            "issued_by",
        ).get(**query_kwargs)

    def get_submissions(
        self,
        case,
        requested_by,
        requested_for=None,
        private=True,
        submission_id=None,
        show_global=False,
        show_archived=False,
        sampled_only=False,
        submission_type_id=None,
    ):
        """
        Get all case submissions as requested by a user, for a specific organisation.
        if private is True, show only submissions created by/for this organisation,
        otherwise get all submissions not directly related to this organisation and
        that either have no files or have at least one issued document.
        When incoming is True, only incoming submissions will be shown
        """
        from .utils import get_case

        case = get_case(case)
        submissions = self.filter(case=case, deleted_at__isnull=True).select_related(
            "type",
            "status",
            "organisation",
            "contact",
            "case",
            "created_by",
            "contact__userprofile",
            "contact__userprofile__user",
        )
        if submission_type_id:
            _sub_type = SubmissionType.objects.get(id=submission_type_id)
            submissions = submissions.filter(type=_sub_type)
        if requested_for:
            if submission_id:
                submissions = submissions.filter(id=submission_id)
            elif private:
                submissions = (
                    submissions.filter(organisation=requested_for)
                    .filter(
                        Q(created_by__groups__name__in=SECURITY_GROUPS_PUBLIC)
                        | Q(status__default=False)
                    )
                    .distinct()
                )
            else:
                # Public case record. All submissions with docs that are issued
                submissions = submissions.exclude(issued_at__isnull=True)
        elif submission_id:
            submissions = submissions.filter(id=submission_id)

        # TRA users filter by global (sent to all orgs) submissions
        if not show_global and not submission_id and requested_by.is_tra():
            submissions = submissions.exclude(organisation__isnull=True)
        # latest_version = submissions.filter(id=OuterRef('id'), version=models.Max)
        if not show_archived and not submission_id:
            submissions = submissions.filter(archived=False)
        if sampled_only:
            submissions = submissions.filter(
                Q(
                    organisation__organisationcaserole__case=case,
                    organisation__organisationcaserole__sampled=bool(sampled_only),
                )
                | Q(organisation__isnull=True)
            ).distinct()
        # TODO: Exclude drafts from CW (include in public - needs switch)
        # submissions = submissions.exclude(
        # type=SUBMISSION_TYPE_REGISTER_INTEREST, status=SUBMISSION_STATUS_REGISTER_INTEREST_DRAFT
        # )
        submissions = submissions.order_by("-created_at")
        return submissions


class Submission(BaseModel):
    """
    A collection of data being submitted to the case, either by a customer or caseworker.
    Applications, Questionnaire bundles and their responses, etc. are all "submissions" to the case.
    Submissions can have a parent submission they are in response to.
    The organisation field designates which organisation this belongs to.
    The parent field contains the top level original submission which is the parent of this
    and other versions of the submission. To get the direct previous version use previous_version
    """

    type = models.ForeignKey(
        "cases.SubmissionType", null=False, blank=False, on_delete=models.PROTECT
    )
    status = models.ForeignKey(
        "cases.SubmissionStatus", null=True, blank=True, on_delete=models.PROTECT
    )
    name = models.CharField(max_length=500, null=True, blank=True)
    organisation_name = models.CharField(max_length=500, null=True, blank=True)
    case = models.ForeignKey("cases.Case", null=False, blank=False, on_delete=models.PROTECT)
    organisation = models.ForeignKey(
        "organisations.Organisation", null=True, blank=True, on_delete=models.PROTECT
    )
    contact = models.ForeignKey("contacts.Contact", null=True, blank=True, on_delete=models.PROTECT)
    review = models.BooleanField(null=True)
    documents = models.ManyToManyField("documents.Document", through="SubmissionDocument")
    doc_reviewed_at = models.DateTimeField(null=True, blank=True)
    parent = models.ForeignKey("self", null=True, blank=True, on_delete=models.PROTECT)
    version = models.SmallIntegerField(default=1)
    sent_at = models.DateTimeField(null=True, blank=True)
    sent_by = models.ForeignKey(
        settings.AUTH_USER_MODEL,
        null=True,
        blank=True,
        related_name="%(class)s_sent_by",
        on_delete=models.SET_NULL,
    )
    received_at = models.DateTimeField(null=True, blank=True)
    received_from = models.ForeignKey(
        settings.AUTH_USER_MODEL,
        null=True,
        blank=True,
        related_name="%(class)s_received_from",
        on_delete=models.SET_NULL,
    )
    due_at = models.DateTimeField(null=True, blank=True)
    deficiency_sent_at = models.DateTimeField(null=True, blank=True)
    archived = models.BooleanField(default=False)
    case_role = models.ForeignKey(
        "security.CaseRole", null=True, blank=True, on_delete=models.PROTECT
    )
    url = models.CharField(max_length=2000, null=True, blank=True)
    description = models.TextField(null=True, blank=True)
    time_window = models.SmallIntegerField(null=True, blank=True)
    issued_by = models.ForeignKey(
        settings.AUTH_USER_MODEL,
        null=True,
        blank=True,
        related_name="%(class)s_issued_by",
        on_delete=models.SET_NULL,
    )
    issued_at = models.DateTimeField(null=True, blank=True)
    deficiency_notice_params = models.JSONField(null=True, blank=True)

    objects = SubmissionManager()

    class Meta:
        permissions = (
            ("send_deficiency_notice", "Can send deficiency notices"),
            ("publish_public", "Can issue to the public case record"),
            ("publish_public_tasklist", "Can complete the public publish tasklist"),
            (
                "publish_non_conf_interested_parties",
                "Can publish the non confidentials of interested parties",
            ),
            ("close_case_tasks", "Can complete close case tasks"),
            ("case_admin", "Can access case admin panel"),
        )

    def __str__(self):
        version_ind = f" (v{self.version})" if self.version > 1 else ""
        if self.name:
            return f"{self.type}: {self.case}: {self.name}{version_ind}"
        return f"{self.type}: {self.case}{version_ind}"

    @transaction.atomic
    def delete(self, purge=False):
        """
        If purging data, e.g., when a submission is cancelled by the user,
        ensure that documents relating to bundles submitted by the case workers are first
        detached before other documents are purged.
        In the same way, any invites associated are also deleted
        """
        if purge:
            self.submissiondocument_set.filter(document__documentbundle__isnull=False).delete()
            for document in self.documents.all():
                document.set_user_context(self.user_context)
                document.delete(purge=True, delete_file=True)
            self.invitations.all().delete()
        super().delete(purge=purge)

    def save(self, *args, **kwargs):
        is_new_instance = self.is_new_instance
        if is_new_instance and self.status and self.status.duration and not self.time_window:
            self.time_window = self.status.duration

        if is_new_instance:
            # This code forces the due_date at save based on the submission type
            # which is not desirable behaviour
            due_at = (
                CaseWorkflowState.objects.filter(case=self.case, key=self.type.time_window_key)
                .values_list("due_date", flat=True)
                .first()
            )
            if due_at:
                self.due_at = due_at
            # denormalise the name of the organisation
            if not self.organisation_name and self.organisation:
                self.organisation_name = self.organisation.name
        super().save(*args, **kwargs)
        if is_new_instance:
            # Add the case documents  to the submission on creation
            # if there is a matching sub type for this case
            # First, find the right bundle
            document_bundle = self.type.documentbundle_set.filter(
                case_id=self.case.id, status="LIVE"
            ).first()
            if document_bundle:
                submission_document_type = SubmissionDocumentType.objects.get(
                    id=SUBMISSION_DOCUMENT_TYPE_TRA
                )
                # copy the documents into the new submission
                for document in document_bundle.documents.all():
                    self.add_document(document=document, document_type=submission_document_type)

    @property
    def locked(self):
        return self.status.locking if self.status else False

    @property
    def previous_version(self):
        if self.parent and self.version > 2:
            return Submission.objects.filter(parent=self.parent, version=self.version - 1).first()
        elif self.parent and self.version == 2:
            return self.parent
        return None

    @property
    def deficiency_documents(self):
        """
        Return the deficiency documents on THIS submission instance.
        Note that when a submission is set to be deficient, the deficiency
        documents are associated with it, and then a NEW version is cloned which
        does include all the documents of the original submission except the deficiency
        ones. Therefore to get the deficiency document of a submission, we normally
        want those associated with it's parent, since it was the parent which was
        deficient and the current version is the one created to correct that deficiency.
        """
        return SubmissionDocument.objects.select_related(
            "document",
            "submission",
            "type",
        ).filter(submission=self, type__key="deficiency", deleted_at__isnull=True)

    def get_parent_deficiency_documents(self):
        """
        If available, return the deficiency documents associated with the parent submission.
        Otherwise, return None
        """
        if self.previous_version:
            return self.previous_version.deficiency_documents
        return []

    def submission_documents(self, requested_by=None, requested_for=None):
        """Documents for a submission.

        :param (core.models.User) requested_by: Requesting user
        :param (organisations.models.Organisation) requested_for: for organisation
        :returns (QuerySet): QuerySet of this submission's SubmissionDocuments
        """
        documents = SubmissionDocument.objects.select_related(
            "document",
            "submission",
            "type",
            "issued_by",
        ).filter(submission=self, document__deleted_at__isnull=True)
        if requested_by and requested_for and requested_for != self.organisation:
            documents = documents.filter(
                document__confidential=False, submission__issued_at__isnull=False
            )
        if requested_by and requested_by.is_tra():
            documents = documents.filter(
                Q(created_by__groups__name__in=SECURITY_GROUPS_TRA)
                | Q(submission__status__draft=False)
            ).distinct()
        return documents

    def add_document(self, document, document_type, issued=False, issued_by=None):
        """
        Add a document to this submission.
        A document added must have a type designating it's purpose. It needs to be one of the
        registered submission document types.
        """
        try:
            sub_doc = SubmissionDocument.objects.get(
                type=document_type, submission=self, document=document
            )
            if issued_by:
                sub_doc.set_user_context(issued_by)
        except SubmissionDocument.DoesNotExist:
            sub_doc = SubmissionDocument.objects.create(
                type=document_type,
                submission=self,
                document=document,
                created_by=issued_by,
                user_context=issued_by,
            )
        if issued:
            sub_doc.set_issued_at(issued_by)
            sub_doc.save()
        return sub_doc

    def transition_status(self, status):
        """
        Transition the status of this submission to a given status.
        If the new status mandates versioning, creates a clone of the submission and
        updates the status of the clone leaving the original unchanged.
        If a duration is set, set the due date on the clone or the original submission.
        """
        from cases.models.utils import get_submission_status

        new_status = get_submission_status(status)
        clone = None
        self.status = new_status
        latest = self

        if self.status.version:
            self.save()
            clone = self.clone()
            latest = clone

        if (
            self.case.type.id == CASE_TYPE_SAFEGUARDING
            and self.type.id == SUBMISSION_TYPE_APPLICATION
            and self.status == self.type.received_status
        ):
            self.case.set_user_context(self.user_context)
            self.case.set_next_action("INIT_ASSESS")

        # This bit of code is overriding the due_at that's getting set on submissions
        # on a change of status.
        # I don't think it's any use now - so I've removed the config.
        # latest.due_at = timezone.now() + datetime.timedelta(days=new_status.duration)
        # if new_status.duration else None
        latest.save()
        latest.refresh_from_db()
        return self, clone

    def remove_document(self, document, requested_by):
        """
        Remove a document from this submission.
        TODO: Currently the document relationship to the submission is deleted. Consider if to
              just mark deleted.
        """
        try:
            sub_doc = SubmissionDocument.objects.get(document=document, submission=self)
            sub_doc.set_user_context(requested_by)
            sub_doc.delete()
        except SubmissionDocument.DoesNotExist:
            pass
        return None

    def organisation_case_role(self, outer=None):
        role = None
        if self.organisation:
            # supress if it's the TRA as we don't want the TRA to show as 'applicant'
            # in ex-officio cases
            if not self.organisation.gov_body:
                role = OrganisationCaseRole.objects.get_organisation_role(
                    self.case, self.organisation, outer=outer
                )
        return role

    @property
    def versions(self):
        """
        Return all previous versions of this submission (including parent)
        """
        if self.parent:
            return Submission.objects.filter(Q(parent=self.parent) | Q(id=self.parent.id)).order_by(
                "version"
            )
        else:
            # If we are the first version
            return Submission.objects.filter(Q(parent=self) | Q(id=self.id)).order_by("version")

    def _prepare_documents(self, **kwargs):
        """Prepare submission documents.

        Builds a dictionary representation of submission docs (optionally by a
        requested user/for a requesting organisation).

        :param (dict) **kwargs: Arbitrary keyword arguments as follows:
          :with_documents (bool): If True build documents else return an empty list.
          :requested_by (core.models.User): User object.
          requested_for (organisations.models.Organisation): Organisation object.
        :returns (list): A list of submission documents as dicts.
        """
        if not kwargs.get("with_documents", True):
            return []
        requested_by = kwargs.get("requested_by")
        documents = self.submission_documents(
            requested_by=requested_by, requested_for=kwargs.get("requested_for")
        )
        submission_docs = [doc.to_dict(user=requested_by) for doc in documents]
        return submission_docs

    def _needs_review(self):
        """Needs investigator review.

        Flag if the submission should be considered 'new'. This is determined
        as follows:
          - The submission's status is not an initial one (default)
          - The submission is not version 1
          - The document was created by a customer (not TRA)
          - At least one document is flagged as needing review (i.e. safe,
            not sufficient and not deficient)

        :returns (bool): True if the submission is considered 'new' and requires
          review, False otherwise.
        """
        if self.status and self.status.default and self.version == 1:
            return False
        needs_review = False
        for doc in self.submission_documents():
            if doc.created_by is None:
                continue
            if doc.created_by.is_tra():
                continue
            if doc.needs_review:
                needs_review = True
                break
        return needs_review

    def _to_dict(self, **kwargs):
        _previous_versions = [
            {
                "id": str(version.id),
                "type": self.type.name,
                "name": version.name,
                "version": version.version,
                "deficiency_sent_at": version.deficiency_sent_at.strftime(
                    settings.API_DATETIME_FORMAT
                )
                if version.deficiency_sent_at
                else None,
            }
            for version in self.versions
        ]
        _previous_version = _previous_versions[-1] if _previous_versions else None
        _is_latest_version = (
            _previous_version is None or str(self.id) == _previous_versions[-1]["id"]
        )
        out = self.to_embedded_dict(**kwargs)
        # if this is not the latest version lock the submission regardless.
        if not _is_latest_version:
            out["status"]["locking"] = True
        organisation = (
            self.organisation.to_dict(case=self.case, with_contacts=True)
            if self.organisation
            else {"id": ""}
        )
        out.update(
            {
                "organisation": organisation,
                "description": self.description,
                "contact": self.contact.to_embedded_dict(self.case) if self.contact else None,
                "review": self.review,
                "documents": self._prepare_documents(**kwargs),
                "url": self.url if self.url else None,
                "sent_by": self.sent_by.to_embedded_dict() if self.sent_by else None,
                "time_window": self.time_window,
                "archived": self.archived,
                "doc_reviewed_at": self.doc_reviewed_at.strftime(settings.API_DATETIME_FORMAT)
                if self.doc_reviewed_at
                else None,
                "contacts": [_contact.to_embedded_dict() for _contact in self.contacts()],
                "versions": _previous_versions,  # all previous versions
                "previous_version": _previous_version,  # direct previous version
                "latest_version": _is_latest_version,
            }
        )
        return out

    def _to_embedded_dict(self, **kwargs):  # noqa
        downloaded_count = self.submissiondocument_set.filter(downloads__gt=0).count()
        out = self.to_minimal_dict()
        invitations = [
            {"id": invite.id, "name": invite.contact.name} for invite in self.invitations.all()
        ]
        out.update(
            {
                # how many documents were downloaded at least once
                "downloaded_count": downloaded_count,
                "is_new_submission": self._needs_review(),
                "locked": self.locked,
                "deficiency_sent_at": self.deficiency_sent_at.strftime(settings.API_DATETIME_FORMAT)
                if self.deficiency_sent_at
                else None,
                "created_at": self.created_at.strftime(settings.API_DATETIME_FORMAT),
                "created_by": {
                    "id": str(self.created_by.id),
                    "name": self.created_by.name,
                },
                "issued_by": self.issued_by.to_embedded_dict() if self.issued_by else None,
                "received_from": self.received_from.to_embedded_dict()
                if self.received_from
                else None,
                "parent_id": str(self.parent_id) if self.parent_id else None,
                "deficiency_notice_params": self.deficiency_notice_params,
                "invitations": invitations,
            }
        )
        return out

    def to_minimal_dict(self, **kwargs):
        org_case_role = self.organisation_case_role()
        org_case_role_outer = self.organisation_case_role(True)
        created_by_tra = self.created_by.is_tra() if self.created_by is not None else True
        if self.organisation:  # noqa
            organisation = self.organisation.to_embedded_dict()
            organisation["companies_house_id"] = self.organisation.companies_house_id
            organisation["address"] = {
                "address": self.organisation.address,
                "post_code": self.organisation.post_code,
                "country": self.organisation.country.name,
            }
        else:
            organisation = {"id": ""}

        case_dict = self.case.to_minimal_dict()
        case_dict["initiated_at"] = (
            self.case.initiated_at.strftime(settings.API_DATETIME_FORMAT)
            if self.case.initiated_at
            else None
        )

        return {
            "id": str(self.id),
            "name": self.name,
            "type": self.type.to_dict(),
            "status": self.status.to_dict() if self.status else {},
            "case": case_dict,
            "version": self.version,
            "sent_at": self.sent_at.strftime(settings.API_DATETIME_FORMAT)
            if self.sent_at
            else None,
            "received_at": self.received_at.strftime(settings.API_DATETIME_FORMAT)
            if self.received_at
            else None,
            "due_at": self.due_at.strftime(settings.API_DATETIME_FORMAT) if self.due_at else None,
            "organisation": organisation,
            "organisation_name": self.organisation_name,
            "organisation_case_role": org_case_role.to_dict() if org_case_role else None,
            "organisation_case_role_outer": org_case_role_outer.to_dict(self.case)
            if org_case_role_outer
            else None,
            "is_tra": str(self.organisation and self.organisation.id) == TRA_ORGANISATION_ID,
            "tra_editable": created_by_tra or not (self.status and self.status.default),
            "issued_at": self.issued_at.strftime(settings.API_DATETIME_FORMAT)
            if self.issued_at
            else None,
            "last_modified": self.last_modified.strftime(settings.API_DATETIME_FORMAT)
            if self.last_modified
            else None,
            "locked": self.locked,
            "created_at": self.created_at.strftime(settings.API_DATETIME_FORMAT),
        }

    # single property dictionary methods
    @property
    def tra_editable(self):
        return self.created_by.is_tra() or not (self.status and self.status.default)

    def is_tra(self):
        return str(self.organisation and self.organisation.id) == TRA_ORGANISATION_ID

    def _dict_organisation(self):
        if self.organisation:  # noqa
            organisation = self.organisation.to_embedded_dict()
            organisation["companies_house_id"] = self.organisation.companies_house_id
            organisation["address"] = {
                "address": self.organisation.address,
                "post_code": self.organisation.post_code,
                "country": self.organisation.country.name,
            }
        else:
            organisation = {"id": ""}
        return organisation

    def _dict_organisation_case_role(self):
        org_case_role = self.organisation_case_role()
        return org_case_role and org_case_role.to_dict()

    def organisation_case_role_outer(self):
        org_case_role_outer = self.organisation_case_role(True)
        return org_case_role_outer and org_case_role_outer.to_dict()

    def set_due_date(self, force=False):
        """
        Sets the due_at attribute if not currently set and a time_window is assigned
        """
        try:
            if (force or not self.due_at) and self.time_window:
                self.due_at = timezone.now() + datetime.timedelta(days=int(self.time_window))
        except Exception:
            pass

    @property
    def issued_documents(self):
        try:
            return self.__issued_documents
        except AttributeError:
            self.__issued_documents = SubmissionDocument.objects.filter(
                submission=self, issued_at__isnull=False, document__confidential=False
            )
            return self.__issued_documents

    @staticmethod
    def document_exists(document):
        """
        Returns True if this document has any relationship to any other submission
        """
        return SubmissionDocument.objects.filter(document=document).exists()

    def notify_received(self, user, template_id=None):
        """
        Notify the contact associated with the user that the submission has been received.
        """
        template_id = template_id or self.status.send_confirmation_notification
        if template_id:
            context = {
                "full_name": self.contact.name.strip() if self.contact else "",
                "company_name": titlecase(self.organisation.name) if self.organisation else "",
                "case_number": self.case.reference,
                "case_name": self.case.name,
                "case_type": self.case.type.name,
                "submission_type": self.type.name,
            }
            self.notify(
                sent_by=user, contact=user.contact, context=context, template_id=template_id
            )

    def notify(self, sent_by, contact=None, context=None, template_id=None, new_status=None):
        """
        Notify the contact about this submission using the given template

        :param core.User sent_by: The user performing an action on the submission.
        :param contacts.Contact contact: An optional contact to be notified.
            Defaults to the submission's designated contact.
        :param dict context: An optional dictionary of parameters to be made
            available to the template.
        :param str template_id: An optional string representing the key of a
            Notify template in the System Parameters.
            Defaults to NOTIFY_QUESTIONNAIRE
        :param str new_status: An optional status that the submission will be
            moved to after sending the notification.
            This value should correspond to the property of the SubmissionType
            excluding the `_status` suffix eg:
                - `sent` -> self.type.sent_status
                - `received` -> self.type.received_status
            Defaults to None ie the submission status will not change.
        """
        contact = contact or self.contact
        template_id = template_id or "NOTIFY_QUESTIONNAIRE"
        notify_template_id = SystemParameter.get(template_id)
        export_sources = self.case.exportsource_set.filter(deleted_at__isnull=True)
        export_countries = [src.country.name for src in export_sources]
        product = self.case.product_set.first()
        case_name = self.case.name
        company_name = titlecase(self.organisation.name)
        values = {
            "company": self.organisation.name,
            "investigation_type": self.case.type.name,
            "product": product.name if product else "",
            "case_name": case_name,
            "case_number": self.case.reference,
            "full_name": contact.name.strip() if contact else "N/A",
            "country": ", ".join(export_countries) if export_countries else "N/A",
            "organisation_name": company_name,
            "company_name": company_name,
            "login_url": public_login_url(),
            "submission_type": self.type.name,
            "deadline": self.due_at.strftime(settings.FRIENDLY_DATE_FORMAT) if self.due_at else "",
            "dumped_or_subsidised": self.case.dumped_or_subsidised(),
            "case_title": case_name,  # TODO: merge the two identicals
            "notice_url": self.case.latest_notice_of_initiation_url,  # TODO: remove
            "notice_of_initiation_url": self.case.latest_notice_of_initiation_url,
        }
        if context:
            values.update(context)
        audit_kwargs = {
            "audit_type": AUDIT_TYPE_NOTIFY,
            "user": sent_by,
            "case": self.case,
            "model": contact,
        }
        send_mail(contact.email, values, notify_template_id, audit_kwargs=audit_kwargs)
        if new_status:
            self.status = getattr(self.type, f"{new_status}_status")
            if new_status == "sent":
                self.sent_at = timezone.now()
                self.set_due_date()
            self.save()

    def notify_deficiency(self, sent_by, contact=None, context=None, template_id=None):
        """
        Notify the contact about a deficiency to this submission using the given template.
        If no template is provided, the type's default is used falling
        back to the default deficiency template.
        """
        contact = contact or self.contact
<<<<<<< HEAD
        template_id = "NOTIFY_SUBMISSION_DEFICIENCY"
        if context.get("submission_type", "") == "Application":
            template_id = "NOTIFY_APPLICATION_INSUFFICIENT_V2"
=======
        template_id = template_id or "NOTIFY_APPLICATION_INSUFFICIENT_V2"
>>>>>>> 2c1ee50c
        notify_template_id = SystemParameter.get(template_id)
        product = self.case.product_set.first()
        product_name = product.name if product else ""
        case_name = self.case.name
        company_name = titlecase(self.organisation.name)
        # set the due date on this submission
        self.set_due_date(force=True)
        values = {
            "company": company_name,
            "investigation_type": self.case.type.name,
            "product": product_name,
            "full_name": contact.name.strip() if contact else "N/A",
            "organisation_name": company_name,
            "case_number": self.case.reference,
            "case_name": case_name,
            "tra_contact_name": "us",
            "submission_type": self.type.name,
            "login_url": public_login_url(),
            "deadline": self.due_at.strftime(settings.FRIENDLY_DATE_FORMAT)
            if self.due_at
            else "N/A",
        }
        if context:
            values.update(context)
        audit_kwargs = {
            "audit_type": AUDIT_TYPE_NOTIFY,
            "user": sent_by,
            "case": self.case,
            "model": contact,
        }
        send_mail(contact.email, values, notify_template_id, audit_kwargs=audit_kwargs)

        self.deficiency_sent_at = timezone.now()
        self.sent_at = timezone.now()
        self.save()

    @transaction.atomic
    def clone(self, created_by=None, deficient_document_ids=None):
        """
        Create a new version of this submission, linking it back to this parent
        and upping the version number.
        """

        from invitations.models import Invitation

        deficient_document_ids = map(str, deficient_document_ids) if deficient_document_ids else []
        created_by = created_by or self.created_by
        clone = Submission.objects.get(id=self.id)
        clone.id = None
        clone.deficiency_sent_at = None
        clone.sent_at = None
        clone.sent_by = None
        clone.created_by = created_by
        clone.created_at = timezone.now()
        clone.last_modified = None
        clone.modified_by = None
        clone.deleted_at = None
        clone.doc_reviewed_at = None
        clone.parent = self.parent or self  # all versions have the same parent
        clone.version += 1
        clone.due_at = None
        clone.time_window = None
        clone.received_from = None
        clone.received_at = None
        clone.review = None
        if clone.deficiency_notice_params:
            clone.load_attributes(clone.deficiency_notice_params)
        clone.deficiency_notice_params = None
        clone.set_due_date()
        clone.save()
        self.archived = True
        # Copy invites
        invites = Invitation.objects.filter(submission=self)
        for invite in invites:
            invite.id = invite.code = None
            invite.submission = clone
            invite.save()
        self.save()
        # copy all documents, except deficiency ones
        submission_documents = SubmissionDocument.objects.filter(submission=self).exclude(
            type__key="deficiency"
        )
        # clone document deficiency states
        for subdoc in submission_documents:
            subdoc.id = None
            subdoc.submission = clone
            if str(subdoc.document.id) in deficient_document_ids:
                subdoc.deficient = True
            subdoc.save()
        return clone

    def contacts(self):
        _contacts = []
        if self.organisation:
            _contacts = list(self.organisation.contacts)
        return _contacts

    @transaction.atomic
    def set_application_documents(self):
        """
        Based on the current case type, assign the application documents to this submission.
        This will reset existing application documents and should be applied against
        application submissions only.
        """
        document_templates = None
        if self.type.id == SUBMISSION_TYPE_APPLICATION:
            document_bundle = self.case.type.document_bundle
            if document_bundle:
                submission_document_type = SubmissionDocumentType.objects.get(
                    id=SUBMISSION_DOCUMENT_TYPE_TRA
                )
                document_templates = document_bundle.documents.all()
                self.submissiondocument_set.filter(type=submission_document_type).delete()
                for document in document_templates:
                    self.add_document(document=document, document_type=submission_document_type)
        return document_templates

    @transaction.atomic
    def set_case_documents(self, created_by):
        """
        Based on the submission type, if any case documents are to be applied
        on creation of a new submission, set them.
        """
        case_bundle = self.type.documentbundle_set.filter(case=self.case, status="LIVE").first()
        if not case_bundle:
            case_bundle = (
                self.type.documentbundle_set.filter(
                    case__isnull=True, case_type__isnull=True, status="LIVE"
                )
                .order_by("-version")
                .first()
            )
        case_documents = case_bundle.documents.all() if case_bundle else []
        submission_document_type = SubmissionDocumentType.objects.get(
            id=SUBMISSION_DOCUMENT_TYPE_TRA
        )
        for case_document in case_documents:
            self.add_document(
                document=case_document,
                document_type=submission_document_type,
                issued=False,
                issued_by=created_by,
            )

    def add_note(self, message, created_by=None):
        """
        add a note to this submission
        """
        note = Note(
            case=self.case,
            created_by=created_by,
            model_id=self.id,
            content_type=ContentType.objects.get_for_model(type(self)),
            user_context=created_by,
            data={"system": True},
            note=message,
        )
        note.save()
        return note<|MERGE_RESOLUTION|>--- conflicted
+++ resolved
@@ -741,13 +741,9 @@
         back to the default deficiency template.
         """
         contact = contact or self.contact
-<<<<<<< HEAD
         template_id = "NOTIFY_SUBMISSION_DEFICIENCY"
         if context.get("submission_type", "") == "Application":
             template_id = "NOTIFY_APPLICATION_INSUFFICIENT_V2"
-=======
-        template_id = template_id or "NOTIFY_APPLICATION_INSUFFICIENT_V2"
->>>>>>> 2c1ee50c
         notify_template_id = SystemParameter.get(template_id)
         product = self.case.product_set.first()
         product_name = product.name if product else ""
