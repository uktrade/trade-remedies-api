import datetime
from django.db import models, transaction
from django.db.models import Q
from django.contrib.postgres import fields
from django.conf import settings
from django.utils import timezone
from titlecase import titlecase
from core.utils import public_login_url
from core.base import BaseModel
from core.models import SystemParameter
from core.tasks import send_mail
from audit import AUDIT_TYPE_NOTIFY
from notes.models import Note
from django.contrib.contenttypes.models import ContentType
from security.constants import (
    SECURITY_GROUPS_TRA,
    SECURITY_GROUPS_PUBLIC,
)
from security.models import OrganisationCaseRole
from cases.constants import (
    SUBMISSION_DOCUMENT_TYPE_TRA,
    CASE_TYPE_SAFEGUARDING,
    SUBMISSION_TYPE_APPLICATION,
    TRA_ORGANISATION_ID,
)
from .submissiontype import SubmissionType
from .workflow import CaseWorkflowState
from .submissiondocument import SubmissionDocument, SubmissionDocumentType


class SubmissionManager(models.Manager):
    def get_submission(self, id, case=None):
        query_kwargs = {"id": id}
        if case:
            query_kwargs["case"] = case
        return self.select_related(
            "case",
            "organisation",
            "type",
            "status",
            "contact",
            "sent_by",
            "created_by",
            "case_role",
            "issued_by",
        ).get(**query_kwargs)

    def get_submissions(
        self,
        case,
        requested_by,
        requested_for=None,
        private=True,
        submission_id=None,
        show_global=False,
        show_archived=False,
        sampled_only=False,
        submission_type_id=None,
    ):
        """
        Get all case submissions as requested by a user, for a specific organisation.
        if private is True, show only submissions created by/for this organisation,
        otherwise get all submissions not directly related to this organisation and
        that either have no files or have at least one issued document.
        When incoming is True, only incoming submissions will be shown
        """
        from .utils import get_case

        case = get_case(case)
        submissions = self.filter(case=case, deleted_at__isnull=True).select_related(
            "type",
            "status",
            "organisation",
            "contact",
            "case",
            "created_by",
            "contact__userprofile",
            "contact__userprofile__user",
        )
        if submission_type_id:
            _sub_type = SubmissionType.objects.get(id=submission_type_id)
            submissions = submissions.filter(type=_sub_type)
        if requested_for:
            if submission_id:
                submissions = submissions.filter(id=submission_id)
            elif private:
                submissions = (
                    submissions.filter(organisation=requested_for)
                    .filter(
                        Q(created_by__groups__name__in=SECURITY_GROUPS_PUBLIC)
                        | Q(status__default=False)
                    )
                    .distinct()
                )
            else:
                # Public case record. All submissions with docs that are issued
                submissions = submissions.exclude(issued_at__isnull=True)
        elif submission_id:
            submissions = submissions.filter(id=submission_id)

        # TRA users filter by global (sent to all orgs) submissions
        if not show_global and not submission_id and requested_by.is_tra():
            submissions = submissions.exclude(organisation__isnull=True)
        # latest_version = submissions.filter(id=OuterRef('id'), version=models.Max)
        if not show_archived and not submission_id:
            submissions = submissions.filter(archived=False)
        if sampled_only:
            submissions = submissions.filter(
                Q(
                    organisation__organisationcaserole__case=case,
                    organisation__organisationcaserole__sampled=bool(sampled_only),
                )
                | Q(organisation__isnull=True)
            ).distinct()
        # TODO: Exclude drafts from CW (include in public - needs switch)
        # submissions = submissions.exclude(
        # type=SUBMISSION_TYPE_REGISTER_INTEREST, status=SUBMISSION_STATUS_REGISTER_INTEREST_DRAFT
        # )
        submissions = submissions.order_by("-created_at")
        return submissions


class Submission(BaseModel):
    """
    A collection of data being submitted to the case, either by a customer or caseworker.
    Applications, Questionnaire bundles and their responses, etc. are all "submissions" to the case.
    Submissions can have a parent submission they are in response to.
    The organisation field designates which organisation this belongs to.
    The parent field contains the top level original submission which is the parent of this
    and other versions of the submission. To get the direct previous version use previous_version
    """

    type = models.ForeignKey(
        "cases.SubmissionType", null=False, blank=False, on_delete=models.PROTECT
    )
    status = models.ForeignKey(
        "cases.SubmissionStatus", null=True, blank=True, on_delete=models.PROTECT
    )
    name = models.CharField(max_length=500, null=True, blank=True)
    organisation_name = models.CharField(max_length=500, null=True, blank=True)
    case = models.ForeignKey("cases.Case", null=False, blank=False, on_delete=models.PROTECT)
    organisation = models.ForeignKey(
        "organisations.Organisation", null=True, blank=True, on_delete=models.PROTECT
    )
    contact = models.ForeignKey("contacts.Contact", null=True, blank=True, on_delete=models.PROTECT)
    review = models.NullBooleanField()
    documents = models.ManyToManyField("documents.Document", through="SubmissionDocument")
    doc_reviewed_at = models.DateTimeField(null=True, blank=True)
    parent = models.ForeignKey("self", null=True, blank=True, on_delete=models.PROTECT)
    version = models.SmallIntegerField(default=1)
    sent_at = models.DateTimeField(null=True, blank=True)
    sent_by = models.ForeignKey(
        "core.User",
        null=True,
        blank=True,
        related_name="%(class)s_sent_by",
        on_delete=models.SET_NULL,
    )
    received_at = models.DateTimeField(null=True, blank=True)
    received_from = models.ForeignKey(
        "core.User",
        null=True,
        blank=True,
        related_name="%(class)s_received_from",
        on_delete=models.SET_NULL,
    )
    due_at = models.DateTimeField(null=True, blank=True)
    deficiency_sent_at = models.DateTimeField(null=True, blank=True)
    archived = models.BooleanField(default=False)
    case_role = models.ForeignKey(
        "security.CaseRole", null=True, blank=True, on_delete=models.PROTECT
    )
    url = models.CharField(max_length=2000, null=True, blank=True)
    description = models.TextField(null=True, blank=True)
    time_window = models.SmallIntegerField(null=True, blank=True)
    issued_by = models.ForeignKey(
        "core.User",
        null=True,
        blank=True,
        related_name="%(class)s_issued_by",
        on_delete=models.SET_NULL,
    )
    issued_at = models.DateTimeField(null=True, blank=True)
    deficiency_notice_params = fields.JSONField(null=True, blank=True)

    objects = SubmissionManager()

    class Meta:
        permissions = (
            ("send_deficiency_notice", "Can send deficiency notices"),
            ("publish_public", "Can issue to the public case record"),
            ("publish_public_tasklist", "Can complete the public publish tasklist"),
            (
                "publish_non_conf_interested_parties",
                "Can publish the non confidentials of interested parties",
            ),
            ("close_case_tasks", "Can complete close case tasks"),
            ("case_admin", "Can access case admin panel"),
        )

    def __str__(self):
        version_ind = f" (v{self.version})" if self.version > 1 else ""
        if self.name:
            return f"{self.type}: {self.case}: {self.name}{version_ind}"
        return f"{self.type}: {self.case}{version_ind}"

    @transaction.atomic
    def delete(self, purge=False):
        """
        If purging data, e.g., when a submission is cancelled by the user,
        ensure that documents relating to bundles submitted by the case workers are first
        detached before other documents are purged.
        In the same way, any invites associated are also deleted
        """
        if purge:
            self.submissiondocument_set.filter(document__documentbundle__isnull=False).delete()
            for document in self.documents.all():
                document.set_user_context(self.user_context)
                document.delete(purge=True, delete_file=True)
            self.invitations.all().delete()
        super().delete(purge=purge)

    def save(self, *args, **kwargs):
        is_new_instance = self.is_new_instance
        if is_new_instance and self.status and self.status.duration and not self.time_window:
            self.time_window = self.status.duration

        if is_new_instance:
            # This code forces the due_date at save based on the submission type
            # which is not desirable behaviour
            due_at = (
                CaseWorkflowState.objects.filter(case=self.case, key=self.type.time_window_key)
                .values_list("due_date", flat=True)
                .first()
            )
            if due_at:
                self.due_at = due_at
            # denormalise the name of the organisation
            if not self.organisation_name and self.organisation:
                self.organisation_name = self.organisation.name
        super().save(*args, **kwargs)
        if is_new_instance:
            # Add the case documents  to the submission on creation
            # if there is a matching sub type for this case
            # First, find the right bundle
            document_bundle = self.type.documentbundle_set.filter(
                case_id=self.case.id, status="LIVE"
            ).first()
            if document_bundle:
                submission_document_type = SubmissionDocumentType.objects.get(
                    id=SUBMISSION_DOCUMENT_TYPE_TRA
                )
                # copy the documents into the new submission
                for document in document_bundle.documents.all():
                    self.add_document(document=document, document_type=submission_document_type)

    @property
    def locked(self):
        return self.status.locking if self.status else False

    @property
    def previous_version(self):
        if self.parent and self.version > 2:
            return Submission.objects.filter(parent=self.parent, version=self.version - 1).first()
        elif self.parent and self.version == 2:
            return self.parent
        return None

    @property
    def deficiency_documents(self):
        """
        Return the deficiency documents on THIS submission instance.
        Note that when a submission is set to be deficient, the deficiency
        documents are associated with it, and then a NEW version is cloned which
        does include all the documents of the original submission except the deficiency
        ones. Therefore to get the deficiency document of a submission, we normally
        want those associated with it's parent, since it was the parent which was
        deficient and the current version is the one created to correct that deficiency.
        """
        return SubmissionDocument.objects.select_related(
            "document",
            "submission",
            "type",
        ).filter(submission=self, type__key="deficiency", deleted_at__isnull=True)

    def get_parent_deficiency_documents(self):
        """
        If available, return the deficiency documents associated with the parent submission.
        Otherwise, return None
        """
        if self.previous_version:
            return self.previous_version.deficiency_documents
        return []

    def submission_documents(self, requested_by=None, requested_for=None):
        """Documents for a submission.

        :param (core.models.User) requested_by: Requesting user
        :param (organisations.models.Organisation) requested_for: for organisation
        :returns (QuerySet): QuerySet of this submission's SubmissionDocuments
        """
        documents = SubmissionDocument.objects.select_related(
            "document",
            "submission",
            "type",
            "issued_by",
        ).filter(submission=self, document__deleted_at__isnull=True)
        if requested_by and requested_for and requested_for != self.organisation:
            documents = documents.filter(
                document__confidential=False, submission__issued_at__isnull=False
            )
        if requested_by and requested_by.is_tra():
            documents = documents.filter(
                Q(created_by__groups__name__in=SECURITY_GROUPS_TRA)
                | Q(submission__status__draft=False)
            ).distinct()
        return documents

    def add_document(self, document, document_type, issued=False, issued_by=None):
        """
        Add a document to this submission.
        A document added must have a type designating it's purpose. It needs to be one of the
        registered submission document types.
        """
        try:
            sub_doc = SubmissionDocument.objects.get(
                type=document_type, submission=self, document=document
            )
            if issued_by:
                sub_doc.set_user_context(issued_by)
        except SubmissionDocument.DoesNotExist:
            sub_doc = SubmissionDocument.objects.create(
                type=document_type,
                submission=self,
                document=document,
                created_by=issued_by,
                user_context=issued_by,
            )
        if issued:
            sub_doc.set_issued_at(issued_by)
            sub_doc.save()
        return sub_doc

    def transition_status(self, status):
        """
        Transition the status of this submission to a given status.
        If the new status mandates versioning, creates a clone of the submission and
        updates the status of the clone leaving the original unchanged.
        If a duration is set, set the due date on the clone or the original submission.
        """
        from cases.models.utils import get_submission_status

        new_status = get_submission_status(status)
        clone = None
        self.status = new_status
        latest = self

        if self.status.version:
            self.save()
            clone = self.clone()
            latest = clone

        if (
            self.case.type.id == CASE_TYPE_SAFEGUARDING
            and self.type.id == SUBMISSION_TYPE_APPLICATION
            and self.status == self.type.received_status
        ):
            self.case.set_user_context(self.user_context)
            self.case.set_next_action("INIT_ASSESS")

        # This bit of code is overriding the due_at that's getting set on submissions
        # on a change of status.
        # I don't think it's any use now - so I've removed the config.
        # latest.due_at = timezone.now() + datetime.timedelta(days=new_status.duration)
        # if new_status.duration else None
        latest.save()
        latest.refresh_from_db()
        return self, clone

    def remove_document(self, document, requested_by):
        """
        Remove a document from this submission.
        TODO: Currently the document relationship to the submission is deleted. Consider if to
              just mark deleted.
        """
        try:
            sub_doc = SubmissionDocument.objects.get(document=document, submission=self)
            sub_doc.set_user_context(requested_by)
            sub_doc.delete()
        except SubmissionDocument.DoesNotExist:
            pass
        return None

    def organisation_case_role(self, outer=None):
        role = None
        if self.organisation:
            # supress if it's the TRA as we don't want the TRA to show as 'applicant'
            # in ex-officio cases
            if not self.organisation.gov_body:
                role = OrganisationCaseRole.objects.get_organisation_role(
                    self.case, self.organisation, outer=outer
                )
        return role

    @property
    def versions(self):
        """
        Return all previous versions of this submission (including parent)
        """
        if self.parent:
            return Submission.objects.filter(Q(parent=self.parent) | Q(id=self.parent.id)).order_by(
                "version"
            )
        else:
            # If we are the first version
            return Submission.objects.filter(Q(parent=self) | Q(id=self.id)).order_by("version")

    def _prepare_documents(self, **kwargs):
        """Prepare submission documents.

        Builds a dictionary representation of submission docs (optionally by a
        requested user/for a requesting organisation).

        :param (dict) **kwargs: Arbitrary keyword arguments as follows:
          :with_documents (bool): If True build documents else return an empty list.
          :requested_by (core.models.User): User object.
          requested_for (organisations.models.Organisation): Organisation object.
        :returns (list): A list of submission documents as dicts.
        """
        if not kwargs.get("with_documents", True):
            return []
        requested_by = kwargs.get("requested_by")
        documents = self.submission_documents(
<<<<<<< HEAD
            requested_by=requested_by,
            requested_for=kwargs.get("requested_for")
=======
            requested_by=requested_by, requested_for=kwargs.get("requested_for")
>>>>>>> c419b3aa
        )
        submission_docs = [doc.to_dict(user=requested_by) for doc in documents]
        return submission_docs

    def _needs_review(self):
        """Needs investigator review.

        Flag if the submission should be considered 'new'. This is determined
        as follows:
          - The submission's status is not an initial one (default)
          - The submission is not version 1
          - The document was created by a customer (not TRA)
          - At least one document is flagged as needing review (i.e. safe,
            not sufficient and not deficient)

        :returns (bool): True if the submission is considered 'new' and requires
          review, False otherwise.
        """
        if self.status and self.status.default and self.version == 1:
            return False
        needs_review = False
        for doc in self.submission_documents():
            if doc.created_by is None:
                continue
            if doc.created_by.is_tra():
                continue
            if doc.needs_review:
                needs_review = True
                break
        return needs_review

    def _to_dict(self, **kwargs):
        _previous_versions = [
            {
                "id": str(version.id),
                "type": self.type.name,
                "name": version.name,
                "version": version.version,
                "deficiency_sent_at": version.deficiency_sent_at.strftime(
                    settings.API_DATETIME_FORMAT
                )
                if version.deficiency_sent_at
                else None,
            }
            for version in self.versions
        ]
        _previous_version = _previous_versions[-1] if _previous_versions else None
        _is_latest_version = (
            _previous_version is None or str(self.id) == _previous_versions[-1]["id"]
        )
        out = self.to_embedded_dict(**kwargs)
        # if this is not the latest version lock the submission regardless.
        if not _is_latest_version:
            out["status"]["locking"] = True
        organisation = (
            self.organisation.to_dict(case=self.case, with_contacts=True)
            if self.organisation
            else {"id": ""}
        )
        out.update(
            {
                "organisation": organisation,
                "description": self.description,
                "contact": self.contact.to_embedded_dict(self.case) if self.contact else None,
                "review": self.review,
                "documents": self._prepare_documents(**kwargs),
                "url": self.url if self.url else None,
                "sent_by": self.sent_by.to_embedded_dict() if self.sent_by else None,
                "time_window": self.time_window,
                "archived": self.archived,
                "doc_reviewed_at": self.doc_reviewed_at.strftime(settings.API_DATETIME_FORMAT)
                if self.doc_reviewed_at
                else None,
                "contacts": [_contact.to_embedded_dict() for _contact in self.contacts()],
                "versions": _previous_versions,  # all previous versions
                "previous_version": _previous_version,  # direct previous version
                "latest_version": _is_latest_version,
            }
        )
        return out

    def _to_embedded_dict(self, **kwargs):  # noqa
        downloaded_count = self.submissiondocument_set.filter(downloads__gt=0).count()
        out = self.to_minimal_dict()
        invitations = [
<<<<<<< HEAD
            {
                "id": invite.id,
                "name": invite.contact.name
            }
            for invite in self.invitations.all()
=======
            {"id": invite.id, "name": invite.contact.name} for invite in self.invitations.all()
>>>>>>> c419b3aa
        ]
        out.update(
            {
                # how many documents were downloaded at least once
                "downloaded_count": downloaded_count,
                "is_new_submission": self._needs_review(),
                "locked": self.locked,
                "deficiency_sent_at": self.deficiency_sent_at.strftime(settings.API_DATETIME_FORMAT)
                if self.deficiency_sent_at
                else None,
                "created_at": self.created_at.strftime(settings.API_DATETIME_FORMAT),
<<<<<<< HEAD
                "created_by": {"id": str(self.created_by.id), "name": self.created_by.name, },
=======
                "created_by": {
                    "id": str(self.created_by.id),
                    "name": self.created_by.name,
                },
>>>>>>> c419b3aa
                "issued_by": self.issued_by.to_embedded_dict() if self.issued_by else None,
                "received_from": self.received_from.to_embedded_dict()
                if self.received_from
                else None,
                "parent_id": str(self.parent_id) if self.parent_id else None,
                "deficiency_notice_params": self.deficiency_notice_params,
                "invitations": invitations,
            }
        )
        return out

    def to_minimal_dict(self, **kwargs):
        org_case_role = self.organisation_case_role()
        org_case_role_outer = self.organisation_case_role(True)
        created_by_tra = self.created_by.is_tra() if self.created_by is not None else True
        if self.organisation:  # noqa
            organisation = self.organisation.to_embedded_dict()
            organisation["companies_house_id"] = self.organisation.companies_house_id
            organisation["address"] = {
                "address": self.organisation.address,
                "post_code": self.organisation.post_code,
                "country": self.organisation.country.name,
            }
        else:
            organisation = {"id": ""}

        case_dict = self.case.to_minimal_dict()
        case_dict["initiated_at"] = (
            self.case.initiated_at.strftime(settings.API_DATETIME_FORMAT)
            if self.case.initiated_at
            else None
        )

        return {
            "id": str(self.id),
            "name": self.name,
            "type": self.type.to_dict(),
            "status": self.status.to_dict() if self.status else {},
            "case": case_dict,
            "version": self.version,
            "sent_at": self.sent_at.strftime(settings.API_DATETIME_FORMAT)
            if self.sent_at
            else None,
            "received_at": self.received_at.strftime(settings.API_DATETIME_FORMAT)
            if self.received_at
            else None,
            "due_at": self.due_at.strftime(settings.API_DATETIME_FORMAT) if self.due_at else None,
            "organisation": organisation,
            "organisation_name": self.organisation_name,
            "organisation_case_role": org_case_role.to_dict() if org_case_role else None,
            "organisation_case_role_outer": org_case_role_outer.to_dict()
            if org_case_role_outer
            else None,
            "is_tra": str(self.organisation and self.organisation.id) == TRA_ORGANISATION_ID,
            "tra_editable": created_by_tra or not (self.status and self.status.default),
            "issued_at": self.issued_at.strftime(settings.API_DATETIME_FORMAT)
            if self.issued_at
            else None,
            "last_modified": self.last_modified.strftime(settings.API_DATETIME_FORMAT)
            if self.last_modified
            else None,
            "locked": self.locked,
            "created_at": self.created_at.strftime(settings.API_DATETIME_FORMAT),
        }

    # single property dictionary methods
    @property
    def tra_editable(self):
        return self.created_by.is_tra() or not (self.status and self.status.default)

    def is_tra(self):
        return str(self.organisation and self.organisation.id) == TRA_ORGANISATION_ID

    def _dict_organisation(self):
        if self.organisation:  # noqa
            organisation = self.organisation.to_embedded_dict()
            organisation["companies_house_id"] = self.organisation.companies_house_id
            organisation["address"] = {
                "address": self.organisation.address,
                "post_code": self.organisation.post_code,
                "country": self.organisation.country.name,
            }
        else:
            organisation = {"id": ""}
        return organisation

    def _dict_organisation_case_role(self):
        org_case_role = self.organisation_case_role()
        return org_case_role and org_case_role.to_dict()

    def organisation_case_role_outer(self):
        org_case_role_outer = self.organisation_case_role(True)
        return org_case_role_outer and org_case_role_outer.to_dict()

    def set_due_date(self, force=False):
        """
        Sets the due_at attribute if not currently set and a time_window is assigned
        """
        try:
            if (force or not self.due_at) and self.time_window:
                self.due_at = timezone.now() + datetime.timedelta(days=int(self.time_window))
        except Exception:
            pass

    @property
    def issued_documents(self):
        try:
            return self.__issued_documents
        except AttributeError:
            self.__issued_documents = SubmissionDocument.objects.filter(
                submission=self, issued_at__isnull=False, document__confidential=False
            )
            return self.__issued_documents

    @staticmethod
    def document_exists(document):
        """
        Returns True if this document has any relationship to any other submission
        """
        return SubmissionDocument.objects.filter(document=document).exists()

    def notify_received(self, user, template_id=None):
        """
        Notify the contact associated with the user that the submission has been received.
        """
        template_id = template_id or self.status.send_confirmation_notification
        if template_id:
            context = {
                "full_name": self.contact.name.strip() if self.contact else "",
                "company_name": titlecase(self.organisation.name) if self.organisation else "",
                "case_number": self.case.reference,
                "case_name": self.case.name,
                "case_type": self.case.type.name,
                "submission_type": self.type.name,
            }
            self.notify(
                sent_by=user, contact=user.contact, context=context, template_id=template_id
            )

    def notify(self, sent_by, contact=None, context=None, template_id=None, new_status=None):
        """
        Notify the contact about this submission using the given template

        :param core.User sent_by: The user performing an action on the submission.
        :param contacts.Contact contact: An optional contact to be notified.
            Defaults to the submission's designated contact.
        :param dict context: An optional dictionary of parameters to be made
            available to the template.
        :param str template_id: An optional string representing the key of a
            Notify template in the System Parameters.
            Defaults to NOTIFY_QUESTIONNAIRE
        :param str new_status: An optional status that the submission will be
            moved to after sending the notification.
            This value should correspond to the property of the SubmissionType
            excluding the `_status` suffix eg:
                - `sent` -> self.type.sent_status
                - `received` -> self.type.received_status
            Defaults to None ie the submission status will not change.
        """
        contact = contact or self.contact
        template_id = template_id or "NOTIFY_QUESTIONNAIRE"
        notify_template_id = SystemParameter.get(template_id)
        export_sources = self.case.exportsource_set.filter(deleted_at__isnull=True)
        export_countries = [src.country.name for src in export_sources]
        product = self.case.product_set.first()
        case_name = self.case.name
        company_name = titlecase(self.organisation.name)
        values = {
            "company": self.organisation.name,
            "investigation_type": self.case.type.name,
            "product": product.name if product else "",
            "case_name": case_name,
            "case_number": self.case.reference,
            "full_name": contact.name.strip() if contact else "N/A",
            "country": ", ".join(export_countries) if export_countries else "N/A",
            "organisation_name": company_name,
            "company_name": company_name,
            "login_url": public_login_url(),
            "submission_type": self.type.name,
            "deadline": self.due_at.strftime(settings.FRIENDLY_DATE_FORMAT) if self.due_at else "",
            "dumped_or_subsidised": self.case.dumped_or_subsidised(),
            "case_title": case_name,  # TODO: merge the two identicals
            "notice_url": self.case.latest_notice_of_initiation_url,  # TODO: remove
            "notice_of_initiation_url": self.case.latest_notice_of_initiation_url,
        }
        if context:
            values.update(context)
        audit_kwargs = {
            "audit_type": AUDIT_TYPE_NOTIFY,
            "user": sent_by,
            "case": self.case,
            "model": contact,
        }
        send_mail(contact.email, values, notify_template_id, audit_kwargs=audit_kwargs)
        if new_status:
            self.status = getattr(self.type, f"{new_status}_status")
            if new_status == "sent":
                self.sent_at = timezone.now()
                self.set_due_date()
            self.save()

    def notify_deficiency(self, sent_by, contact=None, context=None, template_id=None):
        """
        Notify the contact about a deficiency to this submission using the given template.
        If no template is provided, the type's default is used falling
        back to the default deficiency template.
        """
        contact = contact or self.contact
        template_id = template_id or self.type.deficiency_template or "NOTIFY_SUBMISSION_DEFICIENCY"
        notify_template_id = SystemParameter.get(template_id)
        product = self.case.product_set.first()
        product_name = product.name if product else ""
        case_name = self.case.name
        company_name = titlecase(self.organisation.name)
        # set the due date on this submission
        self.set_due_date(force=True)
        values = {
            "company": company_name,
            "investigation_type": self.case.type.name,
            "product": product_name,
            "full_name": contact.name.strip() if contact else "N/A",
            "organisation_name": company_name,
            "case_number": self.case.reference,
            "case_name": case_name,
            "tra_contact_name": "us",
            "submission_type": self.type.name,
            "login_url": public_login_url(),
            "deadline": self.due_at.strftime(settings.FRIENDLY_DATE_FORMAT)
            if self.due_at
            else "N/A",
        }
        if context:
            values.update(context)
        audit_kwargs = {
            "audit_type": AUDIT_TYPE_NOTIFY,
            "user": sent_by,
            "case": self.case,
            "model": contact,
        }
        send_mail(contact.email, values, notify_template_id, audit_kwargs=audit_kwargs)

        self.deficiency_sent_at = timezone.now()
        self.sent_at = timezone.now()
        self.save()

    @transaction.atomic
    def clone(self, created_by=None, deficient_document_ids=None):
        """
        Create a new version of this submission, linking it back to this parent
        and upping the version number.
        """

        from invitations.models import Invitation

        deficient_document_ids = map(str, deficient_document_ids) if deficient_document_ids else []
        created_by = created_by or self.created_by
        clone = Submission.objects.get(id=self.id)
        clone.id = None
        clone.deficiency_sent_at = None
        clone.sent_at = None
        clone.sent_by = None
        clone.created_by = created_by
        clone.created_at = timezone.now()
        clone.last_modified = None
        clone.modified_by = None
        clone.deleted_at = None
        clone.doc_reviewed_at = None
        clone.parent = self.parent or self  # all versions have the same parent
        clone.version += 1
        clone.due_at = None
        clone.time_window = None
        clone.received_from = None
        clone.received_at = None
        clone.review = None
        if clone.deficiency_notice_params:
            clone.load_attributes(clone.deficiency_notice_params)
        clone.deficiency_notice_params = None
        clone.set_due_date()
        clone.save()
        self.archived = True
        # Copy invites
        invites = Invitation.objects.filter(submission=self)
        for invite in invites:
            invite.id = invite.code = None
            invite.submission = clone
            invite.save()
        self.save()
        # copy all documents, except deficiency ones
        submission_documents = SubmissionDocument.objects.filter(submission=self).exclude(
            type__key="deficiency"
        )
        # clone document deficiency states
        for subdoc in submission_documents:
            subdoc.id = None
            subdoc.submission = clone
            if str(subdoc.document.id) in deficient_document_ids:
                subdoc.deficient = True
            subdoc.save()
        return clone

    def contacts(self):
        _contacts = []
        if self.organisation:
            _contacts = list(self.organisation.contacts)
        return _contacts

    @transaction.atomic
    def set_application_documents(self):
        """
        Based on the current case type, assign the application documents to this submission.
        This will reset existing application documents and should be applied against
        application submissions only.
        """
        document_templates = None
        if self.type.id == SUBMISSION_TYPE_APPLICATION:
            document_bundle = self.case.type.document_bundle
            if document_bundle:
                submission_document_type = SubmissionDocumentType.objects.get(
                    id=SUBMISSION_DOCUMENT_TYPE_TRA
                )
                document_templates = document_bundle.documents.all()
                self.submissiondocument_set.filter(type=submission_document_type).delete()
                for document in document_templates:
                    self.add_document(document=document, document_type=submission_document_type)
        return document_templates

    @transaction.atomic
    def set_case_documents(self, created_by):
        """
        Based on the submission type, if any case documents are to be applied
        on creation of a new submission, set them.
        """
        case_bundle = self.type.documentbundle_set.filter(case=self.case, status="LIVE").first()
        if not case_bundle:
            case_bundle = (
                self.type.documentbundle_set.filter(
                    case__isnull=True, case_type__isnull=True, status="LIVE"
                )
                .order_by("-version")
                .first()
            )
        case_documents = case_bundle.documents.all() if case_bundle else []
        submission_document_type = SubmissionDocumentType.objects.get(
            id=SUBMISSION_DOCUMENT_TYPE_TRA
        )
        for case_document in case_documents:
            self.add_document(
                document=case_document,
                document_type=submission_document_type,
                issued=False,
                issued_by=created_by,
            )

    def add_note(self, message, created_by=None):
        """
        add a note to this submission
        """
        note = Note(
            case=self.case,
            created_by=created_by,
            model_id=self.id,
            content_type=ContentType.objects.get_for_model(type(self)),
            user_context=created_by,
            data={"system": True},
            note=message,
        )
        note.save()
        return note<|MERGE_RESOLUTION|>--- conflicted
+++ resolved
@@ -431,12 +431,7 @@
             return []
         requested_by = kwargs.get("requested_by")
         documents = self.submission_documents(
-<<<<<<< HEAD
-            requested_by=requested_by,
-            requested_for=kwargs.get("requested_for")
-=======
             requested_by=requested_by, requested_for=kwargs.get("requested_for")
->>>>>>> c419b3aa
         )
         submission_docs = [doc.to_dict(user=requested_by) for doc in documents]
         return submission_docs
@@ -522,15 +517,7 @@
         downloaded_count = self.submissiondocument_set.filter(downloads__gt=0).count()
         out = self.to_minimal_dict()
         invitations = [
-<<<<<<< HEAD
-            {
-                "id": invite.id,
-                "name": invite.contact.name
-            }
-            for invite in self.invitations.all()
-=======
             {"id": invite.id, "name": invite.contact.name} for invite in self.invitations.all()
->>>>>>> c419b3aa
         ]
         out.update(
             {
@@ -542,14 +529,10 @@
                 if self.deficiency_sent_at
                 else None,
                 "created_at": self.created_at.strftime(settings.API_DATETIME_FORMAT),
-<<<<<<< HEAD
-                "created_by": {"id": str(self.created_by.id), "name": self.created_by.name, },
-=======
                 "created_by": {
                     "id": str(self.created_by.id),
                     "name": self.created_by.name,
                 },
->>>>>>> c419b3aa
                 "issued_by": self.issued_by.to_embedded_dict() if self.issued_by else None,
                 "received_from": self.received_from.to_embedded_dict()
                 if self.received_from
