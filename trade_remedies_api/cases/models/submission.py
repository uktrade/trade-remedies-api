import datetime

from django.conf import settings
from django.contrib.contenttypes.models import ContentType
from django.db import models, transaction
from django.db.models import Q
from django.utils import timezone
from titlecase import titlecase
<<<<<<< HEAD
from core.utils import public_login_url
from core.base import BaseModel
from core.models import SystemParameter
from core.tasks import send_mail
=======

>>>>>>> ecf174a4
from audit import AUDIT_TYPE_NOTIFY
from cases.constants import (
    CASE_TYPE_SAFEGUARDING,
    SUBMISSION_DOCUMENT_TYPE_TRA,
    SUBMISSION_TYPE_APPLICATION,
    TRA_ORGANISATION_ID,
)
from contacts.models import Contact
from core.base import BaseModel
from core.models import SystemParameter, User
from core.tasks import send_mail
from core.utils import public_login_url
from notes.models import Note
from security.constants import SECURITY_GROUPS_PUBLIC, SECURITY_GROUPS_TRA
from security.models import OrganisationCaseRole
from .submissiondocument import SubmissionDocument, SubmissionDocumentType
from .submissiontype import SubmissionType
from .workflow import CaseWorkflowState


class SubmissionManager(models.Manager):
    def get_submission(self, id, case=None):
        query_kwargs = {"id": id}
        if case:
            query_kwargs["case"] = case
        return self.select_related(
            "case",
            "organisation",
            "type",
            "status",
            "contact",
            "sent_by",
            "created_by",
            "case_role",
            "issued_by",
        ).get(**query_kwargs)

    def get_submissions(
        self,
        case,
        requested_by,
        requested_for=None,
        private=True,
        submission_id=None,
        show_global=False,
        show_archived=False,
        sampled_only=False,
        submission_type_id=None,
    ):
        """
        Get all case submissions as requested by a user, for a specific organisation.
        if private is True, show only submissions created by/for this organisation,
        otherwise get all submissions not directly related to this organisation and
        that either have no files or have at least one issued document.
        When incoming is True, only incoming submissions will be shown
        """
        from .utils import get_case

        case = get_case(case)
        submissions = self.filter(case=case, deleted_at__isnull=True).select_related(
            "type",
            "status",
            "organisation",
            "contact",
            "case",
            "created_by",
            "contact__userprofile",
            "contact__userprofile__user",
        )
        if submission_type_id:
            _sub_type = SubmissionType.objects.get(id=submission_type_id)
            submissions = submissions.filter(type=_sub_type)
        if requested_for:
            if submission_id:
                submissions = submissions.filter(id=submission_id)
            elif private:
                submissions = (
                    submissions.filter(organisation=requested_for)
                    .filter(
                        Q(created_by__groups__name__in=SECURITY_GROUPS_PUBLIC)
                        | Q(status__default=False)
                    )
                    .distinct()
                )
            else:
                # Public case record. All submissions with docs that are issued
                submissions = submissions.exclude(issued_at__isnull=True)
        elif submission_id:
            submissions = submissions.filter(id=submission_id)

        # TRA users filter by global (sent to all orgs) submissions
        if not show_global and not submission_id and requested_by.is_tra():
            submissions = submissions.exclude(organisation__isnull=True)
        # latest_version = submissions.filter(id=OuterRef('id'), version=models.Max)
        if not show_archived and not submission_id:
            submissions = submissions.filter(archived=False)
        if sampled_only:
            submissions = submissions.filter(
                Q(
                    organisation__organisationcaserole__case=case,
                    organisation__organisationcaserole__sampled=bool(sampled_only),
                )
                | Q(organisation__isnull=True)
            ).distinct()
        # TODO: Exclude drafts from CW (include in public - needs switch)
        # submissions = submissions.exclude(
        # type=SUBMISSION_TYPE_REGISTER_INTEREST, status=SUBMISSION_STATUS_REGISTER_INTEREST_DRAFT
        # )
        submissions = submissions.order_by("-created_at")
        return submissions


class Submission(BaseModel):
    """
    A collection of data being submitted to the case, either by a customer or caseworker.
    Applications, Questionnaire bundles and their responses, etc. are all "submissions" to the case.
    Submissions can have a parent submission they are in response to.
    The organisation field designates which organisation this belongs to.
    The parent field contains the top level original submission which is the parent of this
    and other versions of the submission. To get the direct previous version use previous_version
    """

    type = models.ForeignKey(
        "cases.SubmissionType", null=False, blank=False, on_delete=models.PROTECT
    )
    status = models.ForeignKey(
        "cases.SubmissionStatus", null=True, blank=True, on_delete=models.PROTECT
    )
    name = models.CharField(max_length=500, null=True, blank=True)
    organisation_name = models.CharField(max_length=500, null=True, blank=True)
    case = models.ForeignKey("cases.Case", null=False, blank=False, on_delete=models.PROTECT)
    organisation = models.ForeignKey(
        "organisations.Organisation", null=True, blank=True, on_delete=models.PROTECT
    )
    contact = models.ForeignKey("contacts.Contact", null=True, blank=True, on_delete=models.PROTECT)
    review = models.BooleanField(null=True)
    documents = models.ManyToManyField("documents.Document", through="SubmissionDocument")
    doc_reviewed_at = models.DateTimeField(null=True, blank=True)
    parent = models.ForeignKey("self", null=True, blank=True, on_delete=models.PROTECT)
    version = models.SmallIntegerField(default=1)
    sent_at = models.DateTimeField(null=True, blank=True)
    sent_by = models.ForeignKey(
        settings.AUTH_USER_MODEL,
        null=True,
        blank=True,
        related_name="%(class)s_sent_by",
        on_delete=models.SET_NULL,
    )
    received_at = models.DateTimeField(null=True, blank=True)
    received_from = models.ForeignKey(
        settings.AUTH_USER_MODEL,
        null=True,
        blank=True,
        related_name="%(class)s_received_from",
        on_delete=models.SET_NULL,
    )
    due_at = models.DateTimeField(null=True, blank=True)
    deficiency_sent_at = models.DateTimeField(null=True, blank=True)
    archived = models.BooleanField(default=False)
    case_role = models.ForeignKey(
        "security.CaseRole", null=True, blank=True, on_delete=models.PROTECT
    )
    url = models.CharField(max_length=2000, null=True, blank=True)
    description = models.TextField(null=True, blank=True)
    time_window = models.SmallIntegerField(null=True, blank=True)
    issued_by = models.ForeignKey(
        settings.AUTH_USER_MODEL,
        null=True,
        blank=True,
        related_name="%(class)s_issued_by",
        on_delete=models.SET_NULL,
    )
    issued_at = models.DateTimeField(null=True, blank=True)
    deficiency_notice_params = models.JSONField(null=True, blank=True)
<<<<<<< HEAD
=======
    primary_contact = models.ForeignKey(
        Contact,
        null=True,
        blank=True,
        related_name="submission_primary_contacts",
        on_delete=models.PROTECT,
    )
>>>>>>> ecf174a4

    objects = SubmissionManager()

    class Meta:
        permissions = (
            ("send_deficiency_notice", "Can send deficiency notices"),
            ("publish_public", "Can issue to the public case record"),
            ("publish_public_tasklist", "Can complete the public publish tasklist"),
            (
                "publish_non_conf_interested_parties",
                "Can publish the non confidentials of interested parties",
            ),
            ("close_case_tasks", "Can complete close case tasks"),
            ("case_admin", "Can access case admin panel"),
        )

    def __str__(self):
        version_ind = f" (v{self.version})" if self.version > 1 else ""
        if self.name:
            return f"{self.type}: {self.case}: {self.name}{version_ind}"
        return f"{self.type}: {self.case}{version_ind}"

    @transaction.atomic
    def delete(self, purge=False):
        """
        If purging data, e.g., when a submission is cancelled by the user,
        ensure that documents relating to bundles submitted by the case workers are first
        detached before other documents are purged.
        In the same way, any invites associated are also deleted
        """
        if purge:
            self.submissiondocument_set.filter(document__documentbundle__isnull=False).delete()
            for document in self.documents.all():
                document.set_user_context(self.user_context)
                document.delete(purge=True, delete_file=True)
            self.invitations.all().delete()
        super().delete(purge=purge)

    def save(self, *args, **kwargs):
        is_new_instance = self.is_new_instance
        if is_new_instance and self.status and self.status.duration and not self.time_window:
            self.time_window = self.status.duration

        if is_new_instance:
            # This code forces the due_date at save based on the submission type
            # which is not desirable behaviour
            due_at = (
                CaseWorkflowState.objects.filter(case=self.case, key=self.type.time_window_key)
                .values_list("due_date", flat=True)
                .first()
            )
            if due_at:
                self.due_at = due_at
            # denormalise the name of the organisation
            if not self.organisation_name and self.organisation:
                self.organisation_name = self.organisation.name
        super().save(*args, **kwargs)
        if is_new_instance:
            # Add the case documents  to the submission on creation
            # if there is a matching sub type for this case
            # First, find the right bundle
            document_bundle = self.type.documentbundle_set.filter(
                case_id=self.case.id, status="LIVE"
            ).first()
            if document_bundle:
                submission_document_type = SubmissionDocumentType.objects.get(
                    id=SUBMISSION_DOCUMENT_TYPE_TRA
                )
                # copy the documents into the new submission
                for document in document_bundle.documents.all():
                    self.add_document(document=document, document_type=submission_document_type)

    @property
    def locked(self):
        return self.status.locking if self.status else False

    @property
    def previous_version(self):
        if self.parent and self.version > 2:
            return Submission.objects.filter(parent=self.parent, version=self.version - 1).first()
        elif self.parent and self.version == 2:
            return self.parent
        return None

    @property
    def deficiency_documents(self):
        """
        Return the deficiency documents on THIS submission instance.
        Note that when a submission is set to be deficient, the deficiency
        documents are associated with it, and then a NEW version is cloned which
        does include all the documents of the original submission except the deficiency
        ones. Therefore to get the deficiency document of a submission, we normally
        want those associated with it's parent, since it was the parent which was
        deficient and the current version is the one created to correct that deficiency.
        """
        return SubmissionDocument.objects.select_related(
            "document",
            "submission",
            "type",
        ).filter(submission=self, type__key="deficiency", deleted_at__isnull=True)

    def get_parent_deficiency_documents(self):
        """
        If available, return the deficiency documents associated with the parent submission.
        Otherwise, return None
        """
        if self.previous_version:
            return self.previous_version.deficiency_documents
        return []

    def submission_documents(self, requested_by=None, requested_for=None):
        """Documents for a submission.

        :param (core.models.User) requested_by: Requesting user
        :param (organisations.models.Organisation) requested_for: for organisation
        :returns (QuerySet): QuerySet of this submission's SubmissionDocuments
        """
        documents = SubmissionDocument.objects.select_related(
            "document",
            "submission",
            "type",
            "issued_by",
        ).filter(submission=self, document__deleted_at__isnull=True)
        if requested_by and requested_for and requested_for != self.organisation:
            documents = documents.filter(
                document__confidential=False, submission__issued_at__isnull=False
            )
        if requested_by and requested_by.is_tra():
            documents = documents.filter(
                Q(created_by__groups__name__in=SECURITY_GROUPS_TRA)
                | Q(submission__status__draft=False)
            ).distinct()
        return documents

    def add_document(self, document, document_type, issued=False, issued_by=None):
        """
        Add a document to this submission.
        A document added must have a type designating it's purpose. It needs to be one of the
        registered submission document types.
        """
        try:
            sub_doc = SubmissionDocument.objects.get(
                type=document_type, submission=self, document=document
            )
            if issued_by:
                sub_doc.set_user_context(issued_by)
        except SubmissionDocument.DoesNotExist:
            sub_doc = SubmissionDocument.objects.create(
                type=document_type,
                submission=self,
                document=document,
                created_by=issued_by,
                user_context=issued_by,
            )
        if issued:
            sub_doc.set_issued_at(issued_by)
            sub_doc.save()
        return sub_doc

    def transition_status(self, status):
        """
        Transition the status of this submission to a given status.
        If the new status mandates versioning, creates a clone of the submission and
        updates the status of the clone leaving the original unchanged.
        If a duration is set, set the due date on the clone or the original submission.
        """
        from cases.models.utils import get_submission_status

        new_status = get_submission_status(status)
        clone = None
        self.status = new_status
        latest = self

        if self.status.version:
            self.save()
            clone = self.clone()
            latest = clone

        if (
            self.case.type.id == CASE_TYPE_SAFEGUARDING
            and self.type.id == SUBMISSION_TYPE_APPLICATION
            and self.status == self.type.received_status
        ):
            self.case.set_user_context(self.user_context)
            self.case.set_next_action("INIT_ASSESS")

        # This bit of code is overriding the due_at that's getting set on submissions
        # on a change of status.
        # I don't think it's any use now - so I've removed the config.
        # latest.due_at = timezone.now() + datetime.timedelta(days=new_status.duration)
        # if new_status.duration else None
        latest.save()
        latest.refresh_from_db()
        return self, clone

    def remove_document(self, document, requested_by):
        """
        Remove a document from this submission.
        TODO: Currently the document relationship to the submission is deleted. Consider if to
              just mark deleted.
        """
        try:
            sub_doc = SubmissionDocument.objects.get(document=document, submission=self)
            sub_doc.set_user_context(requested_by)
            sub_doc.delete()
        except SubmissionDocument.DoesNotExist:
            pass
        return None

    def organisation_case_role(self, outer=None):
        role = None
        if self.organisation:
            # supress if it's the TRA as we don't want the TRA to show as 'applicant'
            # in ex-officio cases
            if not self.organisation.gov_body:
                role = OrganisationCaseRole.objects.get_organisation_role(
                    self.case, self.organisation, outer=outer
                )
        return role

    @property
    def versions(self):
        """
        Return all previous versions of this submission (including parent)
        """
        if self.parent:
            return Submission.objects.filter(Q(parent=self.parent) | Q(id=self.parent.id)).order_by(
                "version"
            )
        else:
            # If we are the first version
            return Submission.objects.filter(Q(parent=self) | Q(id=self.id)).order_by("version")

    def _prepare_documents(self, **kwargs):
        """Prepare submission documents.

        Builds a dictionary representation of submission docs (optionally by a
        requested user/for a requesting organisation).

        :param (dict) **kwargs: Arbitrary keyword arguments as follows:
          :with_documents (bool): If True build documents else return an empty list.
          :requested_by (core.models.User): User object.
          requested_for (organisations.models.Organisation): Organisation object.
        :returns (list): A list of submission documents as dicts.
        """
        if not kwargs.get("with_documents", True):
            return []
        requested_by = kwargs.get("requested_by")
        documents = self.submission_documents(
            requested_by=requested_by, requested_for=kwargs.get("requested_for")
        )
        submission_docs = [doc.to_dict(user=requested_by) for doc in documents]
        return submission_docs

    def _needs_review(self):
        """Needs investigator review.

        Flag if the submission should be considered 'new'. This is determined
        as follows:
          - The submission's status is not an initial one (default)
          - The submission is not version 1
          - The document was created by a customer (not TRA)
          - At least one document is flagged as needing review (i.e. safe,
            not sufficient and not deficient)

        :returns (bool): True if the submission is considered 'new' and requires
          review, False otherwise.
        """
        if self.status and self.status.default and self.version == 1:
            return False
        needs_review = False
        for doc in self.submission_documents():
            if doc.created_by is None:
                continue
            if doc.created_by.is_tra():
                continue
            if doc.needs_review:
                needs_review = True
                break
        return needs_review

    def _to_dict(self, **kwargs):
        _previous_versions = [
            {
                "id": str(version.id),
                "type": self.type.name,
                "name": version.name,
                "version": version.version,
                "deficiency_sent_at": version.deficiency_sent_at.strftime(
                    settings.API_DATETIME_FORMAT
                )
                if version.deficiency_sent_at
                else None,
            }
            for version in self.versions
        ]
        _previous_version = _previous_versions[-1] if _previous_versions else None
        _is_latest_version = (
            _previous_version is None or str(self.id) == _previous_versions[-1]["id"]
        )
        out = self.to_embedded_dict(**kwargs)
        # if this is not the latest version lock the submission regardless.
        if not _is_latest_version:
            out["status"]["locking"] = True
        organisation = (
            self.organisation.to_dict(case=self.case, with_contacts=True)
            if self.organisation
            else {"id": ""}
        )
        out.update(
            {
                "organisation": organisation,
                "description": self.description,
                "contact": self.contact.to_embedded_dict(self.case) if self.contact else None,
                "review": self.review,
                "documents": self._prepare_documents(**kwargs),
                "url": self.url if self.url else None,
                "sent_by": self.sent_by.to_embedded_dict() if self.sent_by else None,
                "time_window": self.time_window,
                "archived": self.archived,
                "doc_reviewed_at": self.doc_reviewed_at.strftime(settings.API_DATETIME_FORMAT)
                if self.doc_reviewed_at
                else None,
                "contacts": [_contact.to_embedded_dict() for _contact in self.contacts()],
                "versions": _previous_versions,  # all previous versions
                "previous_version": _previous_version,  # direct previous version
                "latest_version": _is_latest_version,
            }
        )
        return out

    def _to_embedded_dict(self, **kwargs):  # noqa
        downloaded_count = self.submissiondocument_set.filter(downloads__gt=0).count()
        out = self.to_minimal_dict()
<<<<<<< HEAD
        invitations = [
            {"id": invite.id, "name": invite.contact.name} for invite in self.invitations.all()
        ]
=======
        invitations = [{"id": invite.id, "name": str(invite)} for invite in self.invitations.all()]
>>>>>>> ecf174a4
        out.update(
            {
                # how many documents were downloaded at least once
                "downloaded_count": downloaded_count,
                "is_new_submission": self._needs_review(),
                "locked": self.locked,
                "deficiency_sent_at": self.deficiency_sent_at.strftime(settings.API_DATETIME_FORMAT)
                if self.deficiency_sent_at
                else None,
                "created_at": self.created_at.strftime(settings.API_DATETIME_FORMAT),
                "created_by": {
<<<<<<< HEAD
                    "id": str(self.created_by.id) if self.created_by else "",
                    "name": self.created_by.name if self.created_by else "",
=======
                    "id": str(self.created_by.id),
                    "name": self.created_by.name,
>>>>>>> ecf174a4
                },
                "issued_by": self.issued_by.to_embedded_dict() if self.issued_by else None,
                "received_from": self.received_from.to_embedded_dict()
                if self.received_from
                else None,
                "parent_id": str(self.parent_id) if self.parent_id else None,
                "deficiency_notice_params": self.deficiency_notice_params,
                "invitations": invitations,
            }
        )
        return out

    def to_minimal_dict(self, **kwargs):
        org_case_role = self.organisation_case_role()
        org_case_role_outer = self.organisation_case_role(True)
        created_by_tra = self.created_by.is_tra() if self.created_by is not None else True
        if self.organisation:  # noqa
            organisation = self.organisation.to_embedded_dict()
            organisation["companies_house_id"] = self.organisation.companies_house_id
            organisation["address"] = {
                "address": self.organisation.address,
                "post_code": self.organisation.post_code,
                "country": self.organisation.country.name,
            }
        else:
            organisation = {"id": ""}

        case_dict = self.case.to_minimal_dict()
        case_dict["initiated_at"] = (
            self.case.initiated_at.strftime(settings.API_DATETIME_FORMAT)
            if self.case.initiated_at
            else None
        )

        return {
            "id": str(self.id),
            "name": self.name,
            "type": self.type.to_dict(),
            "status": self.status.to_dict() if self.status else {},
            "case": case_dict,
            "version": self.version,
            "sent_at": self.sent_at.strftime(settings.API_DATETIME_FORMAT)
            if self.sent_at
            else None,
            "received_at": self.received_at.strftime(settings.API_DATETIME_FORMAT)
            if self.received_at
            else None,
            "due_at": self.due_at.strftime(settings.API_DATETIME_FORMAT) if self.due_at else None,
            "organisation": organisation,
            "organisation_name": self.organisation_name,
            "organisation_case_role": org_case_role.to_dict() if org_case_role else None,
            "organisation_case_role_outer": org_case_role_outer.to_dict(self.case)
            if org_case_role_outer
            else None,
            "is_tra": str(self.organisation and self.organisation.id) == TRA_ORGANISATION_ID,
            "tra_editable": created_by_tra or not (self.status and self.status.default),
            "issued_at": self.issued_at.strftime(settings.API_DATETIME_FORMAT)
            if self.issued_at
            else None,
            "last_modified": self.last_modified.strftime(settings.API_DATETIME_FORMAT)
            if self.last_modified
            else None,
            "locked": self.locked,
            "created_at": self.created_at.strftime(settings.API_DATETIME_FORMAT),
        }

    # single property dictionary methods
    @property
    def tra_editable(self):
        return self.created_by.is_tra() or not (self.status and self.status.default)

    def is_tra(self):
        return str(self.organisation and self.organisation.id) == TRA_ORGANISATION_ID

    def _dict_organisation(self):
        if self.organisation:  # noqa
            organisation = self.organisation.to_embedded_dict()
            organisation["companies_house_id"] = self.organisation.companies_house_id
            organisation["address"] = {
                "address": self.organisation.address,
                "post_code": self.organisation.post_code,
                "country": self.organisation.country.name,
            }
        else:
            organisation = {"id": ""}
        return organisation

    def _dict_organisation_case_role(self):
        org_case_role = self.organisation_case_role()
        return org_case_role and org_case_role.to_dict()

    def organisation_case_role_outer(self):
        org_case_role_outer = self.organisation_case_role(True)
        return org_case_role_outer and org_case_role_outer.to_dict()

    def set_due_date(self, force=False):
        """
        Sets the due_at attribute if not currently set and a time_window is assigned
        """
        try:
            if (force or not self.due_at) and self.time_window:
                self.due_at = timezone.now() + datetime.timedelta(days=int(self.time_window))
        except Exception:
            pass

    @property
    def issued_documents(self):
        try:
            return self.__issued_documents
        except AttributeError:
            self.__issued_documents = SubmissionDocument.objects.filter(
                submission=self, issued_at__isnull=False, document__confidential=False
            )
            return self.__issued_documents

    @staticmethod
    def document_exists(document):
        """
        Returns True if this document has any relationship to any other submission
        """
        return SubmissionDocument.objects.filter(document=document).exists()

    def notify_received(self, user, template_id=None):
        """
        Notify the contact associated with the user that the submission has been received.
        """
        template_id = template_id or self.status.send_confirmation_notification
        if template_id:
            context = {
                "full_name": self.contact.name.strip() if self.contact else "",
                "company_name": titlecase(self.organisation.name) if self.organisation else "",
                "case_number": self.case.reference,
                "case_name": self.case.name,
                "case_type": self.case.type.name,
                "submission_type": self.type.name,
            }
            self.notify(
                sent_by=user, contact=user.contact, context=context, template_id=template_id
            )

    def notify(self, sent_by, contact=None, context=None, template_id=None, new_status=None):
        """
        Notify the contact about this submission using the given template

        :param core.User sent_by: The user performing an action on the submission.
        :param contacts.Contact contact: An optional contact to be notified.
            Defaults to the submission's designated contact.
        :param dict context: An optional dictionary of parameters to be made
            available to the template.
        :param str template_id: An optional string representing the key of a
            Notify template in the System Parameters.
            Defaults to NOTIFY_QUESTIONNAIRE
        :param str new_status: An optional status that the submission will be
            moved to after sending the notification.
            This value should correspond to the property of the SubmissionType
            excluding the `_status` suffix eg:
                - `sent` -> self.type.sent_status
                - `received` -> self.type.received_status
            Defaults to None ie the submission status will not change.
        """
        contact = contact or self.contact
        template_id = template_id or "NOTIFY_QUESTIONNAIRE"
        if template_id == "NOTIFY_APPLICATION_SUCCESSFUL":
            template_id = "NOTIFY_APPLICATION_SUCCESSFUL_V2"
        notify_template_id = SystemParameter.get(template_id)
        export_sources = self.case.exportsource_set.filter(deleted_at__isnull=True)
        export_countries = [src.country.name for src in export_sources]
        product = self.case.product_set.first()
        case_name = self.case.name
        company_name = titlecase(self.organisation.name)
        values = {
            "company": self.organisation.name,
            "investigation_type": self.case.type.name,
            "product": product.name if product else "",
            "case_name": case_name,
            "case_number": self.case.reference,
            "full_name": contact.name.strip() if contact else "N/A",
            "country": ", ".join(export_countries) if export_countries else "N/A",
            "organisation_name": company_name,
            "company_name": company_name,
            "login_url": public_login_url(),
            "submission_type": self.type.name,
            "deadline": self.due_at.strftime(settings.FRIENDLY_DATE_FORMAT) if self.due_at else "",
            "dumped_or_subsidised": self.case.dumped_or_subsidised(),
            "case_title": case_name,  # TODO: merge the two identicals
            "notice_url": self.case.latest_notice_of_initiation_url,  # TODO: remove
            "notice_of_initiation_url": self.case.latest_notice_of_initiation_url,
        }

        if context:
            if template_id == "NOTIFY_QUESTIONNAIRE":
                context[
                    "footer"
                ] = "Investigations Team\r\nTrade Remedies\r\nDepartment for International Trade"  # /PS-IGNORE
            values.update(context)
        if template_id == "NOTIFY_AD_HOC_EMAIL":
            values[
                "footer"
            ] = "Investigations Team\r\nTrade Remedies\r\nDepartment for International Trade\r\nContact: contact@traderemedies.gov.uk"  # /PS-IGNORE

        audit_kwargs = {
            "audit_type": AUDIT_TYPE_NOTIFY,
            "user": sent_by,
            "case": self.case,
            "model": contact,
        }
        send_mail(contact.email, values, notify_template_id, audit_kwargs=audit_kwargs)
        if new_status:
            self.status = getattr(self.type, f"{new_status}_status")
            if new_status == "sent":
                self.sent_at = timezone.now()
                self.set_due_date()
            self.save()

    def notify_deficiency(self, sent_by, contact=None, context=None, template_id=None):
        """
        Notify the contact about a deficiency to this submission using the given template.
        If no template is provided, the type's default is used falling
        back to the default deficiency template.
        """
        contact = contact or self.contact
        template_id = "NOTIFY_SUBMISSION_DEFICIENCY"
        if context.get("submission_type", "") == "Application":
            template_id = "NOTIFY_APPLICATION_INSUFFICIENT_V2"
        notify_template_id = SystemParameter.get(template_id)
        product = self.case.product_set.first()
        product_name = product.name if product else ""
        case_name = self.case.name
        company_name = titlecase(self.organisation.name)
        # set the due date on this submission
        self.set_due_date(force=True)
        values = {
            "company": company_name,
            "investigation_type": self.case.type.name,
            "product": product_name,
            "full_name": contact.name.strip() if contact else "N/A",
            "organisation_name": company_name,
            "case_number": self.case.reference,
            "case_name": case_name,
            "tra_contact_name": "us",
            "submission_type": self.type.name,
            "login_url": public_login_url(),
            "deadline": self.due_at.strftime(settings.FRIENDLY_DATE_FORMAT)
            if self.due_at
            else "N/A",
        }
        if context:
            values.update(context)
        audit_kwargs = {
            "audit_type": AUDIT_TYPE_NOTIFY,
            "user": sent_by,
            "case": self.case,
            "model": contact,
        }
        send_mail(contact.email, values, notify_template_id, audit_kwargs=audit_kwargs)

        self.deficiency_sent_at = timezone.now()
        self.sent_at = timezone.now()
        self.save()

    @transaction.atomic
    def clone(self, created_by=None, deficient_document_ids=None):
        """
        Create a new version of this submission, linking it back to this parent
        and upping the version number.
        """

        from invitations.models import Invitation

        deficient_document_ids = map(str, deficient_document_ids) if deficient_document_ids else []
        created_by = created_by or self.created_by
        clone = Submission.objects.get(id=self.id)
        clone.id = None
        clone.deficiency_sent_at = None
        clone.sent_at = None
        clone.sent_by = None
        clone.created_by = created_by
        clone.created_at = timezone.now()
        clone.last_modified = None
        clone.modified_by = None
        clone.deleted_at = None
        clone.doc_reviewed_at = None
        clone.parent = self.parent or self  # all versions have the same parent
        clone.version += 1
        clone.due_at = None
        clone.time_window = None
        clone.received_from = None
        clone.received_at = None
        clone.review = None
        if clone.deficiency_notice_params:
            clone.load_attributes(clone.deficiency_notice_params)
        clone.deficiency_notice_params = None
        clone.set_due_date()
        clone.save()
        self.archived = True
        # Copy invites
        invites = Invitation.objects.filter(submission=self)
        for invite in invites:
            invite.id = invite.code = None
            invite.submission = clone
            invite.save()
        self.save()
        # copy all documents, except deficiency ones
        submission_documents = SubmissionDocument.objects.filter(submission=self).exclude(
            type__key="deficiency"
        )
        # clone document deficiency states
        for subdoc in submission_documents:
            subdoc.id = None
            subdoc.submission = clone
            if str(subdoc.document.id) in deficient_document_ids:
                subdoc.deficient = True
            subdoc.save()
        return clone

    def contacts(self):
        _contacts = []
        if self.organisation:
            _contacts = list(self.organisation.contacts)
        return _contacts

    @transaction.atomic
    def set_application_documents(self):
        """
        Based on the current case type, assign the application documents to this submission.
        This will reset existing application documents and should be applied against
        application submissions only.
        """
        document_templates = None
        if self.type.id == SUBMISSION_TYPE_APPLICATION:
            document_bundle = self.case.type.document_bundle
            if document_bundle:
                submission_document_type = SubmissionDocumentType.objects.get(
                    id=SUBMISSION_DOCUMENT_TYPE_TRA
                )
                document_templates = document_bundle.documents.all()
                self.submissiondocument_set.filter(type=submission_document_type).delete()
                for document in document_templates:
                    self.add_document(document=document, document_type=submission_document_type)
        return document_templates

    @transaction.atomic
    def set_case_documents(self, created_by):
        """
        Based on the submission type, if any case documents are to be applied
        on creation of a new submission, set them.
        """
        case_bundle = self.type.documentbundle_set.filter(case=self.case, status="LIVE").first()
        if not case_bundle:
            case_bundle = (
                self.type.documentbundle_set.filter(
                    case__isnull=True, case_type__isnull=True, status="LIVE"
                )
                .order_by("-version")
                .first()
            )
        case_documents = case_bundle.documents.all() if case_bundle else []
        submission_document_type = SubmissionDocumentType.objects.get(
            id=SUBMISSION_DOCUMENT_TYPE_TRA
        )
        for case_document in case_documents:
            self.add_document(
                document=case_document,
                document_type=submission_document_type,
                issued=False,
                issued_by=created_by,
            )

    def add_note(self, message, created_by=None):
        """
        add a note to this submission
        """
        note = Note(
            case=self.case,
            created_by=created_by,
            model_id=self.id,
            content_type=ContentType.objects.get_for_model(type(self)),
            user_context=created_by,
            data={"system": True},
            note=message,
        )
        note.save()
        return note

    def update_status(self, new_status: str, requesting_user: User) -> bool:
        """
        Updates the status of a submission object.

        Deals with sending any notifications that need to happen if a status is changed, and also
        updating any timestamp fields on the submission where necessary.

        Parameters
        ----------
        new_status : str - the new status, e.g. sent, received...etc.
        requesting_user : User - the user who is changing the status

        Returns
        -------
        bool
        """
        status_object = getattr(self.type, f"{new_status}_status")
        self.transition_status(status_object)

        # We want to update the status_at and status_by fields if applicable.
        # e.g. received_at and received_from
        if new_status == "received":
            self.received_at = timezone.now()
            self.received_from = requesting_user
            self.save()

        if new_status == "sent":
            self.sent_at = timezone.now()
            self.sent_by = requesting_user
            if self.time_window:
                self.due_at = timezone.now() + datetime.timedelta(days=self.time_window)
            self.save()

        # Now we want to send the relevant confirmation notification message if applicable.
        if status_object.send_confirmation_notification:
            submission_user = (
                self.contact.userprofile.user if self.contact and self.contact.has_user else None
            )
            self.notify_received(user=submission_user or requesting_user)

        return True<|MERGE_RESOLUTION|>--- conflicted
+++ resolved
@@ -6,14 +6,7 @@
 from django.db.models import Q
 from django.utils import timezone
 from titlecase import titlecase
-<<<<<<< HEAD
-from core.utils import public_login_url
-from core.base import BaseModel
-from core.models import SystemParameter
-from core.tasks import send_mail
-=======
-
->>>>>>> ecf174a4
+
 from audit import AUDIT_TYPE_NOTIFY
 from cases.constants import (
     CASE_TYPE_SAFEGUARDING,
@@ -188,8 +181,6 @@
     )
     issued_at = models.DateTimeField(null=True, blank=True)
     deficiency_notice_params = models.JSONField(null=True, blank=True)
-<<<<<<< HEAD
-=======
     primary_contact = models.ForeignKey(
         Contact,
         null=True,
@@ -197,7 +188,6 @@
         related_name="submission_primary_contacts",
         on_delete=models.PROTECT,
     )
->>>>>>> ecf174a4
 
     objects = SubmissionManager()
 
@@ -532,13 +522,7 @@
     def _to_embedded_dict(self, **kwargs):  # noqa
         downloaded_count = self.submissiondocument_set.filter(downloads__gt=0).count()
         out = self.to_minimal_dict()
-<<<<<<< HEAD
-        invitations = [
-            {"id": invite.id, "name": invite.contact.name} for invite in self.invitations.all()
-        ]
-=======
         invitations = [{"id": invite.id, "name": str(invite)} for invite in self.invitations.all()]
->>>>>>> ecf174a4
         out.update(
             {
                 # how many documents were downloaded at least once
@@ -550,13 +534,8 @@
                 else None,
                 "created_at": self.created_at.strftime(settings.API_DATETIME_FORMAT),
                 "created_by": {
-<<<<<<< HEAD
-                    "id": str(self.created_by.id) if self.created_by else "",
-                    "name": self.created_by.name if self.created_by else "",
-=======
                     "id": str(self.created_by.id),
                     "name": self.created_by.name,
->>>>>>> ecf174a4
                 },
                 "issued_by": self.issued_by.to_embedded_dict() if self.issued_by else None,
                 "received_from": self.received_from.to_embedded_dict()
