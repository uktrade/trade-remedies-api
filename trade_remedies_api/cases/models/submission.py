import datetime

from django.conf import settings
from django.contrib.contenttypes.models import ContentType
from django.db import models, transaction
from django.db.models import Q
from django.utils import timezone
from titlecase import titlecase

from audit import AUDIT_TYPE_NOTIFY
from cases.constants import (
    CASE_TYPE_SAFEGUARDING,
    SUBMISSION_DOCUMENT_TYPE_TRA,
    SUBMISSION_TYPE_APPLICATION,
    TRA_ORGANISATION_ID,
)
from contacts.models import Contact
from core.base import BaseModel
from core.models import SystemParameter, User
from core.tasks import send_mail
from core.utils import public_login_url
from notes.models import Note
from security.constants import SECURITY_GROUPS_PUBLIC, SECURITY_GROUPS_TRA
from security.models import OrganisationCaseRole
from .submissiondocument import SubmissionDocument, SubmissionDocumentType
from .submissiontype import SubmissionType
from .workflow import CaseWorkflowState


class SubmissionManager(models.Manager):
    def get_submission(self, id, case=None):
        query_kwargs = {"id": id}
        if case:
            query_kwargs["case"] = case
        return self.select_related(
            "case",
            "organisation",
            "type",
            "status",
            "contact",
            "sent_by",
            "created_by",
            "case_role",
            "issued_by",
        ).get(**query_kwargs)

    def get_submissions(
        self,
        case,
        requested_by,
        requested_for=None,
        private=True,
        submission_id=None,
        show_global=False,
        show_archived=False,
        sampled_only=False,
        submission_type_id=None,
    ):
        """
        Get all case submissions as requested by a user, for a specific organisation.
        if private is True, show only submissions created by/for this organisation,
        otherwise get all submissions not directly related to this organisation and
        that either have no files or have at least one issued document.
        When incoming is True, only incoming submissions will be shown
        """
        from .utils import get_case

        case = get_case(case)
        submissions = self.filter(case=case, deleted_at__isnull=True).select_related(
            "type",
            "status",
            "organisation",
            "contact",
            "case",
            "created_by",
            "contact__userprofile",
            "contact__userprofile__user",
        )
        if submission_type_id:
            _sub_type = SubmissionType.objects.get(id=submission_type_id)
            submissions = submissions.filter(type=_sub_type)
        if requested_for:
            if submission_id:
                submissions = submissions.filter(id=submission_id)
            elif private:
                submissions = (
                    submissions.filter(organisation=requested_for)
                    .filter(
                        Q(created_by__groups__name__in=SECURITY_GROUPS_PUBLIC)
                        | Q(status__default=False)
                    )
                    .distinct()
                )
            else:
                # Public case record. All submissions with docs that are issued
                submissions = submissions.exclude(issued_at__isnull=True)
        elif submission_id:
            submissions = submissions.filter(id=submission_id)

        # TRA users filter by global (sent to all orgs) submissions
        if not show_global and not submission_id and requested_by.is_tra():
            submissions = submissions.exclude(organisation__isnull=True)
        # latest_version = submissions.filter(id=OuterRef('id'), version=models.Max)
        if not show_archived and not submission_id:
            submissions = submissions.filter(archived=False)
        if sampled_only:
            submissions = submissions.filter(
                Q(
                    organisation__organisationcaserole__case=case,
                    organisation__organisationcaserole__sampled=bool(sampled_only),
                )
                | Q(organisation__isnull=True)
            ).distinct()
        # TODO: Exclude drafts from CW (include in public - needs switch)
        # submissions = submissions.exclude(
        # type=SUBMISSION_TYPE_REGISTER_INTEREST, status=SUBMISSION_STATUS_REGISTER_INTEREST_DRAFT
        # )
        submissions = submissions.order_by("-created_at")
        return submissions


class Submission(BaseModel):
    """
    A collection of data being submitted to the case, either by a customer or caseworker.
    Applications, Questionnaire bundles and their responses, etc. are all "submissions" to the case.
    Submissions can have a parent submission they are in response to.
    The organisation field designates which organisation this belongs to.
    The parent field contains the top level original submission which is the parent of this
    and other versions of the submission. To get the direct previous version use previous_version
    """

    type = models.ForeignKey(
        "cases.SubmissionType", null=False, blank=False, on_delete=models.PROTECT
    )
    status = models.ForeignKey(
        "cases.SubmissionStatus", null=True, blank=True, on_delete=models.PROTECT
    )
    name = models.CharField(max_length=500, null=True, blank=True)
    organisation_name = models.CharField(max_length=500, null=True, blank=True)
    case = models.ForeignKey("cases.Case", null=False, blank=False, on_delete=models.PROTECT)
    organisation = models.ForeignKey(
        "organisations.Organisation", null=True, blank=True, on_delete=models.PROTECT
    )
    contact = models.ForeignKey("contacts.Contact", null=True, blank=True, on_delete=models.PROTECT)
    review = models.BooleanField(null=True)
    documents = models.ManyToManyField("documents.Document", through="SubmissionDocument")
    doc_reviewed_at = models.DateTimeField(null=True, blank=True)
    parent = models.ForeignKey("self", null=True, blank=True, on_delete=models.PROTECT)
    version = models.SmallIntegerField(default=1)
    sent_at = models.DateTimeField(null=True, blank=True)
    sent_by = models.ForeignKey(
        settings.AUTH_USER_MODEL,
        null=True,
        blank=True,
        related_name="%(class)s_sent_by",
        on_delete=models.SET_NULL,
    )
    received_at = models.DateTimeField(null=True, blank=True)
    received_from = models.ForeignKey(
        settings.AUTH_USER_MODEL,
        null=True,
        blank=True,
        related_name="%(class)s_received_from",
        on_delete=models.SET_NULL,
    )
    due_at = models.DateTimeField(null=True, blank=True)
    deficiency_sent_at = models.DateTimeField(null=True, blank=True)
    archived = models.BooleanField(default=False)
    case_role = models.ForeignKey(
        "security.CaseRole", null=True, blank=True, on_delete=models.PROTECT
    )
    url = models.CharField(max_length=2000, null=True, blank=True)
    description = models.TextField(null=True, blank=True)
    time_window = models.SmallIntegerField(null=True, blank=True)
    issued_by = models.ForeignKey(
        settings.AUTH_USER_MODEL,
        null=True,
        blank=True,
        related_name="%(class)s_issued_by",
        on_delete=models.SET_NULL,
    )
    issued_at = models.DateTimeField(null=True, blank=True)
    deficiency_notice_params = models.JSONField(null=True, blank=True)
    primary_contact = models.ForeignKey(
        Contact,
        null=True,
        blank=True,
        related_name="submission_primary_contacts",
        on_delete=models.PROTECT,
    )

    objects = SubmissionManager()

    class Meta:
        permissions = (
            ("send_deficiency_notice", "Can send deficiency notices"),
            ("publish_public", "Can issue to the public case record"),
            ("publish_public_tasklist", "Can complete the public publish tasklist"),
            (
                "publish_non_conf_interested_parties",
                "Can publish the non confidentials of interested parties",
            ),
            ("close_case_tasks", "Can complete close case tasks"),
            ("case_admin", "Can access case admin panel"),
        )

    def __str__(self):
        version_ind = f" (v{self.version})" if self.version > 1 else ""
        if self.name:
            return f"{self.type}: {self.case}: {self.name}{version_ind}"
        return f"{self.type}: {self.case}{version_ind}"

    @transaction.atomic
    def delete(self, purge=False):
        """
        If purging data, e.g., when a submission is cancelled by the user,
        ensure that documents relating to bundles submitted by the case workers are first
        detached before other documents are purged.
        In the same way, any invites associated are also deleted
        """
        if purge:
            self.submissiondocument_set.filter(document__documentbundle__isnull=False).delete()
            for document in self.documents.all():
                document.set_user_context(self.user_context)
                document.delete(purge=True, delete_file=True)
            self.invitations.all().delete()
        super().delete(purge=purge)

    def save(self, *args, **kwargs):
        is_new_instance = self.is_new_instance
        if is_new_instance and self.status and self.status.duration and not self.time_window:
            self.time_window = self.status.duration

        if is_new_instance:
            # This code forces the due_date at save based on the submission type
            # which is not desirable behaviour
            due_at = (
                CaseWorkflowState.objects.filter(case=self.case, key=self.type.time_window_key)
                .values_list("due_date", flat=True)
                .first()
            )
            if due_at:
                self.due_at = due_at
            # denormalise the name of the organisation
            if not self.organisation_name and self.organisation:
                self.organisation_name = self.organisation.name
        super().save(*args, **kwargs)
        if is_new_instance:
            # Add the case documents  to the submission on creation
            # if there is a matching sub type for this case
            # First, find the right bundle
            document_bundle = self.type.documentbundle_set.filter(
                case_id=self.case.id, status="LIVE"
            ).first()
            if document_bundle:
                submission_document_type = SubmissionDocumentType.objects.get(
                    id=SUBMISSION_DOCUMENT_TYPE_TRA
                )
                # copy the documents into the new submission
                for document in document_bundle.documents.all():
                    self.add_document(document=document, document_type=submission_document_type)

    @property
    def locked(self):
        return self.status.locking if self.status else False

    @property
    def previous_version(self):
        if self.parent and self.version > 2:
            return Submission.objects.filter(parent=self.parent, version=self.version - 1).first()
        elif self.parent and self.version == 2:
            return self.parent
        return None

    @property
    def deficiency_documents(self):
        """
        Return the deficiency documents on THIS submission instance.
        Note that when a submission is set to be deficient, the deficiency
        documents are associated with it, and then a NEW version is cloned which
        does include all the documents of the original submission except the deficiency
        ones. Therefore to get the deficiency document of a submission, we normally
        want those associated with it's parent, since it was the parent which was
        deficient and the current version is the one created to correct that deficiency.
        """
        return SubmissionDocument.objects.select_related(
            "document",
            "submission",
            "type",
        ).filter(submission=self, type__key="deficiency", deleted_at__isnull=True)

    def get_parent_deficiency_documents(self):
        """
        If available, return the deficiency documents associated with the parent submission.
        Otherwise, return None
        """
        if self.previous_version:
            return self.previous_version.deficiency_documents
        return []

    def submission_documents(self, requested_by=None, requested_for=None):
        """Documents for a submission.

        :param (core.models.User) requested_by: Requesting user
        :param (organisations.models.Organisation) requested_for: for organisation
        :returns (QuerySet): QuerySet of this submission's SubmissionDocuments
        """
        documents = SubmissionDocument.objects.select_related(
            "document",
            "submission",
            "type",
            "issued_by",
        ).filter(submission=self, document__deleted_at__isnull=True)
        if requested_by and requested_for and requested_for != self.organisation:
            documents = documents.filter(
                document__confidential=False, submission__issued_at__isnull=False
            )
        if requested_by and requested_by.is_tra():
            documents = documents.filter(
                Q(created_by__groups__name__in=SECURITY_GROUPS_TRA)
                | Q(submission__status__draft=False)
            ).distinct()
        return documents

    def add_document(self, document, document_type, issued=False, issued_by=None):
        """
        Add a document to this submission.
        A document added must have a type designating it's purpose. It needs to be one of the
        registered submission document types.
        """
        try:
            sub_doc = SubmissionDocument.objects.get(
                type=document_type, submission=self, document=document
            )
            if issued_by:
                sub_doc.set_user_context(issued_by)
        except SubmissionDocument.DoesNotExist:
            sub_doc = SubmissionDocument.objects.create(
                type=document_type,
                submission=self,
                document=document,
                created_by=issued_by,
                user_context=issued_by,
            )
        if issued:
            sub_doc.set_issued_at(issued_by)
            sub_doc.save()
        return sub_doc

    def transition_status(self, status):
        """
        Transition the status of this submission to a given status.
        If the new status mandates versioning, creates a clone of the submission and
        updates the status of the clone leaving the original unchanged.
        If a duration is set, set the due date on the clone or the original submission.
        """
        from cases.models.utils import get_submission_status

        new_status = get_submission_status(status)
        clone = None
        self.status = new_status
        latest = self

        if self.status.version:
            self.save()
            clone = self.clone()
            latest = clone

        if (
            self.case.type.id == CASE_TYPE_SAFEGUARDING
            and self.type.id == SUBMISSION_TYPE_APPLICATION
            and self.status == self.type.received_status
        ):
            self.case.set_user_context(self.user_context)
            self.case.set_next_action("INIT_ASSESS")

        # This bit of code is overriding the due_at that's getting set on submissions
        # on a change of status.
        # I don't think it's any use now - so I've removed the config.
        # latest.due_at = timezone.now() + datetime.timedelta(days=new_status.duration)
        # if new_status.duration else None
        latest.save()
        latest.refresh_from_db()
        return self, clone

    def remove_document(self, document, requested_by):
        """
        Remove a document from this submission.
        TODO: Currently the document relationship to the submission is deleted. Consider if to
              just mark deleted.
        """
        try:
            sub_doc = SubmissionDocument.objects.get(document=document, submission=self)
            sub_doc.set_user_context(requested_by)
            sub_doc.delete()
        except SubmissionDocument.DoesNotExist:
            pass
        return None

    def organisation_case_role(self, outer=None):
        role = None
        if self.organisation:
            # supress if it's the TRA as we don't want the TRA to show as 'applicant'
            # in ex-officio cases
            if not self.organisation.gov_body:
                role = OrganisationCaseRole.objects.get_organisation_role(
                    self.case, self.organisation, outer=outer
                )
        return role

    @property
    def versions(self):
        """
        Return all previous versions of this submission (including parent)
        """
        if self.parent:
            return Submission.objects.filter(Q(parent=self.parent) | Q(id=self.parent.id)).order_by(
                "version"
            )
        else:
            # If we are the first version
            return Submission.objects.filter(Q(parent=self) | Q(id=self.id)).order_by("version")

    def _prepare_documents(self, **kwargs):
        """Prepare submission documents.

        Builds a dictionary representation of submission docs (optionally by a
        requested user/for a requesting organisation).

        :param (dict) **kwargs: Arbitrary keyword arguments as follows:
          :with_documents (bool): If True build documents else return an empty list.
          :requested_by (core.models.User): User object.
          requested_for (organisations.models.Organisation): Organisation object.
        :returns (list): A list of submission documents as dicts.
        """
        if not kwargs.get("with_documents", True):
            return []
        requested_by = kwargs.get("requested_by")
        documents = self.submission_documents(
            requested_by=requested_by, requested_for=kwargs.get("requested_for")
        )
        submission_docs = [doc.to_dict(user=requested_by) for doc in documents]
        return submission_docs

    def _needs_review(self):
        """Needs investigator review.

        Flag if the submission should be considered 'new'. This is determined
        as follows:
          - The submission's status is not an initial one (default)
          - The submission is not version 1
          - The document was created by a customer (not TRA)
          - At least one document is flagged as needing review (i.e. safe,
            not sufficient and not deficient)

        :returns (bool): True if the submission is considered 'new' and requires
          review, False otherwise.
        """
        if self.status and self.status.default and self.version == 1:
            return False
        needs_review = False
        for doc in self.submission_documents():
            if doc.created_by is None:
                continue
            if doc.created_by.is_tra():
                continue
            if doc.needs_review:
                needs_review = True
                break
        return needs_review

    def _to_dict(self, **kwargs):
        _previous_versions = [
            {
                "id": str(version.id),
                "type": self.type.name,
                "name": version.name,
                "version": version.version,
                "deficiency_sent_at": version.deficiency_sent_at.strftime(
                    settings.API_DATETIME_FORMAT
                )
                if version.deficiency_sent_at
                else None,
            }
            for version in self.versions
        ]
        _previous_version = _previous_versions[-1] if _previous_versions else None
        _is_latest_version = (
            _previous_version is None or str(self.id) == _previous_versions[-1]["id"]
        )
        out = self.to_embedded_dict(**kwargs)
        # if this is not the latest version lock the submission regardless.
        if not _is_latest_version:
            out["status"]["locking"] = True
        organisation = (
            self.organisation.to_dict(case=self.case, with_contacts=True)
            if self.organisation
            else {"id": ""}
        )
        out.update(
            {
                "organisation": organisation,
                "description": self.description,
                "contact": self.contact.to_embedded_dict(self.case) if self.contact else None,
                "review": self.review,
                "documents": self._prepare_documents(**kwargs),
                "url": self.url if self.url else None,
                "sent_by": self.sent_by.to_embedded_dict() if self.sent_by else None,
                "time_window": self.time_window,
                "archived": self.archived,
                "doc_reviewed_at": self.doc_reviewed_at.strftime(settings.API_DATETIME_FORMAT)
                if self.doc_reviewed_at
                else None,
                "contacts": [_contact.to_embedded_dict() for _contact in self.contacts()],
                "versions": _previous_versions,  # all previous versions
                "previous_version": _previous_version,  # direct previous version
                "latest_version": _is_latest_version,
            }
        )
        return out

    def _to_embedded_dict(self, **kwargs):  # noqa
        downloaded_count = self.submissiondocument_set.filter(downloads__gt=0).count()
        out = self.to_minimal_dict()
<<<<<<< HEAD
        invitations = [
            {
                "id": invite.id,
                "name": str(invite),
                "invited_user_name": invite.contact.name if invite.contact else "",
                "deleted_at": invite.deleted_at,
            }
            for invite in self.invitations.all()
        ]
=======
        invitations = [{"id": invite.id, "name": str(invite)} for invite in self.invitations.all()]
>>>>>>> 2e8f5c88
        out.update(
            {
                # how many documents were downloaded at least once
                "downloaded_count": downloaded_count,
                "is_new_submission": self._needs_review(),
                "locked": self.locked,
                "deficiency_sent_at": self.deficiency_sent_at.strftime(settings.API_DATETIME_FORMAT)
                if self.deficiency_sent_at
                else None,
                "created_at": self.created_at.strftime(settings.API_DATETIME_FORMAT),
                "created_by": {
                    "id": str(self.created_by.id) if self.created_by else "",
                    "name": self.created_by.name if self.created_by else "",
                },
                "issued_by": self.issued_by.to_embedded_dict() if self.issued_by else None,
                "received_from": self.received_from.to_embedded_dict()
                if self.received_from
                else None,
                "parent_id": str(self.parent_id) if self.parent_id else None,
                "deficiency_notice_params": self.deficiency_notice_params,
                "invitations": invitations,
            }
        )
        return out

    def to_minimal_dict(self, **kwargs):
        org_case_role = self.organisation_case_role()
        org_case_role_outer = self.organisation_case_role(True)
        created_by_tra = self.created_by.is_tra() if self.created_by is not None else True
        if self.organisation:  # noqa
            organisation = self.organisation.to_embedded_dict()
            organisation["companies_house_id"] = self.organisation.companies_house_id
            organisation["address"] = {
                "address": self.organisation.address,
                "post_code": self.organisation.post_code,
                "country": self.organisation.country.name,
            }
        else:
            organisation = {"id": ""}

        case_dict = self.case.to_minimal_dict()
        case_dict["initiated_at"] = (
            self.case.initiated_at.strftime(settings.API_DATETIME_FORMAT)
            if self.case.initiated_at
            else None
        )

        return {
            "id": str(self.id),
            "name": self.name,
            "type": self.type.to_dict(),
            "status": self.status.to_dict() if self.status else {},
            "case": case_dict,
            "version": self.version,
            "sent_at": self.sent_at.strftime(settings.API_DATETIME_FORMAT)
            if self.sent_at
            else None,
            "received_at": self.received_at.strftime(settings.API_DATETIME_FORMAT)
            if self.received_at
            else None,
            "due_at": self.due_at.strftime(settings.API_DATETIME_FORMAT) if self.due_at else None,
            "organisation": organisation,
            "organisation_name": self.organisation_name,
            "organisation_case_role": org_case_role.to_dict() if org_case_role else None,
            "organisation_case_role_outer": org_case_role_outer.to_dict(self.case)
            if org_case_role_outer
            else None,
            "is_tra": str(self.organisation and self.organisation.id) == TRA_ORGANISATION_ID,
            "tra_editable": created_by_tra or not (self.status and self.status.default),
            "issued_at": self.issued_at.strftime(settings.API_DATETIME_FORMAT)
            if self.issued_at
            else None,
            "last_modified": self.last_modified.strftime(settings.API_DATETIME_FORMAT)
            if self.last_modified
            else None,
            "locked": self.locked,
            "created_at": self.created_at.strftime(settings.API_DATETIME_FORMAT),
        }

    # single property dictionary methods
    @property
    def tra_editable(self):
        return self.created_by.is_tra() or not (self.status and self.status.default)

    def is_tra(self):
        return str(self.organisation and self.organisation.id) == TRA_ORGANISATION_ID

    def _dict_organisation(self):
        if self.organisation:  # noqa
            organisation = self.organisation.to_embedded_dict()
            organisation["companies_house_id"] = self.organisation.companies_house_id
            organisation["address"] = {
                "address": self.organisation.address,
                "post_code": self.organisation.post_code,
                "country": self.organisation.country.name,
            }
        else:
            organisation = {"id": ""}
        return organisation

    def _dict_organisation_case_role(self):
        org_case_role = self.organisation_case_role()
        return org_case_role and org_case_role.to_dict()

    def organisation_case_role_outer(self):
        org_case_role_outer = self.organisation_case_role(True)
        return org_case_role_outer and org_case_role_outer.to_dict()

    def set_due_date(self, force=False):
        """
        Sets the due_at attribute if not currently set and a time_window is assigned
        """
        try:
            if (force or not self.due_at) and self.time_window:
                self.due_at = timezone.now() + datetime.timedelta(days=int(self.time_window))
        except Exception:
            pass

    @property
    def issued_documents(self):
        try:
            return self.__issued_documents
        except AttributeError:
            self.__issued_documents = SubmissionDocument.objects.filter(
                submission=self, issued_at__isnull=False, document__confidential=False
            )
            return self.__issued_documents

    @staticmethod
    def document_exists(document):
        """
        Returns True if this document has any relationship to any other submission
        """
        return SubmissionDocument.objects.filter(document=document).exists()

    def notify_received(self, user, template_id=None):
        """
        Notify the contact associated with the user that the submission has been received.
        """
        template_id = template_id or self.status.send_confirmation_notification
        if template_id:
            context = {
                "full_name": self.contact.name.strip() if self.contact else "",
                "company_name": titlecase(self.organisation.name) if self.organisation else "",
                "case_number": self.case.reference,
                "case_name": self.case.name,
                "case_type": self.case.type.name,
                "submission_type": self.type.name,
            }
            self.notify(
                sent_by=user, contact=user.contact, context=context, template_id=template_id
            )

    def notify(self, sent_by, contact=None, context=None, template_id=None, new_status=None):
        """
        Notify the contact about this submission using the given template

        :param core.User sent_by: The user performing an action on the submission.
        :param contacts.Contact contact: An optional contact to be notified.
            Defaults to the submission's designated contact.
        :param dict context: An optional dictionary of parameters to be made
            available to the template.
        :param str template_id: An optional string representing the key of a
            Notify template in the System Parameters.
            Defaults to NOTIFY_QUESTIONNAIRE
        :param str new_status: An optional status that the submission will be
            moved to after sending the notification.
            This value should correspond to the property of the SubmissionType
            excluding the `_status` suffix eg:
                - `sent` -> self.type.sent_status
                - `received` -> self.type.received_status
            Defaults to None ie the submission status will not change.
        """
        contact = contact or self.contact
        template_id = template_id or "NOTIFY_QUESTIONNAIRE"
        if template_id == "NOTIFY_APPLICATION_SUCCESSFUL":
            template_id = "NOTIFY_APPLICATION_SUCCESSFUL_V2"
        notify_template_id = SystemParameter.get(template_id)
        export_sources = self.case.exportsource_set.filter(deleted_at__isnull=True)
        export_countries = [src.country.name for src in export_sources]
        product = self.case.product_set.first()
        case_name = self.case.name
        company_name = titlecase(self.organisation.name)
        values = {
            "company": self.organisation.name,
            "investigation_type": self.case.type.name,
            "product": product.name if product else "",
            "case_name": case_name,
            "case_number": self.case.reference,
            "full_name": contact.name.strip() if contact else "N/A",
            "country": ", ".join(export_countries) if export_countries else "N/A",
            "organisation_name": company_name,
            "company_name": company_name,
            "login_url": public_login_url(),
            "submission_type": self.type.name,
            "deadline": self.due_at.strftime(settings.FRIENDLY_DATE_FORMAT) if self.due_at else "",
            "dumped_or_subsidised": self.case.dumped_or_subsidised(),
            "case_title": case_name,  # TODO: merge the two identicals
            "notice_url": self.case.latest_notice_of_initiation_url,  # TODO: remove
            "notice_of_initiation_url": self.case.latest_notice_of_initiation_url,
        }

        if context:
            if template_id == "NOTIFY_QUESTIONNAIRE":
                context[
                    "footer"
                ] = "Investigations Team\r\nTrade Remedies\r\nDepartment for International Trade"  # /PS-IGNORE
            values.update(context)
        if template_id == "NOTIFY_AD_HOC_EMAIL":
            values[
                "footer"
            ] = "Investigations Team\r\nTrade Remedies\r\nDepartment for International Trade\r\nContact: contact@traderemedies.gov.uk"  # /PS-IGNORE

        audit_kwargs = {
            "audit_type": AUDIT_TYPE_NOTIFY,
            "user": sent_by,
            "case": self.case,
            "model": contact,
        }
        send_mail(contact.email, values, notify_template_id, audit_kwargs=audit_kwargs)
        if new_status:
            self.status = getattr(self.type, f"{new_status}_status")
            if new_status == "sent":
                self.sent_at = timezone.now()
                self.set_due_date()
            self.save()

    def notify_deficiency(self, sent_by, contact=None, context=None, template_id=None):
        """
        Notify the contact about a deficiency to this submission using the given template.
        If no template is provided, the type's default is used falling
        back to the default deficiency template.
        """
        contact = contact or self.contact
        template_id = "NOTIFY_SUBMISSION_DEFICIENCY"
        if context.get("submission_type", "") == "Application":
            template_id = "NOTIFY_APPLICATION_INSUFFICIENT_V2"
        notify_template_id = SystemParameter.get(template_id)
        product = self.case.product_set.first()
        product_name = product.name if product else ""
        case_name = self.case.name
        company_name = titlecase(self.organisation.name)
        # set the due date on this submission
        self.set_due_date(force=True)
        values = {
            "company": company_name,
            "investigation_type": self.case.type.name,
            "product": product_name,
            "full_name": contact.name.strip() if contact else "N/A",
            "organisation_name": company_name,
            "case_number": self.case.reference,
            "case_name": case_name,
            "tra_contact_name": "us",
            "submission_type": self.type.name,
            "login_url": public_login_url(),
            "deadline": self.due_at.strftime(settings.FRIENDLY_DATE_FORMAT)
            if self.due_at
            else "N/A",
        }
        if context:
            values.update(context)
        audit_kwargs = {
            "audit_type": AUDIT_TYPE_NOTIFY,
            "user": sent_by,
            "case": self.case,
            "model": contact,
        }
        send_mail(contact.email, values, notify_template_id, audit_kwargs=audit_kwargs)

        self.deficiency_sent_at = timezone.now()
        self.sent_at = timezone.now()
        self.save()

    @transaction.atomic
    def clone(self, created_by=None, deficient_document_ids=None):
        """
        Create a new version of this submission, linking it back to this parent
        and upping the version number.
        """

        from invitations.models import Invitation

        deficient_document_ids = map(str, deficient_document_ids) if deficient_document_ids else []
        created_by = created_by or self.created_by
        clone = Submission.objects.get(id=self.id)
        clone.id = None
        clone.deficiency_sent_at = None
        clone.sent_at = None
        clone.sent_by = None
        clone.created_by = created_by
        clone.created_at = timezone.now()
        clone.last_modified = None
        clone.modified_by = None
        clone.deleted_at = None
        clone.doc_reviewed_at = None
        clone.parent = self.parent or self  # all versions have the same parent
        clone.version += 1
        clone.due_at = None
        clone.time_window = None
        clone.received_from = None
        clone.received_at = None
        clone.review = None
        if clone.deficiency_notice_params:
            clone.load_attributes(clone.deficiency_notice_params)
        clone.deficiency_notice_params = None
        clone.set_due_date()
        clone.save()
        self.archived = True
        # Copy invites
        invites = Invitation.objects.filter(submission=self)
        for invite in invites:
            invite.id = invite.code = None
            invite.submission = clone
            invite.save()
        self.save()
        # copy all documents, except deficiency ones
        submission_documents = SubmissionDocument.objects.filter(submission=self).exclude(
            type__key="deficiency"
        )
        # clone document deficiency states
        for subdoc in submission_documents:
            subdoc.id = None
            subdoc.submission = clone
            if str(subdoc.document.id) in deficient_document_ids:
                subdoc.deficient = True
            subdoc.save()
        return clone

    def contacts(self):
        _contacts = []
        if self.organisation:
            _contacts = list(self.organisation.contacts)
        return _contacts

    @transaction.atomic
    def set_application_documents(self):
        """
        Based on the current case type, assign the application documents to this submission.
        This will reset existing application documents and should be applied against
        application submissions only.
        """
        document_templates = None
        if self.type.id == SUBMISSION_TYPE_APPLICATION:
            document_bundle = self.case.type.document_bundle
            if document_bundle:
                submission_document_type = SubmissionDocumentType.objects.get(
                    id=SUBMISSION_DOCUMENT_TYPE_TRA
                )
                document_templates = document_bundle.documents.all()
                self.submissiondocument_set.filter(type=submission_document_type).delete()
                for document in document_templates:
                    self.add_document(document=document, document_type=submission_document_type)
        return document_templates

    @transaction.atomic
    def set_case_documents(self, created_by):
        """
        Based on the submission type, if any case documents are to be applied
        on creation of a new submission, set them.
        """
        case_bundle = self.type.documentbundle_set.filter(case=self.case, status="LIVE").first()
        if not case_bundle:
            case_bundle = (
                self.type.documentbundle_set.filter(
                    case__isnull=True, case_type__isnull=True, status="LIVE"
                )
                .order_by("-version")
                .first()
            )
        case_documents = case_bundle.documents.all() if case_bundle else []
        submission_document_type = SubmissionDocumentType.objects.get(
            id=SUBMISSION_DOCUMENT_TYPE_TRA
        )
        for case_document in case_documents:
            self.add_document(
                document=case_document,
                document_type=submission_document_type,
                issued=False,
                issued_by=created_by,
            )

    def add_note(self, message, created_by=None):
        """
        add a note to this submission
        """
        note = Note(
            case=self.case,
            created_by=created_by,
            model_id=self.id,
            content_type=ContentType.objects.get_for_model(type(self)),
            user_context=created_by,
            data={"system": True},
            note=message,
        )
        note.save()
        return note

    def update_status(self, new_status: str, requesting_user: User) -> bool:
        """
        Updates the status of a submission object.

        Deals with sending any notifications that need to happen if a status is changed, and also
        updating any timestamp fields on the submission where necessary.

        Parameters
        ----------
        new_status : str - the new status, e.g. sent, received...etc.
        requesting_user : User - the user who is changing the status

        Returns
        -------
        bool
        """
        status_object = getattr(self.type, f"{new_status}_status")
        self.transition_status(status_object)

        # We want to update the status_at and status_by fields if applicable.
        # e.g. received_at and received_from
        if new_status == "received":
            self.received_at = timezone.now()
            self.received_from = requesting_user
            self.save()

        if new_status == "sent":
            self.sent_at = timezone.now()
            self.sent_by = requesting_user
            if self.time_window:
                self.due_at = timezone.now() + datetime.timedelta(days=self.time_window)
            self.save()

        # Now we want to send the relevant confirmation notification message if applicable.
        if status_object.send_confirmation_notification:
            submission_user = (
                self.contact.userprofile.user if self.contact and self.contact.has_user else None
            )
            self.notify_received(user=submission_user or requesting_user)

        return True<|MERGE_RESOLUTION|>--- conflicted
+++ resolved
@@ -522,19 +522,7 @@
     def _to_embedded_dict(self, **kwargs):  # noqa
         downloaded_count = self.submissiondocument_set.filter(downloads__gt=0).count()
         out = self.to_minimal_dict()
-<<<<<<< HEAD
-        invitations = [
-            {
-                "id": invite.id,
-                "name": str(invite),
-                "invited_user_name": invite.contact.name if invite.contact else "",
-                "deleted_at": invite.deleted_at,
-            }
-            for invite in self.invitations.all()
-        ]
-=======
         invitations = [{"id": invite.id, "name": str(invite)} for invite in self.invitations.all()]
->>>>>>> 2e8f5c88
         out.update(
             {
                 # how many documents were downloaded at least once
