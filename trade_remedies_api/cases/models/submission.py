--- conflicted
+++ resolved
@@ -725,13 +725,10 @@
                     "footer"
                 ] = "Investigations Team\r\nTrade Remedies\r\nDepartment for International Trade\r\nContact: investigations@traderemedies.gov.uk"  # /PS-IGNORE
             values.update(context)
-<<<<<<< HEAD
         if template_id == "NOTIFY_AD_HOC_EMAIL":
             values[
                 "footer"
             ] = "Investigations Team\r\nTrade Remedies\r\nDepartment for International Trade\r\nContact: contact@traderemedies.gov.uk"  # /PS-IGNORE
-=======
->>>>>>> 4d7dc6a2
 
         audit_kwargs = {
             "audit_type": AUDIT_TYPE_NOTIFY,
