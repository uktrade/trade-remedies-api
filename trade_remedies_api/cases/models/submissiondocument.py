from django.db import models
from django.utils import timezone
from django.conf import settings
from logging import getLogger
from core.base import SimpleBaseModel
from core.decorators import method_cache
from cases.constants import (
    SUBMISSION_DOCUMENT_TYPE_CUSTOMER,
    SUBMISSION_DOCUMENT_TYPE_TRA,
    SUBMISSION_DOCUMENT_TYPE_DEFICIENCY,
)

logger = getLogger(__name__)


class SubmissionDocumentType(models.Model):
    name = models.CharField(max_length=250, null=False, blank=False)
    key = models.CharField(max_length=20, null=False, blank=False)

    def __str__(self):
        return self.name

    @method_cache
    def to_dict(self):
        return {
            "id": self.id,
            "name": self.name,
            "key": self.key,
        }

    @staticmethod
    def type_by_user(user):
        if user.is_tra():
            return SubmissionDocumentType.objects.get(id=SUBMISSION_DOCUMENT_TYPE_TRA)
        else:
            return SubmissionDocumentType.objects.get(id=SUBMISSION_DOCUMENT_TYPE_CUSTOMER)


class SubmissionDocument(SimpleBaseModel):
    """
    Links a document to a submission
    """

    type = models.ForeignKey(
        SubmissionDocumentType, null=True, blank=True, on_delete=models.PROTECT
    )
    submission = models.ForeignKey(
        "cases.Submission", null=False, blank=False, on_delete=models.CASCADE
    )
    document = models.ForeignKey(
        "documents.Document", null=False, blank=False, on_delete=models.CASCADE
    )
    downloads = models.SmallIntegerField(default=0)
    deleted_at = models.DateTimeField(null=True, blank=True)
    issued = models.BooleanField(default=False, blank=True)
    issued_at = models.DateTimeField(null=True, blank=True)
    issued_by = models.ForeignKey("core.User", null=True, blank=True, on_delete=models.PROTECT)
    deficient = models.BooleanField(default=False)
    sufficient = models.BooleanField(default=False)

    def __str__(self):
        _conf = "[C]" if self.document.confidential else ""
        return f"{_conf}{self.document} @ {self.submission}"

    def set_issued_at(self, user):
        """
        Set the attributes to make this document issued to the public case record.
        """
        self.issued_at = timezone.now()
        self.issued = True  # TODO: Remove
        self.issued_by = user

    def issue_to_submission(self, user):
        """
        Set issued_at flags and save.
        """
        self.set_issued_at(user)
        self.save()
        return self

    def to_dict(self, user=None, with_submissions=False):
        _dict = self.document.to_embedded_dict()
        _dict.update(
            {
                "type": self.type.to_dict(),
                "downloads": self.downloads,
                "deficient": self.deficient,
                "sufficient": self.sufficient,
                "needs_review": self.needs_review,
                "issued": self.issued,
                "issued_at": self.issued_at.strftime(settings.API_DATETIME_FORMAT)
                if self.issued_at
                else None,
                "issued_by": self.issued_by.to_embedded_dict() if self.issued_by else None,
                "downloadable": self.downloadable_by(user) if user else None,
            }
        )
        if with_submissions and self.submission:
            role = self.submission.organisation_case_role()
            _dict.update(
                {
                    "submission": {
                        "id": self.submission.id,
                        "version": self.submission.version,
                        "type": {"name": self.submission.type.name,},
                        "organisation": {
                            "name": self.submission.organisation
                            and self.submission.organisation.name,
                            "id": self.submission.organisation and self.submission.organisation.id,
                        },
                        "organisation_case_role": {"name": role and role.name},
                    }
                }
            )
        return _dict

    @method_cache
    def to_minimal_dict(self):
        _dict = {
            "type": self.type.to_dict(),
            "submission_id": str(self.submission_id),
            "downloads": self.downloads,
        }
        _dict.update(self.document.to_minimal_dict())
        return _dict

    @property
    def needs_review(self):
<<<<<<< HEAD
        return all([not self.deficient, not self.sufficient, self.document.safe])
=======
        return all([not self.deficient, not self.sufficient])
>>>>>>> cf9fe25c

    @property
    def case(self):
        return self.submission.case

    def downloadable_by(self, user):
        # TODO: Temp fix - remove later:
        if not self.submission.status:
            logger.warning("Submission type '%s' has no default status", self.submission.type.name)
            self.submission.status = self.submission.type.default_status
            self.submission.save()
        non_conf = not self.document.confidential
        own = self.document.created_by.id == user.id
        published = self.submission.issued_at
        not_locked = not self.submission.locked
        is_case_document = self.type.id in (
            SUBMISSION_DOCUMENT_TYPE_TRA,
            SUBMISSION_DOCUMENT_TYPE_DEFICIENCY,
        )
        return is_case_document or non_conf or (own and not_locked)<|MERGE_RESOLUTION|>--- conflicted
+++ resolved
@@ -126,11 +126,7 @@
 
     @property
     def needs_review(self):
-<<<<<<< HEAD
-        return all([not self.deficient, not self.sufficient, self.document.safe])
-=======
         return all([not self.deficient, not self.sufficient])
->>>>>>> cf9fe25c
 
     @property
     def case(self):
