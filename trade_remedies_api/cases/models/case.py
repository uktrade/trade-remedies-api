--- conflicted
+++ resolved
@@ -56,11 +56,7 @@
 logger = logging.getLogger(__name__)
 
 
-<<<<<<< HEAD
-class CaseLikeObject:
-=======
 class CaseOrNotice:
->>>>>>> 5f9b223f
     """An object that has many of the same qualities as a Case but may not be one.
 
     Used to provide shared functionality to both Notice and Case models without duplicating
@@ -409,11 +405,7 @@
         return public_cases.annotate(roi_open=Exists(roi_open)).filter(roi_open=True).distinct()
 
 
-<<<<<<< HEAD
-class Case(BaseModel, CaseLikeObject):
-=======
 class Case(BaseModel, CaseOrNotice):
->>>>>>> 5f9b223f
     sequence = models.IntegerField(null=True, blank=True, unique=True)
     initiated_sequence = models.IntegerField(null=True, blank=True, unique=True)
     type = models.ForeignKey(CaseType, null=True, blank=True, on_delete=models.PROTECT)
