import logging
import datetime

from dateutil.relativedelta import relativedelta
from django.db import models, transaction
from django.db.models import Q, OuterRef, Exists, QuerySet
from django.conf import settings
from django.utils import timezone
from dateutil.parser import parse
from v2_api_client.shared.logging import audit_logger

from audit.utils import audit_log
from audit import (
    AUDIT_TYPE_EVENT,
    AUDIT_TYPE_NOTIFY,
    AUDIT_TYPE_DELETE,
)
from core.utils import public_login_url
from core.tasks import send_mail
from security.constants import (
    SECURITY_GROUPS_TRA_ADMINS,
    SECURITY_GROUPS_TRA_TOP_LEVEL,
    SECURITY_GROUPS_TRA,
    ROLE_AWAITING_APPROVAL,
    ROLE_APPLICANT,
)
from cases.constants import (
    CASE_TYPE_ANTI_DUMPING,
    CASE_TYPE_SAFEGUARDING,
    CASE_TYPE_ANTI_SUBSIDY,
    ALL_COUNTRY_CASE_TYPES,
    DIRECTION_TRA_TO_PUBLIC,
    DIRECTION_PUBLIC_TO_TRA,
    SUBMISSION_TYPE_APPLICATION,
    SUBMISSION_TYPE_NOTICE_OF_INITIATION,
    SUBMISSION_APPLICATION_TYPES,
    DECISION_TO_INITIATE_KEY,
    EVIDENCE_OF_SUBSIDY_KEY,
    CASE_MILESTONE_DATES,
)
from security.models import (
    OrganisationCaseRole,
    UserCase,
    CaseRole,
    get_role,
)
from security.exceptions import InvalidAccess
from organisations.models import Organisation, get_organisation
from contacts.models import Contact
from core.base import BaseModel
from core.models import SystemParameter
from .casetype import CaseType
from .casestage import CaseStage
from .submission import SubmissionType, Submission
from .submissiondocument import SubmissionDocumentType
from .workflow import CaseWorkflow, CaseWorkflowState

logger = logging.getLogger(__name__)


class CaseOrNotice:
    """An object that has many of the same qualities as a Case but may not be one.

    Used to provide shared functionality to both Notice and Case models without duplicating
    code. Notices share many of the same qualities as a Case, but they do not exist on the TRS system as they were
    created before it was in use.
    """

    def filter_available_review_types(self, milestones: dict, reviews: QuerySet) -> list:
        """Filters through a list of all possible review types to find those which actually apply to this case, based on
        the criteria defined in the review type itself.

        Args:
        milestones: A dictionary of milestones that this object has passed: {milestone_name: date_of_completion}
        reviews: A list of all possible review types (CaseType objects).

        Returns:
            A list of possible reviews for this object after its milestones have been taken into account.
        """
        now = datetime.date.today()
        available_reviews = []

        for review_type in reviews:
            status = "ok"
            review_dict = review_type.to_dict()
            criteria = review_type.meta.get("criteria", [])
            start_date = None
            end_date = None
            for test in criteria:
                criterion = test["criterion"]
                try:
                    measure_commencement = milestones["MEASURE_COMMENCEMENT"]
                    start_date = measure_commencement
                    end_date = None
                except KeyError:
                    pass
                if criterion == "state_value":
                    # Some review types are only allowed on cases which have reached a certain point in their worflow
                    state_value = self.get_state_key(key=test["key"])
                    if state_value != "pass" and (
                        not state_value or state_value.value != test["value"]
                    ):
                        status = "invalid_case_type"
            if status == "ok":
                if start_date and now < start_date:
                    status = "before_start"
                if end_date and now > end_date:
                    status = "after_end"
                review_dict["dates"] = {
                    "start": start_date.strftime(settings.API_DATETIME_FORMAT)
                    if start_date
                    else None,
                    "end": end_date.strftime(settings.API_DATETIME_FORMAT) if end_date else None,
                    "status": status,
                }
                available_reviews.append(review_dict)
        return available_reviews

    @property
    def type(self):
        raise NotImplementedError()

    def available_case_review_types(self):  # noqa:C901
        """Return all available review types available for this case.

        These are based on the milestone dates associated with it and the case type criteria.
        Returns a tuple of two lists. The first element contains the available review type models,
        and the second is a list of dicts for all review types, with enhanced properties
        related to the review availability durations.
        """
        milestones = self.case_milestone_index()
        reviews = self.get_reviews()
        return self.filter_available_review_types(milestones, reviews)

    def case_milestone_index(self):
        """Should return a dictionary of all milestones this case-like object has completed"""
        raise NotImplementedError()

    def get_state_key(self, key: str):
        """Should return a WorkFlowState object belong to this object if one matching the key parameter can be found.
        if none can be found, return None"""
        raise NotImplementedError()

    def get_reviews(self):
        """Return all possible review types.

        All review types are case types, but not all case types are review types. This filters CaseType objects to
        those who have been explicitly marked as reviews in their meta {} field"""
        return CaseType.objects.filter(meta__review=True)


class CaseManager(models.Manager):
    def get_case(self, id, requested_by=None):
        """
        Load a case with all related immediate data
        """
        _case = self.select_related("stage", "type", "archive_reason", "created_by").get(id=id)
        if requested_by:
            _case.set_user_context([requested_by])
        return _case

    @transaction.atomic
    def create_new_case(self, user, organisation_name=None, **kwargs):
        """
        Create a new organisation, case, Application submission and relevant
        records.
        returns a tuple of the organisation, case and submission.
        Only the organisation name is required but some parameters can be provided
        in kwargs to override defaults.
        If there is only one workflow template in the database, attach it to the case now.
        Normally if there are multiple workflows the user will have to select which one to use
        at a later time.
        """
        role = kwargs.get("organisation_role_id") or ROLE_APPLICANT
        submission_type_id = kwargs.get("submission_type_id") or SUBMISSION_TYPE_APPLICATION
        case_type_id = kwargs.get("case_type_id") or CASE_TYPE_ANTI_DUMPING
        contact_name = kwargs.get("contact_name")
        organisation_id = kwargs.get("organisation_id")
        ex_oficio = kwargs.get("ex_oficio")
        case_type = CaseType.objects.get(id=int(case_type_id))
        submission_type = SubmissionType.objects.get(id=int(submission_type_id))
        if organisation_id:
            organisation = Organisation.objects.filter(id=organisation_id).first()
        else:
            organisation = Organisation.objects.create_or_update_organisation(
                user=user,
                name=organisation_name,
                trade_association=kwargs.get("trade_association") or False,
                address=kwargs.get("organisation_address"),
                post_code=kwargs.get("organisation_post_code"),
                assign_user=False,
                gov_body=bool(ex_oficio),
                **kwargs,
            )
        # get a contact to associate with the application
        if contact_name:
            contact_email = kwargs.get("contact_email", "").lower()
            contact = Contact.objects.create(
                organisation=organisation,
                name=contact_name,
                email=contact_email,
                phone=kwargs.get("contact_phone"),
                address=kwargs.get("contact_address"),
                created_by=user,
                user_context=user,
            )
        else:
            contact = user.contact
            contact.set_user_context(user)
        case_created_stage = CaseStage.objects.filter(key="CASE_CREATED").first()
        case = Case.objects.create(
            name=kwargs.get("case_name", kwargs.get("product_name")),
            created_by=user,
            type=case_type,
            stage=case_created_stage,
            user_context=[user],
        )
        # Assign the user to the case
        case.assign_user(user, user, organisation=organisation, relax_security=True)
        # Assign the contact as primary, for the applied-for organisation
        contact.set_primary(case=case, organisation=organisation)
        # Associate the organisation to the case for a specific role (applicant)
        org_case, created = OrganisationCaseRole.objects.assign_organisation_case_role(
            organisation=organisation,
            case=case,
            role=role,
            sampled=True,
            created_by=user,
            approved_by=user,
            approved_at=timezone.now(),
        )
        submission = Submission.objects.create(
            type=submission_type,
            status=submission_type.default_status,
            case=case,
            organisation=organisation,
            contact=contact,
            created_by=user,
        )
        # set initial application documents
        submission.set_application_documents()
        # handle workflow
        CaseWorkflow.objects.snapshot_from_template(case, case.type.workflow, requested_by=user)
        # Generate audit entry
        audit_log(
            audit_type=AUDIT_TYPE_EVENT,
            user=user,
            model=case,
            case=case,
            milestone=True,
            data={"message": "Case Created"},
        )
        return organisation, case, submission

    def user_cases(
        self,
        user,
        organisation=None,
        organisation_role=None,
        current=None,
        exclude_organisation_case_role=False,
    ):
        """
        Return all user cases or cases relating to a specific organisation.
        A user can see all cases if they have Owner access for the organisation,
        or are explicitly assigned to the case.
        Optionally when organisation_role is provided, returns all cases where the organisation's
        role is the provided organisation_role
        :param user: User instance
        :param organisation: Organisation instance
        :param organisation_role: CaseRole instance or name
        :param exclude_organisation_case_role: CaseRole instance or name - will exclude cases where the organisation has this role
        """

        if user.is_tra() and not organisation:
            # TODO: Temporarily return all cases for TRA case workers
            cases = self.investigator_cases(user=user, current=current)
        else:
            cases = self.filter(deleted_at__isnull=True, usercase__user=user)
            if organisation_role:
                cases = cases.filter(organisationcaserole__role=get_role(organisation_role))
            if exclude_organisation_case_role:
                cases = cases.exclude(
                    organisationcaserole__role=get_role(exclude_organisation_case_role)
                )
        if current is not None:
            cases = cases.filter(archived_at__isnull=current)
        cases = cases.select_related("type", "stage", "created_by", "archive_reason")
        cases = cases.order_by("sequence")
        return cases

    def all_user_cases(self, user, archived=None, all_cases=False, **kwargs):
        """
        Retrieve all cases for a user across all organisations.
        All users have explicit access to cases.
        If 'archived' is set, either only current or only archived cases will be returned.
        """
        filters = {}
        if user.is_tra():
            cases = self.investigator_cases(user=user, current=not archived)
            return list(cases)
        filters["user"] = user
        if archived is not None:
            filters["case__archived_at__isnull"] = not bool(archived)
        if all_cases and not user.has_perm("core.can_view_all_org_cases"):
            all_cases = False
        elif all_cases:
            user_filter = {"user__in": user.organisation_users}
        case_set = set([])
        user_cases = UserCase.objects.filter(
            case__deleted_at__isnull=True, **filters
        ).select_related(
            "case", "case__stage", "case__created_by", "case__archive_reason", "case__workflow"
        )
        for user_case in user_cases:
            org_role = (
                user_case.case.organisationcaserole_set.filter(organisation=user_case.organisation)
                .select_related("role", "organisation", "case")
                .first()
            )
            if org_role and org_role.approved_at:
                user_case.case.set_organisation_context(org_role.organisation)
                user_case.case.set_user_context([user])
                user_case.case.set_caserole_context(org_role)
                case_set.add(user_case.case)
        return list(case_set)

    def outer_user_cases(self, user, current=True):
        """
        Retrieve all cases for a given organisation, including those no directly associated,
        but connected through a third-party representation.
        """
        user_filter = {"user__in": user.organisation_users}
        user_cases = UserCase.objects.filter(
            case__deleted_at__isnull=True, case__archived_at__isnull=bool(current), **user_filter
        ).select_related(
            "case",
            "case__stage",
            "case__created_by",
            "case__archive_reason",
            "case__workflow",
            "organisation",
        )
        return user_cases

    def investigator_cases(self, user=None, current=None, exclude_partially_created=True):
        """
        Return a case queryset for an investigator

        :param core.User user: The user performing the request.
        :param bool current: If False, only archived cases will be returned.
            If True, only non-archived cases will be returned.
            If None, both archived and non-archived cases are returned.
        :param bool exclude_partially_created: If True, cases that have
            yet to be fully created will be excluded from the results.
            If False, partially created cases will be included.
        """
        _kwargs = {}
        if user and not user.is_tra(with_role=SECURITY_GROUPS_TRA_TOP_LEVEL):
            _kwargs["usercase__user"] = user
        if current is not None:
            _kwargs["archived_at__isnull"] = current
        cases = (
            Case.objects.filter(deleted_at__isnull=True, **_kwargs)
            .select_related("type", "stage", "created_by", "archive_reason", "workflow")
            .order_by("sequence")
        )

        if exclude_partially_created:
            cases = (
                cases.filter(
                    product__isnull=False,
                    organisationcaserole__isnull=False,
                )
                .exclude(Q(exportsource__isnull=True) & ~Q(type__in=ALL_COUNTRY_CASE_TYPES))
                .distinct()
            )
        return cases

    def public_cases(self):
        """
        Return all publicly available cases.
        Only initiated cases are returned.
        """
        return self.filter(
            deleted_at__isnull=True, archived_at__isnull=True, initiated_at__isnull=False
        ).order_by("sequence", "created_at")

    def available_for_regisration_of_intestest(self, requested_by=None):
        """
        Return available cases for registration of interest.
        Excludes case types marked as exclude_for_interest in their meta field.
        """
        roi_open = CaseWorkflowState.objects.filter(
            case=OuterRef("pk"),
            key="REGISTRATION_OF_INTEREST_TIMER",
            value=True,
            case__type__meta__exclude_for_interest__isnull=True,
        ).values("id", "case_id")
        public_cases = self.public_cases()
        # if requested_by:
        #     public_cases = public_cases.exclude(created_by=requested_by)
        return public_cases.annotate(roi_open=Exists(roi_open)).filter(roi_open=True).distinct()


class Case(BaseModel, CaseOrNotice):
    sequence = models.IntegerField(null=True, blank=True, unique=True)
    initiated_sequence = models.IntegerField(null=True, blank=True, unique=True)
    type = models.ForeignKey(CaseType, null=True, blank=True, on_delete=models.PROTECT)
    name = models.CharField(max_length=250, null=True, blank=True)
    stage = models.ForeignKey(CaseStage, null=True, blank=True, on_delete=models.PROTECT)
    initiated_at = models.DateTimeField(null=True, blank=True)
    submitted_at = models.DateTimeField(null=True, blank=True)
    archive_reason = models.ForeignKey(
        "cases.ArchiveReason", null=True, blank=True, on_delete=models.PROTECT
    )
    archived_at = models.DateTimeField(null=True, blank=True)
    parent = models.ForeignKey("self", null=True, blank=True, on_delete=models.PROTECT)
    notice = models.ForeignKey("cases.Notice", null=True, blank=True, on_delete=models.PROTECT)

    objects = CaseManager()

    class Meta:
        permissions = (
            ("create_ex_oficio", "Can create an ex-oficio case"),
            (
                "complete_decision_tasks",
                "Can complete decision tasks like initiation decision, final determination etc.",
            ),
            ("can_assign_team", "Can assign manager and team to the case"),
            (
                "issue_submission_requests",
                "Can issue submission requests (questionnaires, visit report etc.)",
            ),
            ("workflow_editor", "Can access the workflow editor"),
            ("can_generate_audit", "Can generate full audit trail"),
        )

    def __str__(self):
        return f"{self.sequence}: {self.name}"

    def get_next_sequence(self):
        current_sequence = Case.objects.aggregate(sequence=models.Max("sequence"))
        return (current_sequence.get("sequence") or 0) + 1

    def get_next_initiated_sequence(self):
        current_sequence = Case.objects.filter(initiated_sequence__isnull=False).aggregate(
            sequence=models.Max("initiated_sequence")
        )
        return (current_sequence.get("sequence") or 0) + 1

    def set_organisation_context(self, organisation):
        self._organisation = organisation

    def set_caserole_context(self, caserole):
        self._caserole = caserole

    @transaction.atomic
    def save(self, *args, **kwargs):
        """
        Override save to create the initial sequence number on creation
        """
        if not self.created_at:
            self.sequence = self.get_next_sequence()
        if not self.name:
            self.name = "New application"
        if self.initiated_at and not self.initiated_sequence:
            self.initiated_sequence = self.get_next_initiated_sequence()
        return super().save(*args, **kwargs)

    @property
    def decision_to_initiate(self):
        """
        Return True if there was a decision to initiate this case.
        The decision is stored, as part of the workflow, in the case workflow state store.
        """
        try:
            cws = CaseWorkflowState.objects.get(
                case=self, key=DECISION_TO_INITIATE_KEY, deleted_at__isnull=True
            )
            return cws.value == "yes"
        except CaseWorkflowState.DoesNotExist:
            return False

    @property
    def evidence_of_subsidy(self):
        try:
            cws = CaseWorkflowState.objects.get(
                case=self, key=EVIDENCE_OF_SUBSIDY_KEY, deleted_at__isnull=True
            )
            return cws.value
        except CaseWorkflowState.DoesNotExist:
            return "unknown"

    @evidence_of_subsidy.setter
    def evidence_of_subsidy(self, value):
        cws, created = CaseWorkflowState.objects.get_or_create(
            case=self, key=EVIDENCE_OF_SUBSIDY_KEY, deleted_at=None
        )
        cws.value = value
        cws.save()
        return cws.value

    @property
    def latest_notice_of_initiation_url(self):
        if not hasattr(self, "_latest_noi_url"):
            self._latest_noi_url = "N/A"
            sub = (
                self.submission_set.filter(type__id=SUBMISSION_TYPE_NOTICE_OF_INITIATION)
                .order_by("-created_at")
                .first()
            )
            if sub:
                self._latest_noi_url = (
                    sub.url
                    or f"{settings.PUBLIC_ROOT_URL}/public/case/{self.reference}/submission/{sub.id}/"  # noqa: E501
                )
        return self._latest_noi_url

    @property
    def public_case_file_url(self):
        if self.initiated_sequence:
            return f"{settings.PUBLIC_ROOT_URL}/public/case/{self.reference}/"
        else:
            return "N/A"

    @property
    def reference(self):
        """
        Return the actual reference for this case.
        Uninitiated cases return the sequence (application number).
        Initiated cases return the case type acronym followed by the initiated_sequence number
        """
        if self.initiated_sequence:
            return f"{self.type.acronym}{self.initiated_sequence:04}"
        return f"{self.sequence:04}"

    def set_stage_by_key(self, stage_key):
        """
        Set the case stage by a given stage key
        """
        try:
            stage = CaseStage.objects.get(key=stage_key)
            return self.set_stage(stage)
        except CaseStage.DoesNotExist:
            return None

    def set_stage(self, stage, ignore_flow=False):
        """
        Set the stage of the case, accounting for restricted flow restrictions.
        # TODO: Note optional refactor:
        flow_restrict
            - False: Ignore flow restriction completely. all stages are ok.
            - True: Force flow restriction regardless of configuration
            - None: Adhere to flow restriction as configured in stages.
        """
        last_restricted_stage = self.last_flow_restricted_stage()

        if not ignore_flow and last_restricted_stage and stage.order < last_restricted_stage.order:
            return

        if self.stage != stage:
            self.stage = stage
            self.save()

        if stage.flow_restrict:
            state, _ = CaseWorkflowState.objects.get_or_create(
                case=self, key="LAST_RESTRICTED_FLOW_STAGE_ID"
            )
            state.value = str(stage.id)
            state.save()

        return stage

    def get_status(self):
        """Return a status dict for this case

        Returns:
            dict -- dict detailing the current stage, action ane notice of the case
        """
        status = {
            "stage": self.stage.name if self.stage else None,
            "next_action": None,
            "next_action_due": None,
            "next_notice": None,
            "next_notice_due": None,
        }
        keys = {"CURRENT_ACTION": "next_action", "NEXT_NOTICE": "next_notice"}
        _value_index = CaseWorkflowState.objects.value_index(case=self, keys=list(keys))
        _action_index = CaseWorkflowState.objects.value_index(
            case=self, keys=[v[0] for k, v in _value_index.items()]
        )
        workflow = self.workflow.as_workflow()
        workflow_key_index = workflow.key_index
        for key, name in keys.items():
            _value = _value_index.get(key, [None, None])[0]
            if not _value:
                continue
            action_node = workflow_key_index.get(_value)
            status[name] = action_node.get("label") if action_node else None
            action_due_date = _action_index.get(_value, [None, None])[1]
            if action_due_date:  # action_obj and action_obj.due_date:
                status[f"{name}_due"] = action_due_date.strftime(settings.API_DATETIME_FORMAT)
        return status

    def reset_initiation_decision(self):
        """
        Reset any workflow keys related to initiation decision.
        This call is allowed to fail
        """
        try:
            workflow = self.workflow
            workflow_tree = workflow.as_workflow()
            workflow_tree.key_index["CLOSE_APPEAL"]["active"] = True
            workflow_tree.key_index["CLOSE_CASE"]["active"] = True
            workflow_tree.key_index["CLOSE_REJECT"]["active"] = True
            workflow_tree.key_index[DECISION_TO_INITIATE_KEY]["active"] = True
            workflow.workflow = workflow_tree
            workflow.save()
        except Exception:
            pass

    @property
    def users(self):
        """
        Return all users associated with this case
        """
        return UserCase.objects.filter(case=self)

    def organisation_users(self, organisation):
        """Return all users of a particular organisation assigned to this case

        Arguments:
            organisation {Organisation} -- Organisation model
        """
        return UserCase.objects.filter(case=self, user__organisationuser__organisation=organisation)

    def has_organisation(self, organisation, role=None):
        """
        Returns True if the organisation is a participant of this case.
        If a role is provided also check if organisation has the requested role
        :param organisation: An organisation instance
        :param role: Optional CaseRole instance or name
        """
        return OrganisationCaseRole.objects.has_organisation_case_role(
            organisation, self, role=role
        )

    def assign_organisation_user(self, user, organisation):
        """
        Assign an organisation user to this case explicitly.
        Validates that the user's organisation is a participant in the case
        """
        if not self.has_organisation(organisation):
            raise InvalidAccess(f"User {user}'s organisation is not a participant of this case")
        user_case, created = UserCase.objects.get_or_create(
            user=user, case=self, organisation=organisation
        )
        return True

    @property
    def registration_deadline(self):
        """Return the case's registration deadline date or None if not yet initiated.
        The date is calculated as n days (defined in setttings.CASE_REGISTRATION_DURATION)
        added to the initiation date.

        Returns:
            [datetime] -- [Registration deadline date or None]
        """
        return (
            self.initiated_at + datetime.timedelta(days=settings.CASE_REGISTRATION_DURATION)
            if self.initiated_at
            else None
        )

    def _to_dict(self, organisation=None, user=None, with_submissions=False):
        """
        A dict representation of this model
        """
        if hasattr(self, "_organisation") and not organisation:
            organisation = self._organisation
        if not user and self.user_context:
            user = self.user_context.user
        manager = self.manager
        product = self.product_set.filter().first()
        _sources = self.exportsource_set.filter(deleted_at__isnull=True)
        _applicant = self.applicant
        _dict = self.to_embedded_dict(organisation=organisation, user=user)
        _dict.update(
            {
                "initiated_sequence": self.initiated_sequence,
                "decision_to_initiate": self.decision_to_initiate,
                "evidence_of_subsidy": self.evidence_of_subsidy,
                "notice_of_initiation_url": self.latest_notice_of_initiation_url,
                "submitted_at": self.submitted_at.strftime(settings.API_DATETIME_FORMAT)
                if self.submitted_at
                else None,
                "participant_count": self.participant_count,
                "manager": manager.user.to_embedded_dict() if manager else {},
                "product": product.to_dict() if product else {},
                "sources": [source.to_dict() for source in _sources],
                # 'public_invite': self.public_invite.to_dict(),  TODO: Temporary disabling this
                "user_organisations": [],
                "submissions": [],
                "submission_count": None,
                "parent": self.parent.to_minimal_dict() if self.parent else None,
                "type": self.type.to_dict(),
                "notice": self.notice.to_embedded_dict() if self.notice else None,
            }
        )

        if self.archived_at:
            _dict["archived_at"] = self.archived_at.strftime(settings.API_DATETIME_FORMAT)
            _dict["archive_reason"] = self.archive_reason.to_dict() if self.archive_reason else None

        if _applicant:
            _dict["applicant"] = _applicant.to_dict(case=self)
        if organisation:
            _dict["organisation"] = organisation.to_dict()
            _dict["organisation_users"] = [
                ousr.to_embedded_dict() for ousr in self.organisation_users(organisation)
            ]
            submissions = self.organisation_submissions(organisation)
        else:
            _dict["organisation"] = _applicant.to_dict() if _applicant else None
            submissions = self.submissions
        if with_submissions:
            _dict["submissions"] = [submission.to_embedded_dict() for submission in submissions]
            _dict["submission_count"] = len(submissions)
        else:
            _dict["submission_count"] = self.submission_count  # submissions.count()
        if user:
            _dict["user_organisations"] = self.get_user_organisation_state(user)
        return _dict

    # @method_cache
    def _to_embedded_dict(self, organisation=None, user=None, is_primary_contact=False):
        if hasattr(self, "_organisation") and not organisation:
            organisation = self._organisation
        if not user and self.user_context:
            user = self.user_context.user
        _applicant = self.applicant
        _applicant_dict = _applicant and _applicant.organisation.to_embedded_dict()
        _dict = self.to_minimal_dict()
        _dict.update(
            {
                "type": self.type.to_embedded_dict(),
                "stage": self.stage.to_embedded_dict() if self.stage else None,
                "archived_at": self.archived_at.strftime(settings.API_DATETIME_FORMAT)
                if self.archived_at
                else None,
                "created_at": self.created_at.strftime(settings.API_DATETIME_FORMAT)
                if self.created_at
                else None,
                "user_organisations": [],
                "initiated_at": self.initiated_at.strftime(settings.API_DATETIME_FORMAT)
                if self.initiated_at
                else None,
                "registration_deadline": self.registration_deadline,
                "case_status": self.get_status(),
                "organisation": organisation.to_dict() if organisation else _applicant_dict,
            }
        )
        if hasattr(self, "_caserole"):
            _dict["caserole"] = self._caserole.to_embedded_dict()
        if user and not user.is_tra():
            _dict["user_organisations"] = self.get_user_organisation_state(user)
            if is_primary_contact:
                _dict["primary"] = self.casecontact_set.filter(
                    contact=user.contact, primary=True
                ).exists()
        return _dict

    def _to_minimal_dict(self, attrs=None):
        _dict = {
            "id": str(self.id),
            "name": self.name,
            "reference": self.reference,
        }
        if attrs and "initiated_at" in attrs:
            _dict["initiated_at"] = (
                self.initiated_at.strftime(settings.API_DATETIME_FORMAT)
                if self.initiated_at
                else None
            )

        return _dict

    def dumped_or_subsidised(self):
        """
        Returns whether this case is about dumped or subsidised goods.
        Returns a string 'dumped' or 'subsidised'. If neither, returns an empty string.
        Note: This is naive test checking if the word dump or sub appear in the case type.
        """
        if "dump" in self.type.name:
            return "dumped"
        elif "sub" in self.type.name:
            return "subsidised"
        return ""

    def get_user_organisation_state(self, user):
        user_organisations = []
        for org in self.user_organisations(user):
            org_dict = org.to_embedded_dict()
            org_dict["org_state"] = self.organisation_submissions_state(organisation=org)
            user_organisations.append(org_dict)
        return user_organisations

    @property
    def public_invite(self):
        """
        Note: This is potentially deprecated as all cases are public after initiation and
        invites are more explicitly made by customer or TRA
        """
        from invitations.models import Invitation

        try:
            invite = self.invitations.get(contact__isnull=True, organisation__isnull=True)
        except Invitation.DoesNotExist:
            invite = Invitation.objects.create(
                case=self, case_role=CaseRole.objects.get(id=ROLE_AWAITING_APPROVAL)
            )
        return invite

    @property
    def team(self):
        return self.usercase_set.select_related(
            "user",
            "user__userprofile",
            "organisation",
        ).filter(user__groups__name__in=SECURITY_GROUPS_TRA)

    @property
    def manager(self):
        """
        Return the manager assigned to this case.
        """
        manager = self.usercase_set.select_related("user").filter(
            user__groups__name__in=SECURITY_GROUPS_TRA_ADMINS
        )
        return manager.first()

    @property
    def applicant(self):
        # TODO handle multiple applications ?
        if not hasattr(self, "_applicant"):
            self._applicant = None
            application = (
                self.submissions.select_related(
                    "organisation",
                )
                .filter(type__id__in=SUBMISSION_APPLICATION_TYPES)
                .first()
            )
            if application:
                self._applicant = (
                    self.organisationcaserole_set.select_related("organisation", "role")
                    .filter(organisation=application.organisation)
                    .first()
                )
                # Commented out - see TR-2046.
                # use the name of the company when the submission was made
                # self._applicant.organisation.name = application.organisation_name
            if self.applicant:
                self._applicant.organisation.set_case_context(self.case_context)
        return self._applicant

    def get_participants_by_role(self, role):
        return self.organisationcaserole_set.select_related(
            "organisation",
            "role",
        ).filter(role=get_role(role))

    def participants(self, fields=None):
        if not hasattr(self, "_participants"):
            roles = CaseRole.objects.exclude(key="preparing").order_by("order")
            self._participants = {}
            for role in roles:
                self._participants[role.key] = {
                    "case_role_id": role.id,
                    "order": role.order,
                    "allow_cw_create": role.allow_cw_create,
                    "parties": [
                        party.to_dict(case=self, fields=fields)
                        for party in self.get_participants_by_role(role.id)
                    ],
                }
        return self._participants

    @property
    def participant_count(self):
        return self.organisationcaserole_set.exclude(role__key="preparing").count()

    @property
    def case_status(self):
        return self.get_status()

    @property
    def submissions(self):
        """
        Return all submissions for this case
        """
        if not hasattr(self, "_submissions"):
            self._submissions = self.submission_set.filter(archived=False).order_by("created_at")
        return self._submissions

    @property
    def submission_count(self):
        """
        Return the count of all non default submissions or applications in draft
        """
        if not hasattr(self, "_submission_count"):
            self._submission_count = (
                self.submission_set.filter(
                    archived=False,
                    status__sent=False,
                    status__draft=False,
                )
                .filter(
                    Q(type__direction=DIRECTION_TRA_TO_PUBLIC)
                    | Q(type__direction=DIRECTION_PUBLIC_TO_TRA)
                )
                .filter(Q(type__in=SUBMISSION_APPLICATION_TYPES) | Q(status__default=False))
                .count()
            )
        return self._submission_count

    @property
    def application(self):
        return self.submission_set.filter(type_id__in=SUBMISSION_APPLICATION_TYPES).first()

    @property
    def product(self):
        return self.product_set.filter().first()

    @property
    def sources(self):
        _sources = self.exportsource_set.filter(deleted_at__isnull=True)
        return [source.to_dict() for source in _sources]

    def organisation_submissions(self, organisation):
        """
        Return all submissions from an organisation in this case
        """
        return self.submission_set.filter(organisation=organisation).order_by("created_at")

    def organisation_submissions_state(self, organisation):
        # We flag all submissions that sent by the TRA and are not locked -
        # because the customer has to do some more work on them
        org_subs = (
            self.submission_set.filter(
                organisation=organisation,
                deleted_at__isnull=True,
                status__locking=False,
                status__default=False,
            )
            .filter(
                Q(status__sent=True)
                | Q(status__version=True)
                | Q(status__draft=True)  # sadly, this is our only way to detect deficiency notices
            )
            .filter(Q(archived=False))
            .filter(Q(type__direction=DIRECTION_TRA_TO_PUBLIC) | Q(due_at__isnull=False))
            .order_by("due_at")
        )
        count = org_subs.count()
        earliest = org_subs.first()
        return {"submission_count": count, "due_at": earliest.due_at if earliest else None}

    def assign_user(
        self, user, created_by, organisation=None, relax_security=False, confirmed=True
    ):
        """
        Assign a TRA user (team member) to the case.
        """
        if relax_security or created_by.is_tra():
            # Inactive users should be unassigned from case for security purposes
            for usercase in UserCase.objects.filter(case=self, organisation=organisation):
                if not usercase.user.is_active:
                    usercase.delete()
            if user.is_active:
                try:
                    user_case = UserCase.objects.get(
                        user=user, case=self, organisation=organisation
                    )
                except UserCase.DoesNotExist:
                    user_case = UserCase.objects.create(
                        created_by=created_by,
                        user=user,
                        case=self,
                        organisation=organisation,
                        user_context=[created_by],
                    )
<<<<<<< HEAD
=======
                    audit_logger.info(
                        "V1 - UserCase created (user assigned to case)",
                        extra={"user_case": user_case.id},
                    )
>>>>>>> 8445c843
                return user_case
        else:
            raise InvalidAccess("Denied: Only TRA users can assign case team members")

    def confirm_user_case(self, user, created_by, organisation):
        """
        Sets the confirm flag on this user-case-org object
        """
        user_case = UserCase.objects.get(user=user, case=self, organisation=organisation)
        user_case.confirmed = True
        user_case.confirmed_at = timezone.now()
        user_case.confirmed_by = created_by
        user_case.save()

    def user_organisations(self, user):
        user_cases = self.usercase_set.filter(user=user)
        organisations = [
            user_case.organisation for user_case in user_cases if user_case.organisation
        ]
        return organisations

    def create_submission_for_documents(
        self, documents, submission_type, created_by, name=None, organisation=None, issued=False
    ):
        """
        Create a subimssion around a document so that it becomes part of the case.
        By defualt the document will not be issued yet to the case until explicitly done so.
        """
        from cases.models.utils import get_submission_type

        submission_type = get_submission_type(submission_type)
        organisation = get_organisation(organisation) if organisation else None
        status_kwargs = {}
        # if this is a global submission, lock it down
        if not organisation:
            status_kwargs["status"] = submission_type.sent_status
        submission = Submission.objects.create(
            created_by=created_by,
            case=self,
            name=name or submission_type.name,
            organisation=organisation,
            type=submission_type,
            **status_kwargs,
        )
        submission_document_type = SubmissionDocumentType.type_by_user(created_by)
        for document in documents:
            submission.add_document(
                document=document,
                document_type=submission_document_type,
                issued=issued,
                issued_by=created_by,
            )
        return submission

    @transaction.atomic
    def remove_user(self, user, created_by, relax_security=False, organisation_id=None):
        """
        Remove a user (team member) from the case.
        If organisation id is provided, only the association to the case for this organisation will
        be removed. Otherwise, all associations will be removed.
        """
        if created_by.is_tra(manager=True) or relax_security:
            user_cases = UserCase.objects.filter(user=user, case=self)
            if organisation_id:
                user_cases = user_cases.filter(organisation__id=organisation_id)
            for user_case in user_cases:
                user_case.delete()
                audit_log(
                    audit_type=AUDIT_TYPE_DELETE,
                    user=created_by,
                    case=self,
                    data={
                        "message": f"User {user} removed from case {self}, "
                        f"representing {user_case.organisation.name}"
                    },
                )
            return True
        else:
            raise InvalidAccess("Denied: Only TRA users can remove case team members")

    def derive_case_name(self):
        from . import Product

        try:
            name = []
            try:
                product = self.product_set.get()
            except Product.DoesNotExist:
                name.append("N/A")
            else:
                name.append(product.name)
            first_export_country = self.exportsource_set.all().order_by("created_at").first()
            if first_export_country:
                name.append("from")
                name.append(first_export_country.country.name)
            return " ".join(name)
        except Exception as exc:
            logger.error("Error deriving case name", exc_info=True)
            return None

    def notify_all_participants(
        self, sent_by, submission=None, organisation_id=None, template_name=None, extra_context=None
    ):
        template_name = template_name or "NOTIFY_UPDATE_TO_CASE"
        notify_template_id = SystemParameter.get(template_name)

        context = {
            "case_name": self.name,
            "case_number": self.reference,
            "case_type": self.type.name,
            "login_url": public_login_url(),
            "public_file": self.public_case_file_url,
            "notice_type": "",
            "notice_of_initiation_url": "",
            "submission_request_name": "",
            "submission_type": "",
            "submission_name": "",
            "actors_full_name": sent_by.name,
        }

        if submission:
            context["notice_type"] = submission.type.name
            context["notice_of_initiation_url"] = submission.case.latest_notice_of_initiation_url
            context["submission_request_name"] = submission.name
            context["submission_type"] = submission.type.name
            context["submission_name"] = submission.name

        if extra_context:
            context.update(extra_context)

        user_cases = (
            self.usercase_set.select_related("user", "user__userprofile__contact", "organisation")
            .filter(organisation__organisationcaserole__case=self)
            .exclude(organisation__organisationcaserole__role__key="rejected")
        )

        if organisation_id:
            user_cases = user_cases.filter(organisation=organisation_id)

        for user_case in user_cases:
            contact = user_case.user.contact
            organisation = user_case.organisation
            _user_contact = context.copy()
            _user_contact["full_name"] = contact.name.strip()
            _user_contact["company_name"] = organisation.name if organisation else ""
            audit_kwargs = {
                "audit_type": AUDIT_TYPE_NOTIFY,
                "case": self,
                "user": sent_by,
                "model": contact,
            }
            send_mail(
                email=contact.email,
                context=_user_contact,
                template_id=notify_template_id,
                audit_kwargs=audit_kwargs,
            )

    def set_next_action(self, next_action):
        if next_action:
            due_date = None
            state, _ = CaseWorkflowState.objects.set_next_action(
                self, next_action, requested_by=self.user_context
            )
            workflow = self.workflow.get_state()
            next_action_obj = workflow.key_index.get(next_action)
            time_gate = next_action_obj.get("time_gate") if next_action_obj else None
            # evaluate the next due date based on this action's time gate
            if state and time_gate:
                state.set_user_context(self.user_context)
                due_date = timezone.now() + datetime.timedelta(days=time_gate)
                # Set case level due date  TODO ? need this?
                state.due_date = due_date
                state.save()
                # Set due date in action.
                state, created = CaseWorkflowState.objects.set_value(
                    self, next_action, None, requested_by=self.user_context
                )
                state.due_date = due_date
                state.save()
            # if a next notice is to be set, do it now
            if next_action_obj.get("next_notice"):
                CaseWorkflowState.objects.set_next_notice(self, next_action, due_date=due_date)
            return next_action_obj, state
        return None, None

    def last_flow_restricted_stage(self):
        """
        Check the case state to see if a marker for the last restricted flow stage
        that was set against the case. Anything below that order-wise will not be accepted.
        """
        try:
            stage_id = CaseWorkflowState.objects.get(
                case=self, key="LAST_RESTRICTED_FLOW_STAGE_ID"
            ).value
            if stage_id:
                return CaseStage.objects.get(id=stage_id)
            else:
                return None
        except CaseWorkflowState.DoesNotExist:
            return None

    def determine_case_type(self, all_countries, evidence_of_subsidy, requested_by=None):
        """
        Based on whether all countries or evidence of subsidy were determined,
        set the case type accordingly as well as re-set any application documents.
        This can only occur on non initiated cases
        Returns a tuple of the case type id and a boolean indication if a change occured
        """
        if self.initiated_at:
            raise Exception("Case type cannot change after initiation")
        case_type_id = self.type.id or CASE_TYPE_ANTI_DUMPING
        original_case_type = self.type
        modified = False
        if all_countries is True and self.type.id == CASE_TYPE_ANTI_DUMPING:
            case_type_id = CASE_TYPE_SAFEGUARDING
            self.evidence_of_subsidy = None
        elif evidence_of_subsidy is True:
            case_type_id = CASE_TYPE_ANTI_SUBSIDY
            self.evidence_of_subsidy = "yes"
        modified = self.modify_case_type(case_type_id, requested_by=requested_by)
        return self.type, modified

    def modify_case_type(self, case_type_id, requested_by):
        """
        Modify the case type if it is different then the one provided,
        and reset the workflow and application documents as required.
        """
        modified = case_type_id != self.type.id
        if modified:
            self.type = CaseType.objects.get(id=case_type_id)
            self.save()
            CaseWorkflow.objects.snapshot_from_template(
                self, self.type.workflow, requested_by=requested_by
            )
            self.application.set_application_documents()
        return modified

    def set_milestone(self, milestone_type, date, set_by):
        if isinstance(date, (datetime.datetime, datetime.date)):
            date = date.strftime(settings.API_DATE_FORMAT)
        state, created = CaseWorkflowState.objects.set_value(
            case=self, key=milestone_type, value=date, requested_by=set_by, mutate=False
        )
        return state

    def case_milestone_index(self):
        """
        return a dict of important case milestone dates
        """
        keys = CASE_MILESTONE_DATES.keys()
        state = CaseWorkflowState.objects.value_index(case=self, keys=keys)
        index = {}
        for key in state:
            value = state[key][0] if state[key] else None
            if value:
                index[key] = parse(value).date()
        return index

    def get_state_key(self, key):
        return self.caseworkflowstate_set.filter(key=key, deleted_at__isnull=True).first()

    def workflow_state(self, **kwargs):
        return CaseWorkflowState.objects.value_index(case=self)<|MERGE_RESOLUTION|>--- conflicted
+++ resolved
@@ -991,13 +991,10 @@
                         organisation=organisation,
                         user_context=[created_by],
                     )
-<<<<<<< HEAD
-=======
                     audit_logger.info(
                         "V1 - UserCase created (user assigned to case)",
                         extra={"user_case": user_case.id},
                     )
->>>>>>> 8445c843
                 return user_case
         else:
             raise InvalidAccess("Denied: Only TRA users can assign case team members")
