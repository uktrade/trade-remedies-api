import datetime
import json
import re
import logging
from dateutil import parser

<<<<<<< HEAD
from core.services.base import ResponseError, TradeRemediesApiView, ResponseSuccess
=======
from core.services.base import TradeRemediesApiView, ResponseSuccess
>>>>>>> 4d5547d1
from core.services.exceptions import (
    InvalidRequestParams,
    NotFoundApiExceptions,
    AccessDenied,
    InvalidFileUpload,
)
from django.db.models import Q
from django.db import transaction, models
from django.conf import settings
from rest_framework import status
from rest_framework.views import APIView
from cases.models import (
    Case,
    CaseType,
    CaseStage,
    Submission,
    SubmissionStatus,
    SubmissionType,
    SubmissionDocument,
    SubmissionDocumentType,
    get_case,
    get_submission_type,
    get_submission_status,
    Sector,
    Product,
    HSCode,
    ExportSource,
    ArchiveReason,
    CaseWorkflow,
    CaseWorkflowState,
    Notice,
)
from core.constants import (
    STATE_INCOMPLETE,
    STATE_COMPLETE,
)
from cases.constants import (
    ALL_COUNTRY_CASE_TYPES,
    SUBMISSION_NOTICE_TYPES,
    SUBMISSION_NOTICE_TYPE_INVITE,
    SUBMISSION_NOTICE_TYPE_DEFICIENCY,
    SUBMISSION_TYPE_REGISTER_INTEREST,
    SUBMISSION_TYPE_INVITE_3RD_PARTY,
    SUBMISSION_TYPE_APPLICATION,
    SUBMISSION_STATUS_APPLICATION_SUBMIT_REVIEW,
    SUBMISSION_APPLICATION_TYPES,
    DIRECTION_BOTH,
    DIRECTION_TRA_TO_PUBLIC,
    SUBMISSION_DOCUMENT_TYPE_DEFICIENCY,
    DECISION_TO_INITIATE_KEY,
    TRA_ORGANISATION_ID,
    SECRETARY_OF_STATE_ORG_NAME,
    CASE_MILESTONE_DATES,
)
from core.utils import (
    key_by,
    deep_index_items_by,
    pluck,
)
from core.models import User, SystemParameter
from core.constants import (
    TRUTHFUL_INPUT_VALUES,
    SAFE_COLOURS,
)
from contacts.models import Contact
from security.models import UserCase, OrganisationCaseRole, CaseRole
from security.constants import (
    SECURITY_GROUPS_TRA,
    ROLE_PREPARING,
)
from security.exceptions import InvalidAccess
from organisations.models import Organisation, get_organisation
from documents.models import Document
from documents.exceptions import InvalidFile
from audit import AUDIT_TYPE_EVENT
from audit.utils import audit_log
from workflow.models import WorkflowTemplate
from django_countries import countries
from django.utils import timezone

<<<<<<< HEAD
logger = logging.getLogger(__name__)

=======
>>>>>>> 4d5547d1

class PublicCaseView(APIView):
    def get(self, request, case_number=None, *args, **kwargs):
        match = re.search("([A-Za-z]{1,3})([0-9]+)", case_number)
        if match:
            case = Case.objects.get(
                type__acronym__iexact=match.group(1),
                initiated_sequence=match.group(2),
                deleted_at__isnull=True,
            )
            return ResponseSuccess({"result": case.to_dict()})
        else:
            logger.debug(f"Request to this view with case_number {case_number}")
            return ResponseSuccess({"result": None})


class PublicNoticeView(APIView):
    """
    Return a list of the most recently published public submissions,
    up to the supplied limit
    """

    def get(self, request, *args, **kwargs):
        limit = int(request.query_params.get("limit", "1000"))
        submissions = (
            Submission.objects.filter(
                type__key="public", issued_at__isnull=False, type__id__in=SUBMISSION_NOTICE_TYPES
            )
            .order_by("issued_at")
            .reverse()[:limit]
        )
        return ResponseSuccess(
            {
                "results": [
                    {
                        "name": submission.name,
                        "id": submission.id,
                        "url": submission.url,
                        "issued_at": submission.issued_at,
                        "type": submission.type.name,
                        "case": submission.case.to_minimal_dict(),
                        "case_initiated": bool(submission.case.initiated_at),
                    }
                    for submission in submissions
                ]
            }
        )


class CaseStateAPI(APIView):
    """
    Return a selected set of states from one case or a set of cases
    Pass a list of state fields to retrieve.
    Special field - 'LAST_PUBLICATION' gets the last issued submission.

    """

    def get(self, request, case_id=None, *args, **kwargs):
        if not case_id:
            cases = request.query_params.getlist("cases", [])
        else:
            cases = [case_id]

        fields = request.query_params.getlist("fields", [])
        result = {}

        if "LAST_PUBLICATION" in fields:
            # We are being asked for the latest submission issue date for each case in the list
            last_updates = (
                Submission.objects.filter(
                    case_id__in=cases, issued_at__isnull=False, deleted_at__isnull=True
                )
                .values("case_id")
                .annotate(last_publish=models.Max("issued_at"))
            )
            for last_update in last_updates:
                last_publish = last_update.get("last_publish")
                if last_publish:
                    case_id = str(last_update.get("case_id"))
                    result.setdefault(case_id, {})
                    result[case_id]["LAST_PUBLICATION"] = last_publish

        states = CaseWorkflowState.objects.filter(case_id__in=cases, key__in=fields)
        for state in states:
            case_id = str(state.case_id)
            result.setdefault(case_id, {})
            result[case_id][state.key] = {"value": state.value, "due": state.due_date}

        return ResponseSuccess({"result": result})


class CasesAPIView(TradeRemediesApiView):
    """
    Return all cases for a user/organisation

    `GET /cases/organisation/{ORGANISATION_ID}/`
    Return all cases of a given organisation this user has access to

    `GET /case/{CASE_ID}/organisation/{ORGANISATION_ID}/`
    Return a specific case for a given organisation

    `GET /case/{CASE_ID}/`
    Return a sepecific case if user has sufficient access


    `POST /cases/organisation/{ORGANISATION_ID}/`
    Create a new case

    #### Params
        `organisation_role` Applicant | Respondent
        `name` The case name

    """

    public = False
    all_cases = False  # set by the url def. to denote all cases

    def get(  # noqa: C901
        self,
        request,
        organisation_id=None,
        case_id=None,
        user_id=None,
        *args,
        **kwargs,
    ):
        archived = request.query_params.get("archived", "false")
        new_cases = request.query_params.get("new_cases", "false") in TRUTHFUL_INPUT_VALUES
        all_cases = request.query_params.get("all", self.all_cases)
        outer_org_cases = request.query_params.get("outer")
        all_initiated = request.query_params.get("initiated", True) in TRUTHFUL_INPUT_VALUES
        all_investigator_cases = request.query_params.get("all_investigator")
        registration_of_interest = request.query_params.get("registration-of-interest")
        exclude_types = request.query_params.get("exclude_types")
        fields = request.query_params.get("fields")
        _kwargs = {
            "archived": None
            if archived == "all"
            else archived and (archived.lower() in TRUTHFUL_INPUT_VALUES)
        }
        cases = []
        if all_cases in TRUTHFUL_INPUT_VALUES and all_initiated and organisation_id is None:
            cases = Case.objects.filter(
                deleted_at__isnull=True, archived_at__isnull=True, initiated_at__isnull=False
            )
            if exclude_types:
                cases = cases.exclude(type__id__in=exclude_types.split(","))
            cases = cases.select_related(
                "type", "stage", "archive_reason", "created_by", "workflow"
            ).order_by("sequence")
        elif archived in TRUTHFUL_INPUT_VALUES:
            cases = (
                Case.objects.filter(
                    deleted_at__isnull=True, archived_at__isnull=False, initiated_at__isnull=False
                )
                .select_related(
                    "type",
                    "stage",
                    "archive_reason",
                    "created_by",
                )
                .order_by("sequence")
            )
        elif new_cases in TRUTHFUL_INPUT_VALUES:
            cases = (
                Case.objects.filter(
                    deleted_at__isnull=True,
                    archived_at__isnull=True,
                    initiated_at__isnull=True,
                )
                .exclude(usercase__user__groups__name__in=SECURITY_GROUPS_TRA)
                .select_related(
                    "type",
                    "stage",
                    "archive_reason",
                    "created_by",
                )
                .order_by("sequence")
            )
        elif all_investigator_cases in TRUTHFUL_INPUT_VALUES:
            user_cases = Case.objects.all_user_cases(user=request.user, **_kwargs)
            all_investigator_cases = Case.objects.investigator_cases(current=True).order_by(
                "sequence"
            )
            cases_dict_list = []
            for case in all_investigator_cases:
                _dict = case.to_embedded_dict(fields=fields)
                _dict["user_case"] = case in user_cases
                cases_dict_list.append(_dict)
            return ResponseSuccess({"results": cases_dict_list})

        elif registration_of_interest in TRUTHFUL_INPUT_VALUES:
            cases = Case.objects.available_for_regisration_of_intestest(request.user)
        elif organisation_id is None and case_id is None:
            user = request.user
            if outer_org_cases:
                # Get the user-org-case objects for all users/cases in this user's org
                # e.g. all the cases a law-firm has been involved in
                user_cases = Case.objects.outer_user_cases(user=request.user)
                # need to get orgs that don't have a usercase yet - so just look at the createdby.
                user_organisations = Organisation.objects.filter(
                    created_by__in=user.organisation_users, deleted_at__isnull=True
                )
                organisations = {}
                for organisation in user_organisations:
                    organisations[str(organisation.id)] = 1
                for user_case in user_cases:
                    organisations[str(user_case.organisation.id)] = 1
                # Now link up the caseroles for each usercase
                caseroles = OrganisationCaseRole.objects.filter(
                    organisation__id__in=organisations.keys()
                )
                org_case_idx = {}
                for caserole in caseroles:
                    org_case_idx[
                        str(caserole.case.id) + ":" + str(caserole.organisation.id)
                    ] = caserole.role
                results = []
                for user_case in user_cases:
                    _dict = user_case.to_embedded_dict()
                    caserole = org_case_idx.get(
                        str(user_case.case.id) + ":" + str(user_case.organisation.id)
                    )
                    if caserole:
                        _dict.update({"role": caserole.to_dict()})
                    results.append(_dict)
                return ResponseSuccess({"results": results})
            user = User.objects.get(id=user_id) if user_id else user
            cases = Case.objects.all_user_cases(user=user, **_kwargs)
            results = []
            for case in cases:
                data = case.to_embedded_dict(user=user, is_primary_contact=True, fields=fields)
                data["user_case"] = True
                results.append(data)
            return ResponseSuccess({"results": results})
        elif case_id and self.organisation:
            case = Case.objects.select_related(
                "type", "stage", "archive_reason", "created_by", "workflow"
            ).get(
                id=case_id
            )  # usercase__user=request.user, usercase__organisation=self.organisation
            case.set_organisation_context(self.organisation)
            case.set_user_context([request.user])
            return ResponseSuccess(
                {"result": case.to_dict(organisation=self.organisation, fields=fields)}
            )
        elif organisation_id is not None:
            if outer_org_cases:
                cases = self.organisation.related_cases(
                    initiated_only=all_initiated, requested_by=request.user
                )
                return ResponseSuccess({"results": cases})
            elif all_cases:
                for ocr in OrganisationCaseRole.objects.case_prepared(organisation_id):
                    case_dict = ocr.to_embedded_dict()
                    case_dict.update(ocr.case.to_embedded_dict(organisation=self.organisation))
                    cases.append(case_dict)
                return ResponseSuccess({"results": cases})
            cases = UserCase.objects.filter(
                user=request.user, organisation_id=organisation_id
            ).select_related(
                "case",
                "case__stage",
                "case__created_by",
                "case__archive_reason",
                "case__workflow",
            )
            if case_id:
                try:
                    case = cases.get(case__id=case_id).case
                    return ResponseSuccess(
                        {"result": case.to_dict(organisation=self.organisation, fields=fields)}
                    )
                except Case.DoesNotExist:
                    raise NotFoundApiExceptions("Invalid case id or access is denied")
            else:
                cases = set([usercase.case for usercase in cases])
        elif case_id:
            try:
                if request.user.is_tra():
                    case = Case.objects.investigator_cases(request.user).get(id=case_id)
                else:
                    case = Case.objects.get_case(id=case_id)
                case.set_case_context(case)
                return ResponseSuccess({"result": case.to_dict(fields=fields)})
            except Case.DoesNotExist:
                raise NotFoundApiExceptions("Invalid case id or access is denied")
        return ResponseSuccess(
            {
                "results": [
                    case.to_embedded_dict(organisation=self.organisation, fields=fields)
                    for case in cases
                ]
            }
        )

    @transaction.atomic
    def post(self, request, organisation_id=None, case_id=None, *args, **kwargs):
        role = request.data.get("organisation_role")
        case_fields = [
            "name",
            "initiated_at",
            "archived_at",
            "archive_reason_id",
            "submitted_at",
            "type_id",
            "parent_id",
        ]
        if case_id:
            case = Case.objects.get_case(id=case_id, requested_by=request.user)
            if request.data:
                was_initiated = bool(case.initiated_at)
                _data_dict = request.data.dict()
                reset_init_decision = _data_dict.pop("reset_initiation_decision", None)
                case.load_attributes(_data_dict, case_fields)
                case.save()
                if reset_init_decision:
                    try:
                        CaseWorkflowState.objects.get(
                            case=case, key=DECISION_TO_INITIATE_KEY, deleted_at__isnull=True
                        ).delete()
                    except CaseWorkflowState.DoesNotExist:
                        pass
                    finally:
                        # reset any workflow related switches to control exit path
                        case.reset_initiation_decision()
                if (
                    was_initiated
                    and not case.initiated_at
                    or case.initiated_at
                    and not was_initiated
                ):
                    initiation_action = (
                        "un-initiated" if was_initiated and not case.initiated_at else "initiated"
                    )
                    initiation_change_message = f"Case {initiation_action} by Administrator"
                    audit_log(
                        audit_type=AUDIT_TYPE_EVENT,
                        user=request.user,
                        model=case,
                        case=case,
                        milestone=True,
                        data={"message": initiation_change_message},
                    )
                if request.data.get("stage_id"):
                    ignore_flow = request.data.get("ignore_flow") == "true" and request.user.is_tra(
                        manager=True
                    )
                    case_stage = CaseStage.objects.get(id=request.data["stage_id"])
                    new_stage = case.set_stage(case_stage, ignore_flow=ignore_flow)
                # Reset the workflow if the type has changed
                if (
                    not case.initiated_at
                    and request.data.get("type_id")
                    and request.data.get("type_id") != str(case.type.id)
                ):
                    CaseWorkflow.objects.snapshot_from_template(
                        case, case.type.workflow, requested_by=self.user
                    )
                if request.data.get("next_action"):
                    case.set_next_action(request.data["next_action"])
                case.refresh_from_db()
        else:
            # create a new case
            case = Case.objects.create(name=request.data.get("name"), created_by=request.user)
            org_case, created = OrganisationCaseRole.objects.assign_organisation_case_role(
                organisation=self.organisation, case=case, role=role, created_by=request.user
            )
        return ResponseSuccess({"result": case.to_dict()}, http_status=status.HTTP_201_CREATED)


class CasesCountAPIView(TradeRemediesApiView):
    """
    Counts cases because it's more efficient that way
    Crteria as for CasesApiView
    """

    def get(self, request, organisation_id=None, case_id=None, user_id=None, *args, **kwargs):
        not_archived = not request.query_params.get("archived")
        not_initiated = not request.query_params.get("initiated")
        count = Case.objects.filter(
            deleted_at__isnull=True,
            archived_at__isnull=not_archived,
            initiated_at__isnull=not_initiated,
        ).count()
        return ResponseSuccess({"result": count}, http_status=status.HTTP_201_CREATED)


class CaseInitiationAPIView(TradeRemediesApiView):
    @transaction.atomic  # noqa: C901
    def post(self, request, *args, **kwargs):
        product = None
        export_source = None
        case_id = request.data.get("id")
        request_params = request.data.dict()
        case_name = request.data.get("case_name")
        # case_type_id = request.data.get("case_type_id")
        product_name = request.data.get("product_name")
        product_description = request.data.get("product_description")
        sector_id = request.data.get("sector_id")
        export_country_codes = request.data.getlist("export_country_code")
        hs_codes = request.data.getlist("hs_code")
        ex_oficio = request_params.pop("ex_oficio", None) in TRUTHFUL_INPUT_VALUES
        if not request_params.get("organisation_name") and not request_params.get(
            "organisation_id"
        ):
            if request.user.is_tra():
                if not request_params.get("organisation_id"):
                    request_params["organisation_name"] = SECRETARY_OF_STATE_ORG_NAME
                else:
                    request_params.pop("organisation_name", None)
            else:
                raise InvalidRequestParams("Missing required parameters")
        organisation, case, submission = Case.objects.create_new_case(
            user=request.user, ex_oficio=ex_oficio, **request_params
        )
        case.set_next_action("ASSIGN_MANAGER")
        if product_description and sector_id:
            product = Product.objects.create(
                name=product_name,
                case=case,
                created_by=request.user,
                sector=Sector.objects.get(id=int(sector_id)),
                description=product_description,
                user_context=[request.user],
            )
        if export_country_codes:
            for export_country_code in export_country_codes:
                if export_country_code:
                    if not ExportSource.objects.filter(
                        case=case, country=export_country_code
                    ).exists():
                        export_source = ExportSource.objects.create(
                            case=case,
                            country=export_country_code,
                            created_by=request.user,
                            user_context=[request.user],
                        )
        if product and hs_codes:
            Product.objects.set_hs_codes(product, hs_codes)

        case_name = case_name or case.derive_case_name()
        if case_name:
            case.name = case_name
            case.save()
        submission.deficiency_notice_params = submission.deficiency_notice_params or {}
        submission.deficiency_notice_params["organisation_role"] = request_params.get(
            "organisation_role"
        )
        submission.save()
        return ResponseSuccess(
            {
                "result": {
                    "submission": submission.to_dict(),
                    "case": case.to_dict(),
                    "organisation": organisation.to_dict(),
                    "product": product.to_dict() if product else None,
                    "export_source": export_source.to_dict() if export_source else None,
                }
            },
            http_status=status.HTTP_201_CREATED,
        )


class CaseUsersAPI(TradeRemediesApiView):
    def get(self, request, case_id):
        if not request.user.is_tra(manager=True):
            raise InvalidAccess("This endpoint is restricted to TRA managers only")
        case = Case.objects.get(id=case_id)
        case_users = [user.to_dict() for user in case.users]
        users_by_function = deep_index_items_by(case_users, "user/tra")
        return ResponseSuccess(
            {
                "results": {
                    "tra_users": users_by_function.get("true", []),
                    "public_users": users_by_function.get("", []),
                }
            }
        )


class CaseParticipantsAPI(TradeRemediesApiView):
    def get(self, request, case_id, *args, **kwargs):
        fields = request.query_params.get("fields")
        case = Case.objects.get(id=case_id)
        return ResponseSuccess(
            {
                "results": case.participants(fields=fields),
            }
        )


class CaseInterestAPI(TradeRemediesApiView):
    """
    Create a "Register interest" submission to an ongoing case

    GET
        Query parameters:
        - archived (true|[false]): whether to show archived submissions
        - preparing (true|[false]): whether to show submissions in preparation

    """

    def get(self, request, *args, **kwargs):
        show_archived = request.query_params.get("archived", "false") == "true"
        show_preparing = request.query_params.get("preparing", "false") == "true"
        all_interests = request.query_params.get("all", "false") == "true"
        interest_type = SubmissionType.objects.get(id=SUBMISSION_TYPE_REGISTER_INTEREST)
        # TODO: Clean up role_keys
        # role_keys = ['awaiting_approval', 'rejected']
        user_filter = {"created_by": request.user}
        # if show_preparing:
        #     role_keys.append('preparing')
        if all_interests and request.user.has_perm("core.can_view_all_org_cases"):
            user_filter = {"created_by__in": request.user.organisation_users}
        submissions = Submission.objects.select_related(
            "case",
            "status",
            "type",
            "organisation",
            "created_by",
        ).filter(
            type=interest_type,
            deleted_at__isnull=True,
            organisation__organisationcaserole__case=models.F("case"),
            organisation__organisationcaserole__organisation=models.F("organisation"),
            organisation__organisationcaserole__approved_at__isnull=True,
            **user_filter,
        )
        if not show_archived:
            submissions = submissions.exclude(archived=True)
        submissions = submissions.distinct().order_by("created_at")
        return ResponseSuccess(
            {"results": [submission.to_embedded_dict() for submission in submissions]}
        )

    @transaction.atomic
    def post(self, request, case_id, *args, **kwargs):
        organisation_name = request.data.get("organisation_name")
        representing = request.data.get("representing", "own")
        organisation_id = request.data.get("organisation_id")
        case = Case.objects.get_case(id=case_id, requested_by=self.user)
        if representing == "other" and organisation_name:
            params = pluck(
                request.data,
                [
                    "organisation_name",
                    "companies_house_id",
                    "vat_number",
                    "eori_number",
                    "duns_number",
                    "organisation_website",
                ],
            )
            organisation = Organisation.objects.create_or_update_organisation(
                user=request.user,
                name=organisation_name.upper(),
                country=request.data.get("organisation_country"),
                address=request.data.get("organisation_address"),
                post_code=request.data.get("organisation_post_code"),
                **params,
            )
        elif (representing in ["own", "previous"]) and organisation_id:
            organisation = get_organisation(request.data.get("organisation_id"))
        else:
            raise InvalidRequestParams("Either organisation name or id are required")

        contact = request.user.contact
        contacts = list(organisation.contacts)
        # check if a reg interest already exists for this org by the same user
        existing = Submission.objects.filter(
            organisation=organisation,
            case=case,
            deleted_at__isnull=True,
            # created_by=request.user
        )
        if existing.exists():
            link = None
            for roi in existing:
                if roi.created_by.id == request.user.id:
                    link = (
                        f"/case/{roi.case.id}/organisation/"
                        f"{roi.organisation.id}/submission/{roi.id}/"
                    )
            if link:
                raise InvalidRequestParams(
                    f"You have already registered interest in this case on behalf of: "
                    f'{organisation.name}. <a href="{link}">View your registration</a>'
                )
            raise InvalidRequestParams(
                f"The organisation {organisation.name} "
                f"has already registered interest in this case."
            )
        # make this contact primary in the case
        contact.set_primary(case=case, organisation=organisation, request_by=self.user)
        org_case, created = OrganisationCaseRole.objects.assign_organisation_case_role(
            organisation=organisation,
            case=case,
            role=CaseRole.objects.get(id=ROLE_PREPARING),
            sampled=True,
            created_by=request.user,
        )
        submission_type = SubmissionType.objects.get(id=SUBMISSION_TYPE_REGISTER_INTEREST)
        submission = Submission.objects.create(
            name=submission_type.name,
            type=submission_type,
            status=submission_type.default_status,
            case=case,
            organisation=organisation,
            contact=contact,
            created_by=self.user,
            user_context=self.user,
        )
        return ResponseSuccess(
            {
                "result": {
                    "submission": submission.to_dict(),
                    "case": case.to_dict(),
                    "organisation": organisation.to_dict(),
                    "contacts": [contact.to_embedded_dict() for contact in contacts],
                }
            },
            http_status=status.HTTP_201_CREATED,
        )


class CaseUserAssignAPI(TradeRemediesApiView):
    """
    Assign a user to a case. This API call is restricted to TRA members only.

    `GET /api/v1/case/{case_id}/users/`
    Get all case TRA users

    `POST /api/v1/case/{case_id}/users/assign/{user_id}/`
    Assign a TRA user to the case

    `DELETE /api/v1/case/{case_id}/users/assign/{user_id}/`
    Remove a TRA user from a case
    """

    def get(self, request, case_id, *args, **kwargs):
        try:
            case = Case.objects.get_case(id=case_id)
        except Case.DoesNotExist:
            raise NotFoundApiExceptions("invalid case id")
        results = []
        for member in case.team:
            dict = member.to_dict()
            dict["user"] = member.user.to_dict()
            results.append(dict)

        return ResponseSuccess({"results": results})

    @transaction.atomic
    def post(self, request, case_id, user_id=None, *args, **kwargs):
        try:
            case = Case.objects.get(id=case_id)
        except Case.DoesNotExist:
            raise NotFoundApiExceptions("invalid case id")
        if user_id:
            user_ids = [user_id]
        else:
            user_ids = request.data.getlist("user_id")
        users = User.objects.filter(id__in=user_ids)
        existing_team = case.team
        try:
            for user in users:
                case.assign_user(user=user, created_by=request.user)
            if existing_team:
                log_message = f"Team updated ({len(users)} members)"
            else:
                log_message = f"Team assigned ({len(users)} members)"
            audit_log(
                audit_type=AUDIT_TYPE_EVENT,
                user=request.user,
                model=case,
                case=case,
                milestone=True,
                data={"message": log_message},
            )
        except InvalidAccess:
            raise AccessDenied("User cannot perform this action")
        return ResponseSuccess(
            {
                "result": {
                    "user_ids": map(str, user_ids),
                    "case_id": str(case.id),
                }
            },
            http_status=status.HTTP_201_CREATED,
        )

    def delete(self, request, case_id, user_id, *args, **kwargs):
        try:
            case = Case.objects.get(id=case_id)
        except Case.DoesNotExist:
            raise NotFoundApiExceptions("invalid case id")
        user = User.objects.get(id=user_id)
        try:
            case.remove_user(user=user, created_by=request.user)
        except InvalidAccess:
            raise AccessDenied("User cannot perform this action")
        return ResponseSuccess({"result": {"deleted": True}}, http_status=status.HTTP_201_CREATED)


class SubmissionsAPIView(TradeRemediesApiView):
    """
    Return all submissions for a user/organisation and/or a specific case

    `GET /cases/{ORGANISATION_ID}/`
    Return all submissions for an organisation across multiple cases

    `GET /cases/{ORGANISATION_ID}/{CASE_ID}/submissions/`
    Return all organisation submissions for a single case

    `POST /cases/{ORGANISATION_ID}/{CASE_ID}/submissions/`
    Create a new submission for this case

    #### Params
        `submission_type` Application | Questionnaire
        `private` true/false - get only own org submissions (true) or all allowed.
        'sampled' [true]/false - return ony sampled participants

    """

    show_global = False

    def get(self, request, organisation_id=None, case_id=None, submission_id=None, *args, **kwargs):
        case = None
        private = request.query_params.get("private", "false").lower() in ("true", "1", "t", "y")
        self.show_global = self.show_global or request.query_params.get(
            "global", "false"
        ).lower() in ("true", "1", "t", "y")
        sampled_only = (
            request.query_params.get("sampled", "false") in ("true", "1", "Y") and not submission_id
        )
        fields = request.query_params.get("fields")
        if case_id:
            try:
                case = Case.objects.get(id=case_id)
            except Case.DoesNotExist:
                raise NotFoundApiExceptions("Case not found or access denied")
        submissions = Submission.objects.get_submissions(
            case=case,
            requested_by=request.user,
            requested_for=self.organisation,
            private=private,
            submission_id=submission_id,
            show_global=self.show_global,
            sampled_only=sampled_only,
        )
        if submission_id:
            if submissions:
                submission = submissions.get(id=submission_id)
                return ResponseSuccess(
                    {
                        "result": submission.to_dict(
                            requested_by=request.user,
                            requested_for=self.organisation,
                            with_documents=True,
                            fields=fields,
                        )
                    }
                )
            else:
                raise NotFoundApiExceptions("Submission not found or invalid access")
        submissions = submissions.order_by("created_at")
        _result_list = [
            submission.to_embedded_dict(
                requested_by=request.user, requested_for=self.organisation, fields=fields
            )
            for submission in submissions
        ]
        return ResponseSuccess({"results": _result_list})

    @transaction.atomic
    def post(
        self, request, organisation_id=None, case_id=None, submission_id=None, *args, **kwargs
    ):
        case = get_case(str(case_id))
        _is_tra = request.user.is_tra()
        if submission_id:
            submission = Submission.objects.get_submission(id=submission_id, case=case)
            submission.set_user_context(request.user)
            submission.load_attributes(
                request.data,
                [
                    "name",
                    "contact_id",
                    "doc_reviewed_at",
                    "due_at",
                    "time_window",
                    "url",
                    "description",
                    "deficiency_notice_params",
                    "organisation_id",
                ],
            )
            new_type = request.data.get("submission_type_id")
            if new_type:
                submission.type = SubmissionType.objects.get(id=new_type)
            if submission.url and not submission.url.startswith("http"):
                submission.url = f"https://{submission.url}"
            submission.save()
            submission.refresh_from_db()
            return ResponseSuccess(
                {"result": {"submission": submission.to_dict()}},
                http_status=status.HTTP_201_CREATED,
            )

        submission_type = request.data.get("submission_type")
        submission_status_id = request.data.get("submission_status_id")
        submission_type = get_submission_type(submission_type)
        if not submission_status_id:
            submission_status = submission_type.default_status
        else:
            submission_status = get_submission_status(submission_status_id)
        deficiency_notice_params = json.loads(request.data.get("deficiency_notice_params") or "{}")
        send_to = deficiency_notice_params.get("send_to")
        # If the organisation isn't set, an it's a public submission, it's the TRA
        if not self.organisation and request.data.get("public") and _is_tra:
            self.organisation = Organisation.objects.get(id=TRA_ORGANISATION_ID)

        if submission_type and case:
            clone = None
            user_contact = request.data.get("contact_id")
            # if not user_contact and _is_tra:
            #    primary_contact = self.organisation.primary_contact(case)
            #    user_contact = primary_contact.id if primary_contact else None
            if not user_contact and not _is_tra:
                user_contact = request.user.contact.id if request.user.contact else None
            submission = Submission.objects.create(
                type=submission_type,
                status=submission_status,
                case=case,
                name=request.data.get("name"),
                organisation=self.organisation,
                contact_id=user_contact,
                created_by=request.user,
                deficiency_notice_params=deficiency_notice_params,
            )
            if submission_status_id:
                submission, clone = submission.transition_status(submission_status_id)
            if not clone:  # new submission, assign case documents if applicable
                submission.set_case_documents(request.user)
            return ResponseSuccess(
                {
                    "result": {
                        "original": submission.to_dict() if clone else None,
                        "submission": clone.to_dict() if clone else submission.to_dict(),
                    }
                },
                http_status=status.HTTP_201_CREATED,
            )
        else:
            raise InvalidRequestParams("Submission type and case id are required")

    @transaction.atomic
    def delete(
        self,
        request,
        case_id,
        submission_id,
        organisation_id=None,
    ):
        case = get_case(str(case_id))
        submission = Submission.objects.get_submission(id=submission_id, case=case)
        submission.set_user_context(request.user)
        # Tidy up any loose ends
        # If the case is not initiated, and this application is the only submission,
        # delete the case as well
        if submission.case.stage.key in ["CASE_CREATED"] and len(submission.case.submissions) == 1:
            submission.case.delete()
        # If this is a registration of interest, we need to remove the caserole too
        if submission.type.key == "interest" and organisation_id:
            OrganisationCaseRole.objects.revoke_organisation_case_role(organisation_id, case)
        purge = submission.status == submission.type.default_status
        submission.delete(purge=purge)
        notify_template = (
            "NOTIFY_APPLICATION_CANCELLED"
            if submission.type.id in SUBMISSION_APPLICATION_TYPES
            else "DRAFT_SUBMISSION_CANCELLED"
        )
        if organisation_id:
            case.notify_all_participants(
                request.user,
                submission=submission,
                organisation_id=organisation_id,
                template_name=notify_template,
            )
        return ResponseSuccess({"result": {"deleted": True, "submission_id": submission_id}})


class SubmissionDocumentsAPI(TradeRemediesApiView):
    """
    Return all documents for a submission
    """

    def get(self, request, case_id, submission_id, organisation_id=None):
        all_versions = request.query_params.get("all_versions")
        try:
            case = Case.objects.get(id=case_id)
            submission = Submission.objects.get_submission(id=submission_id, case=case)
        except (Case.DoesNotExist, Submission.DoesNotExist):
            raise NotFoundApiExceptions("Invalid case or submission id")
        organisation = get_organisation(organisation_id) if organisation_id else None

        if all_versions:
            docs = []
            sub_list = submission.versions
            for loop_sub in sub_list:
                doclist = loop_sub.submission_documents(
                    requested_by=request.user, requested_for=organisation
                )
                docs.append(
                    {
                        "id": loop_sub.id,
                        "version": loop_sub.version,
                        "documents": [doc.to_dict(user=request.user) for doc in doclist],
                    }
                )
                # docs[str(loop_sub.id)] = [doc.to_dict(user=request.user) for doc in doclist]
            return ResponseSuccess(
                {
                    "result": {
                        "documents": docs,
                        "deficiency_documents": [
                            defdoc.to_minimal_dict() for defdoc in submission.deficiency_documents
                        ],
                    }
                }
            )
        docs = submission.submission_documents(
            requested_by=request.user, requested_for=organisation
        )
        return ResponseSuccess(
            {
                "result": {
                    "documents": [doc.to_dict(user=request.user) for doc in docs],
                    "deficiency_documents": [
                        defdoc.to_minimal_dict()
                        for defdoc in submission.get_parent_deficiency_documents()
                    ],
                }
            }
        )


class SubmissionExistsAPI(TradeRemediesApiView):
    def get(self, request, case_id, organisation_id, submission_type_id):
        submission_qry = Submission.objects.filter(
            case__id=case_id,
            organisation__id=organisation_id,
            type__id=submission_type_id,
            status__draft=True,
        )
        submission = submission_qry.first()
        exists = submission_qry.exists()
        return ResponseSuccess(
            {
                "result": {
                    "exists": exists,
                    "submission": submission.to_dict() if submission else None,
                }
            }
        )


class SubmissionOrganisationAPI(TradeRemediesApiView):
    """
    Return the organisation and contact for a submission
    """

    def get(self, request, case_id, submission_id):
        try:
            case = Case.objects.get(id=case_id)
            submission = Submission.objects.get_submission(id=submission_id, case=case)
        except (Case.DoesNotExist, Submission.DoesNotExist):
            raise NotFoundApiExceptions("Invalid case or submission id")
        organisation = submission.organisation
        return ResponseSuccess({"result": organisation.to_dict(case=case, with_contacts=True)})


class SubmissionNotifyAPI(TradeRemediesApiView):
    def post(
        self, request, case_id, organisation_id, submission_id, notice_type=None, *args, **kwargs
    ):
        notice_type = notice_type or SUBMISSION_NOTICE_TYPE_INVITE
        case = get_case(case_id)
        contact_id = request.data.get("contact_id")
        submission = Submission.objects.get_submission(id=submission_id, case=case)
        if not submission.organisation:
            raise InvalidRequestParams("No organisation for submission")
        if contact_id:
            contact = Contact.objects.select_related("userprofile", "organisation").get(
                id=contact_id,
                casecontact__case=case,
                casecontact__organisation=submission.organisation,
            )
        else:
            contact = submission.organisation.primary_contact(submission.case)
        if not contact:
            raise InvalidRequestParams(
                'No contact for organisation "' + submission.organisation.name + '"'
            )

        values = {key: request.data.get(key) for key in request.data.keys()}
        # if a timewindow is set but no due date, set it now on notify time
        if submission.time_window and not submission.due_at:
            submission.due_at = timezone.now() + datetime.timedelta(days=submission.time_window)
            submission.save()
        if notice_type == SUBMISSION_NOTICE_TYPE_INVITE:
            submission.notify(
                sent_by=request.user,
                context=values,
                contact=contact,
                new_status="sent",
                template_id=submission.type.notify_template,
            )
        elif notice_type == SUBMISSION_NOTICE_TYPE_DEFICIENCY:
            submission.notify_deficiency(sent_by=request.user, context=values, contact=contact)
        return ResponseSuccess()


class SubmissionCloneAPIView(TradeRemediesApiView):
    """
    Clone a submission replacing given fields and return clone
    """

    @transaction.atomic
    def post(self, request, case_id=None, submission_id=None, *args, **kwargs):
        submission = Submission.objects.get_submission(id=submission_id)
        submission.id = None
        submission.load_attributes(
            request.data, ["name", "contact_id", "deficiency_notice_params", "organisation_id"]
        )
        submission.save()
        # Now clone all the submission document objects
        for sub_doc in SubmissionDocument.objects.filter(submission_id=submission_id):
            sub_doc.id = None
            sub_doc.submission_id = submission.id
            sub_doc.save()

        return ResponseSuccess({"result": submission.to_dict()})


class SubmissionStatusAPIView(TradeRemediesApiView):
    """
    Get or set a submission status.
    """

    def get(self, request, organisation_id=None, case_id=None, submission_id=None, *args, **kwargs):
        statuses = SubmissionStatus.objects.filter()
        if submission_id:
            submission = Submission.objects.get_submission(id=submission_id)
            statuses = statuses.filter(type=submission.type)
        statuses = statuses.order_by("order")
        return ResponseSuccess({"results": [status.to_dict() for status in statuses]})

    @transaction.atomic  # noqa: C901
    def post(
        self, request, organisation_id=None, case_id=None, submission_id=None, *args, **kwargs
    ):
        """
        Either status id or context can be provided. A context is one of sent|received|default
        and will trigger the relevant status for the submission type where applicable.
        A deficiency document can be attached at this point as well if applicable.
        """

        deficiency_documents = request.FILES and request.FILES.getlist("deficiency_documents", None)
        deficient_document_ids = request.data.getlist("deficient_document_id", None)
        sufficient_document_ids = request.data.getlist("sufficient_document_id", None)
        submission_status_id = request.data.get("submission_status_id")
        submission_status_context = request.data.get("status_context")
        issue_submission = request.data.get("issue")

        # TODO: Leaving these two subsequent lines here for now, but commenting out from front end
        stage_change_if_sufficient = request.data.get("stage_change_if_sufficient")
        stage_change_if_deficient = request.data.get("stage_change_if_deficient")
        if submission_status_context and submission_status_context not in (
            "received",
            "review",
            "sent",
            "default",
            "draft",
            "deficient",
            "sufficient",
        ):
            raise InvalidRequestParams(
                'Invalid status context "' + (submission_status_context or "empty") + '"'
            )
        case = get_case(case_id)
        case.set_user_context(request.user)
        submission = Submission.objects.get_submission(id=submission_id, case=case)
        submission.set_user_context(request.user)
        clone = None
        submission_status = None
        original_submission_status = submission.status
        was_in_review = original_submission_status.review if original_submission_status else False
        # If the submission status is sufficient but submission was previously in review,
        # adjust to review_ok
        if submission_status_context == "sufficient" and was_in_review:
            submission_status_context = "review_ok"
        submission_user = (
            submission.contact.userprofile.user
            if submission.contact and submission.contact.has_user
            else None
        )
        if deficiency_documents:
            for deficiency_document in deficiency_documents:
                try:
                    document = Document.objects.create_document(
                        file=deficiency_document, user=request.user, case=case
                    )
                except InvalidFile as ifex:
                    raise InvalidFileUpload(ifex.message)
                submission.add_document(
                    document=document,
                    document_type=SubmissionDocumentType.objects.get(
                        id=SUBMISSION_DOCUMENT_TYPE_DEFICIENCY
                    ),
                    issued=False,
                    issued_by=request.user,
                )

            submission.save()
        if submission_status_id:
            submission_status = SubmissionStatus.objects.get(id=submission_status_id)
            if submission_status.version and not submission_status.sufficient:
                submission_status_context = "sent"
        elif submission_status_context:
            try:
                submission_status = getattr(submission.type, f"{submission_status_context}_status")
            except AttributeError:
                pass
        # only transition status if it has actually changed
        if submission_status and submission_status != submission.status:
            submission, clone = submission.transition_status(submission_status)
            # if we're provided a stage change directive, action it now
            if submission_status.sufficient and stage_change_if_sufficient:
                case.stage = CaseStage.objects.get(key=stage_change_if_sufficient)
                case.save()
            elif (
                submission_status.version
                and not submission_status.sufficient
                and stage_change_if_deficient
            ):
                case.stage = CaseStage.objects.get(key=stage_change_if_deficient)
                case.save()
            if clone and submission_status.version and not submission_status.sufficient:
                clone.sent_at = timezone.now()
                clone.sent_by = request.user
                clone._disable_audit = True
                clone.save()
            if submission_status_context == "sent":
                submission.sent_at = timezone.now()
                submission.sent_by = request.user
                if submission.time_window:
                    submission.due_at = timezone.now() + datetime.timedelta(
                        days=submission.time_window
                    )
                submission.save()
            if submission_status_context == "received":
                submission.received_at = timezone.now()
                submission.received_from = request.user
                submission.save()
            # If the submission came out of review, has a notification preset,
            # or a final application success, notify the user
            # if was_in_review:
            #     submission.notify_received(user=submission_user,
            #     template_id='NOTIFY_DRAFT_APPLICATION_REVIEWED')
            # el
            if submission.status.send_confirmation_notification:
                submission.notify_received(user=submission_user or request.user)
                if submission.type_id == SUBMISSION_TYPE_APPLICATION:
                    due_date = timezone.now() + datetime.timedelta(
                        days=settings.DEADLINE_AFTER_ASSESSMENT_RECEIPT_DAYS
                    )
                    CaseWorkflowState.objects.set_value(
                        case, "INITIATION_TASKS", None, due_date=due_date, requested_by=request.user
                    )
                    CaseWorkflowState.objects.set_next_notice(
                        case, "INITIATION_TASKS", due_date=due_date, requested_by=request.user
                    )
                    audit_log(
                        audit_type=AUDIT_TYPE_EVENT,
                        user=request.user,
                        model=submission,
                        case=case,
                        milestone=True,
                        data={"message": "Full application submitted"},
                    )
            elif submission.type_id == SUBMISSION_TYPE_APPLICATION and submission.status.sufficient:
                submission.notify_received(
                    user=submission_user, template_id="NOTIFY_APPLICATION_SUCCESSFUL"
                )
        elif not submission_status and not issue_submission:
            raise InvalidRequestParams("Status id or context are required.")

        # do we need to issue (or un-issue) the submission?
        if issue_submission:
            if ((issue_submission == "issue") and not submission.issued_at) or (
                (issue_submission == "un-issue") and submission.issued_at
            ):
                submission.issued_at = None if submission.issued_at else timezone.now()
                submission.issued_by = request.user if submission.issued_at else None
                submission.save()
                if issue_submission == "issue":
                    submission.case.notify_all_participants(request.user, submission=submission)
                submission.add_note(
                    "Submission published"
                    if issue_submission == "issue"
                    else "Submission withdrawn",
                    request.user,
                )

        # if deficiency document ids supplied, set each to deficient
        if deficient_document_ids:
            subdocs = submission.submissiondocument_set.filter(
                document_id__in=deficient_document_ids
            )
            for subdoc in subdocs:
                subdoc.deficient = True
                subdoc.save()
        if sufficient_document_ids:
            for subdoc in subdocs:
                subdoc.sufficient = True
                subdoc.save()
        # if submission_status and not submission_status.draft
        # and submission_status.send_confirmation_notification:
        #     submission.notify_received(user=request.user)

        result = {
            "original": submission.to_dict() if clone else None,
            "submission": clone.to_dict() if clone else submission.to_dict(),
        }

        return ResponseSuccess({"result": result})


class SubmissionDocumentStatusAPI(TradeRemediesApiView):
    """
    Set the status of a specific submission document to deficient or sufficient
    """

    def post(self, request, case_id, submission_id, document_id, *args, **kwargs):
        doc_status = request.data.get("status")
        if doc_status not in ("deficient", "sufficient"):
            raise InvalidRequestParams("status should be either sufficient or deficient")

        block_from_public_file = (
            request.data.get("block_from_public_file", False) in TRUTHFUL_INPUT_VALUES
        )
        block_reason = request.data.get("block_reason", "")

        case = get_case(case_id)
        submission = Submission.objects.get_submission(id=submission_id, case=case)
        try:
            submission_document = SubmissionDocument.objects.get(
                submission=submission, document__deleted_at__isnull=True, document_id=document_id
            )
            submission_document.deficient = doc_status == "deficient"
            submission_document.sufficient = doc_status == "sufficient"

            submission_document.document.block_from_public_file = block_from_public_file
            submission_document.document.block_reason = block_reason

            if block_from_public_file:
                submission_document.document.blocked_at = timezone.now()
                submission_document.document.blocked_by = request.user

            submission_document.document.save()

            submission_document.save()

        except SubmissionDocument.DoesNotExist:
            raise NotFoundApiExceptions("Document not found in this submission")
        return ResponseSuccess(
            {"result": submission_document.to_dict()}, http_status=status.HTTP_201_CREATED
        )


class SectorsAPIView(TradeRemediesApiView):
    """
    Return all available industry sectors

    `GET /sectors/`
    Return all industry sectors
    """

    def get(self, request, *args, **kwargs):
        sectors = Sector.objects.all().order_by("id")
        return ResponseSuccess({"results": [sector.to_dict() for sector in sectors]})


class ProductsAPIView(TradeRemediesApiView):
    """
    Get and create product iformation

    `GET /cases/{CASE_ID}/organisation/{ORGANISATION_ID}/submission/{SUBMISSION_ID}/product/`
    Return product information for this submission


    """

    def get(self, request, organisation_id=None, case_id=None, *args, **kwargs):
        case = None
        if case_id:
            try:
                case = Case.objects.get(id=case_id)
            except Case.DoesNotExist:
                raise NotFoundApiExceptions("Case not found or access denied")
        try:
            product = Product.objects.get(case=case)
        except Product.DoesNotExist:
            product = None
        return ResponseSuccess({"result": product.to_dict() if product else {}})

    @transaction.atomic
    def post(self, request, organisation_id=None, case_id=None, product_id=None, *args, **kwargs):
        case = get_case(str(case_id))
        if product_id:
            product = Product.objects.get(case=case, id=product_id)
        else:
            product = Product(case=case, created_by=request.user)
        sector_id = request.data.get("sector_id")
        description = request.data.get("description")
        product_name = request.data.get("product_name")
        sector = Sector.objects.get(id=int(sector_id))
        product.name = product_name
        product.sector = sector
        product.description = description
        product.save()
        if request.data.get("hs_codes"):
            Product.objects.set_hs_codes(product, request.data.getlist("hs_codes"))
        derived_case_name = case.derive_case_name()
        if derived_case_name:
            case.name = derived_case_name
            case.save()
        return ResponseSuccess({"result": product.to_dict()}, http_status=status.HTTP_201_CREATED)


class ProductHSCodeAPI(TradeRemediesApiView):
    def delete(self, request, case_id, organisation_id, product_id, code_id, *args, **kwargs):
        product = Product.objects.get(id=product_id)
        code = HSCode.objects.get(id=code_id)
        product.remove_hs_code(code)
        return ResponseSuccess({"result": product.to_dict()})


class ExportSourceAPIView(TradeRemediesApiView):
    """
    Get and create export source iformation

    `GET /cases/{CASE_ID}/organisation/{ORGANISATION_ID}/submission/{SUBMISSION_ID}/exportsource/`
    Return export source information for this submission


    """

    def get(self, request, organisation_id=None, case_id=None, *args, **kwargs):
        case = None
        if case_id:
            try:
                case = Case.objects.get(id=case_id)
            except Case.DoesNotExist:
                raise NotFoundApiExceptions("Case not found or access denied")
        export_sources = ExportSource.objects.filter(case=case, deleted_at__isnull=True)
        return ResponseSuccess(
            {"results": [export_source.to_dict() for export_source in export_sources]}
        )

    @transaction.atomic
    def post(self, request, organisation_id=None, case_id=None, *args, **kwargs):
        case = get_case(str(case_id))
        original_case_type = case.type
        sources = request.data.get("sources")
        evidence_of_subsidy = request.data.get("evidence_of_subsidy")
        export_sources = []
        if sources and isinstance(sources, str):
            sources = json.loads(sources)
        all_countries = False
        for source in sources:
            if source == "ALL":
                ExportSource.objects.filter(case=case).delete()
                all_countries = True
                break
            else:
                country = source.get("country")
                if country:
                    try:
                        ExportSource.objects.get(case=case, country=country)
                    except ExportSource.DoesNotExist:
                        export_source = ExportSource(
                            case=case,
                            created_by=request.user,
                            user_context=[request.user],
                            country=country,
                        )
                        export_source.save()
                        export_sources.append(export_source.to_dict())
                elif source.get("id"):
                    ExportSource.objects.get(case=case, id=source["id"]).delete()
        # evaluate if a change in case type is required
        case_type, case_type_modified = case.determine_case_type(
            all_countries=all_countries,
            evidence_of_subsidy=evidence_of_subsidy == "yes",
            requested_by=self.user,
        )
        derived_case_name = case.derive_case_name()
        if derived_case_name:
            case.name = derived_case_name
            case.save()
        # if original_case_type != case.type:
        #     case.application.set_application_documents()
        return ResponseSuccess({"results": export_sources}, http_status=status.HTTP_201_CREATED)


class ReviewTypeAPIView(TradeRemediesApiView):
    """
    Post of review type and reference case
    """

    @transaction.atomic
    def post(self, request, organisation_id=None, case_id=None, *args, **kwargs):
        reference_id = request.data.get("reference_case")
        case_type_id = int(request.data.get("case_type", 0))
        case = get_case(str(case_id))
        if case_type_id:
            case.modify_case_type(case_type_id, requested_by=request.user)
        if reference_id:
            try:
                case.parent = get_case(reference_id)
            except Case.DoesNotExist:
                case.notice = Notice.objects.get(id=reference_id)
            case.save()
        return ResponseSuccess({"results": case.to_dict()}, http_status=status.HTTP_201_CREATED)


class ApplicationStateAPIView(TradeRemediesApiView):
    """
    Return a data structure representing the current state of an application
    """

    def get(self, request, organisation_id=None, case_id=None, submission_id=None, *args, **kwargs):
        case = None
        if case_id:
            case = get_case(str(case_id))
        submission_type = get_submission_type("Application")
        application_submission = None
        product = None
        source = None
        documents = []
        if not submission_id:
            # TODO: handle multiple application submissions? Only one active?
            application_submission = (
                Submission.objects.select_related(
                    "case", "type", "status", "organisation", "created_by"
                )
                .filter(case=case, type=submission_type)
                .first()
            )
        if application_submission:
            product = Product.objects.filter(case=case).first()
            source = ExportSource.objects.filter(case=case).first()
            documents = [doc.document for doc in application_submission.submission_documents()]
        source_task = STATE_INCOMPLETE
        if source or (case.type.id in ALL_COUNTRY_CASE_TYPES and not source):
            source_task = STATE_COMPLETE
        state = {
            "status": {
                "organisation": STATE_COMPLETE if self.organisation else STATE_INCOMPLETE,
                "product": STATE_COMPLETE if product else STATE_INCOMPLETE,
                "source": source_task,
                "documents": STATE_COMPLETE if documents else STATE_INCOMPLETE,
                "review": STATE_COMPLETE
                if application_submission and application_submission.review
                else STATE_INCOMPLETE,
            },
            "organisation": self.organisation.to_dict(),
            "case": case.to_dict(),
            "submission": application_submission.to_dict() if application_submission else None,
            "product": product.to_dict() if product else None,
            "source": source.to_dict() if source else None,
            "documents": [document.to_embedded_dict() for document in documents],
        }

        return ResponseSuccess({"result": state})


class RequestReviewAPIView(TradeRemediesApiView):
    """
    Return a data structure representing the current state of an application
    """

    @transaction.atomic
    def post(
        self,
        request,
        organisation_id=None,
        case_id=None,
        submission_id=None,
        review=None,
        *args,
        **kwargs,
    ):
        case = get_case(str(case_id))
        submission = Submission.objects.get_submission(id=submission_id, case=case)
        submission.status = SubmissionStatus.objects.get(
            id=SUBMISSION_STATUS_APPLICATION_SUBMIT_REVIEW
        )
        submission.received_at = timezone.now()
        submission.received_from = request.user
        submission.review = bool(review)
        submission.save()
        workflow_meta = case.workflow.meta
        case.stage = CaseStage.objects.filter(key="DRAFT_RECEIVED").first()
        case.save()
        # get some workflow meta data
        _draft_received_key = workflow_meta.get("draft_received_key", "DRAFT_RECEIVED")
        _draft_review_key = workflow_meta.get("draft_review_key", "DRAFT_REVIEW")
        _draft_review_days = workflow_meta.get("draft_review_days", 14)
        due_date = timezone.now() + datetime.timedelta(days=_draft_review_days)
        CaseWorkflowState.objects.set_value(case, _draft_received_key, "yes", due_date=due_date)
        CaseWorkflowState.objects.set_next_action(case, _draft_review_key, due_date=due_date)
        # Notify the user the application is in review:
        submission.notify_received(user=request.user)
        audit_log(
            audit_type=AUDIT_TYPE_EVENT,
            user=request.user,
            model=case,
            case=case,
            milestone=True,
            data={"message": "Draft submitted for review"},
        )
        return ResponseSuccess({"result": submission.to_dict()})


class TemplateDownloadAPIView(TradeRemediesApiView):
    def get(self, request, case_id, organisation_id, submission_id, document_id, *args, **kwargs):
        submission = Submission.objects.get(case_id=case_id, id=submission_id)
        document = Document.objects.get(id=document_id)
        doc_template = SubmissionDocument.objects.get(submission=submission, document=document)
        if doc_template.downloads == 0:
            doc_template.downloaded = True
            doc_template.save()
        return ResponseSuccess(
            {"result": {"id": str(document.id), "download_url": document.download_url}}
        )


class DocumentDownloadAPIView(TradeRemediesApiView):
    def get(self, request, case_id, organisation_id, submission_id, document_id, *args, **kwargs):
        submission = Submission.objects.get(case_id=case_id, id=submission_id)
        submission_document = submission.submissiondocument_set.filter(
            document__id=document_id, deleted_at__isnull=True
        )
        document = submission_document.document
        submission_document.downloads += 1
        submission_document.save()
        return ResponseSuccess(
            {"result": {"id": str(document.id), "download_url": document.download_url}}
        )


class CaseStatusAPI(TradeRemediesApiView):
    def get(self, request, case_id=None, *args, **kwargs):
        case = get_case(case_id)
        case_workflow = case.workflow
        status = {"stage": case.stage.name, "next_action": None, "next_action_due": None}
        if case_workflow:
            state = case_workflow.get_state()
            status["next_action"] = state.get("meta", {}).get("CURRENT_ACTION")
        return ResponseSuccess({"result": status})


class CaseWorkflowAPI(TradeRemediesApiView):
    """
    Get and set the case workflow response values.
    Each node in the case workflow can be set with a reponse/ack from the user.
    """

    def has_perms(self, request, workflow, key):
        """
        Confirm the authenticated user is allowed to update the specified
        node / key.

        TODO: Also check permissions on parent nodes.
        """
        node = workflow.get_node(key)
        if node:
            perm = node.get("permission")
            if perm:
                perm_parts = perm.split(".")
                if len(perm_parts) > 1:
                    perm = perm_parts[1]
            if perm and perm not in request.user.permission_map:
                return False
        return True

    def get(self, request, case_id=None, *args, **kwargs):
        case = get_case(case_id)
        case_workflow = case.workflow
        if not case_workflow:  # temp code to attach workflow to case
            template = WorkflowTemplate.objects.first()
            case_workflow, created = CaseWorkflow.objects.snapshot_from_template(
                case, template, requested_by=self.user
            )
        state = case_workflow.state_index()
        state["CURRENT_STAGE"] = case.stage and case.stage.name
        state["id"] = str(case_workflow.id)
        return ResponseSuccess(
            {"result": {"state": state, "workflow": case.workflow.as_workflow()}}
        )

    @transaction.atomic
    def post(self, request, case_id=None, node_id=None, node_key=None, *args, **kwargs):
        case = get_case(case_id)
        case.set_user_context(request.user)
        case_state = case.workflow.as_workflow()
        key_index = case_state.key_index
        node_key = [node_key] if node_key else request.data.getlist("nodes", [])
        if node_key:
            # update one or many workflow states
            if case and node_key:
                workflow = case.workflow.as_workflow()
                for key in node_key:
                    if not self.has_perms(request, workflow, key):
                        # report[key] = {'error': 'Access denied'}
                        continue
                    value = request.data.get(key.upper())
                    state, created = CaseWorkflowState.objects.set_value(
                        case=case, key=key, value=value, requested_by=request.user
                    )
                    case_state = case.workflow.get_state()
                    node_spec = case_state.key_index.get(key)
                    if node_spec and node_spec.get("outcome_spec"):
                        case_state.evaluate_outcome(key, case=case, requested_by=request.user)

            state = case.workflow.state_index()
            state["CURRENT_STAGE"] = [case.stage and case.stage.name, None]
            return ResponseSuccess({"result": state}, http_status=status.HTTP_201_CREATED)
        else:
            # Save a complete workflow
            workflow_str = request.data.get("workflow")
            if workflow_str:
                workflow = json.loads(workflow_str)
                case.workflow.replace_workflow(workflow)
                return ResponseSuccess({"result": workflow}, http_status=status.HTTP_201_CREATED)
            else:
                raise InvalidRequestParams("node key was not provided")


class CaseEnumsAPI(TradeRemediesApiView):
    """
    Return all case related enums and relevant support data sets.
    A case id can be provided to return certain case specific enums, such as which submission types
    a user can create.
    """

    def get(self, request, case_id=None, *args, **kwargs):
        case = None
        available_submission_types = {}
        case_id = case_id or request.query_params.get("case_id")
        case_types = CaseType.objects.select_related("workflow").all().order_by("order", "name")
        available_review_types = []
        case_stages = CaseStage.objects.select_related("type").all().order_by("order", "name")
        case_milestone_types = [
            (ms_type, CASE_MILESTONE_DATES[ms_type]) for ms_type in CASE_MILESTONE_DATES
        ]
        submission_statuses = [
            sub_status.to_dict()
            for sub_status in SubmissionStatus.objects.select_related("type").all().order_by("id")
        ]
        sectors = Sector.objects.all().order_by("id")
        roles = [role.to_dict() for role in CaseRole.objects.all().order_by("id")]
        statuses_by_type = deep_index_items_by(submission_statuses, "type/key")
        archive_reasons = ArchiveReason.objects.all().order_by("name")
        direction_kwargs = (
            {"direction__in": [int(request.query_params["direction"]), DIRECTION_BOTH]}
            if "direction" in request.query_params
            else {}
        )
        if case_id:
            case = Case.objects.get_case(id=case_id)
            submission_types = SubmissionType.objects.get_available_submission_types_for_case(
                case, direction_kwargs
            )
            available_review_types = case.available_case_review_types()
        else:
            submission_types = (
                SubmissionType.objects.select_related("requires")
                .filter(**direction_kwargs)
                .order_by("order", "name")
            )
        _submission_types = [
            submission_type.to_dict(case=case) for submission_type in submission_types
        ]
        _response_submission_types = [
            submission_type
            for submission_type in _submission_types
            if submission_type.get("requires")
        ]
        available_submission_types = {
            subtype["id"]: subtype["has_requirement"] for subtype in _submission_types
        }

        return ResponseSuccess(
            {
                "result": {
                    "roles": roles,
                    "role_index": key_by(roles, "key"),
                    "approval_role_id": SystemParameter.get("AWAITING_APPROVAL_ROLE_ID"),
                    "case_types": [case_type.to_dict() for case_type in case_types],
                    "case_stages": [case_stage.to_dict() for case_stage in case_stages],
                    "submission_types": _submission_types,
                    "statuses_by_type": statuses_by_type,
                    "submission_statuses": submission_statuses,
                    "sectors": [sector.to_dict() for sector in sectors],
                    "countries": list(countries),
                    "case_worker_allowed_submission_types": [
                        submission_type.to_dict()
                        for submission_type in submission_types
                        if submission_type.direction == DIRECTION_TRA_TO_PUBLIC
                    ],
                    "public_submission_types": [
                        submission_type.to_dict()
                        for submission_type in submission_types
                        if submission_type.direction == DIRECTION_BOTH
                    ],
                    "submission_status_map": SubmissionType.submission_status_map(),
                    "available_submission_types": available_submission_types,
                    "archive_reasons": [
                        archive_reason.to_dict() for archive_reason in archive_reasons
                    ],
                    "response_submission_types": _response_submission_types,
                    "milestone_types": case_milestone_types,
                    "available_review_types": available_review_types,
                    "safe_colours": SAFE_COLOURS,
                }
            }
        )


class CaseOrganisationsAPIView(TradeRemediesApiView):
    """
    Return all the organisations the requesting user is associated with
    for a case id.
    """

    def get(self, request, case_id):
        case = Case.objects.get(id=case_id)
        user_case_orgs = UserCase.objects.filter(user=request.user, case=case)
        # case_organisations = OrganisationCaseRole.objects.filter(
        #     case=case,
        #     organisation__organisationuser__user=request.user
        # )
        return ResponseSuccess(
            {
                "results": [
                    user_case_org.organisation.to_embedded_dict()
                    for user_case_org in user_case_orgs
                    if user_case_org.organisation
                ]
            }
        )


class SubmissionTypeAPI(TradeRemediesApiView):
    def get(self, request, submission_type_id):
        sub_type = SubmissionType.objects.get(id=submission_type_id)
        return ResponseSuccess({"result": sub_type.to_dict()})


class ThirdPartyInvitesAPI(TradeRemediesApiView):
    """
    Return third party invite submissions for an organisation
    """

    def get(self, request, organisation_id=None, case_id=None, *args, **kwargs):
        invite_type = SubmissionType.objects.get(id=SUBMISSION_TYPE_INVITE_3RD_PARTY)
        _filter_kwargs = {}
        if organisation_id:
            _filter_kwargs["organisation"] = Organisation.objects.get(id=organisation_id)
            _filter_kwargs["created_by"] = request.user
        if case_id:
            _filter_kwargs["case"] = Case.objects.get(id=case_id)
        submissions = (
            Submission.objects.select_related()
            .filter(type=invite_type, deleted_at__isnull=True, **_filter_kwargs)
            .order_by("created_at")
        )
        return ResponseSuccess(
            {"results": [submission.to_embedded_dict() for submission in submissions]}
        )


class CaseMilestoneDatesAPI(TradeRemediesApiView):
    def get(self, request, case_id):
        case = get_case(case_id)
        milestones = case.case_milestone_index()
        return ResponseSuccess(
            {
                "results": [
                    {
                        "key": mskey,
                        "name": CASE_MILESTONE_DATES[mskey],
                        "case": {
                            "id": str(case_id),
                            "name": case.name,
                        },
                        "date": milestones[mskey].strftime(settings.API_DATE_FORMAT)
                        if milestones[mskey]
                        else None,
                    }
                    for mskey in milestones
                ]
            }
        )

    def post(self, request, case_id, milestone_key):
        case = get_case(case_id)
        date = request.data.get("date")
        CaseWorkflowState.objects.set_value(
            case=case, key=milestone_key, value=date, requested_by=request.user, mutate=False
        )
        return self.get(request, case_id)


class CaseReviewTypesAPI(TradeRemediesApiView):
    def get(self, request, case_id):
        """Returns the available review types of a case-like object.

        The PK passed to this view can belong either to a Notice or Case object, both of which inherit from the
        CaseOrNotice mixin, which provides them with the available_case_review_types() method.
        """
        is_notice = request.query_params.get("is_notice", False)
        model = Notice if is_notice else Case
        case_like_object = model.objects.get(id=case_id)
        available_review_types = case_like_object.available_case_review_types()
        return ResponseSuccess({"results": available_review_types})


class NoticesAPI(TradeRemediesApiView):
    def get(self, request, notice_id=None):
        if notice_id:
            notice = Notice.objects.get(id=notice_id)
            return ResponseSuccess({"result": notice.to_dict()})
        all_notices = request.query_params.get("all_notices", "true") == "true"
        notices = Notice.objects.filter()
        if all_notices:
            notices = notices.filter(
                Q(terminated_at__isnull=True) | Q(terminated_at__gte=timezone.now().date())
            )
        notices = notices.order_by("reference")
        return ResponseSuccess({"results": [notice.to_dict() for notice in notices]})

    def post(self, request, notice_id=None, case_id=None):
        name = request.data.get("name")
        reference = request.data.get("reference")
        terminated_at = request.data.get("terminated_at")
        published_at = request.data.get("published_at")
        case_type_id = request.data.get("case_type_id")
        review_case_id = request.data.get("review_case_id")
        if notice_id:
            notice = Notice.objects.get(id=notice_id)
        else:
            notice = Notice()
        notice.name = name
        notice.reference = reference
        try:
            notice.terminated_at = parser.parse(terminated_at).date() if terminated_at else None
        except Exception:
            pass
        try:
            notice.published_at = parser.parse(published_at).date() if published_at else None
        except Exception:
            pass
        notice.case_type = CaseType.objects.get(id=int(case_type_id)) if case_type_id else None
        notice.review_case = Case.objects.get(id=review_case_id) if review_case_id else None
        notice.save()
        return ResponseSuccess({"result": notice.to_dict()})<|MERGE_RESOLUTION|>--- conflicted
+++ resolved
@@ -3,12 +3,7 @@
 import re
 import logging
 from dateutil import parser
-
-<<<<<<< HEAD
 from core.services.base import ResponseError, TradeRemediesApiView, ResponseSuccess
-=======
-from core.services.base import TradeRemediesApiView, ResponseSuccess
->>>>>>> 4d5547d1
 from core.services.exceptions import (
     InvalidRequestParams,
     NotFoundApiExceptions,
@@ -89,11 +84,8 @@
 from django_countries import countries
 from django.utils import timezone
 
-<<<<<<< HEAD
 logger = logging.getLogger(__name__)
 
-=======
->>>>>>> 4d5547d1
 
 class PublicCaseView(APIView):
     def get(self, request, case_number=None, *args, **kwargs):
