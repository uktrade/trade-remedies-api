from django.apps import AppConfig


class CasesConfig(AppConfig):
    name = "cases"

    def ready(self):
<<<<<<< HEAD
        import cases.receivers    # noqa F401
=======
        import cases.receivers  # noqa F401
>>>>>>> c419b3aa
<|MERGE_RESOLUTION|>--- conflicted
+++ resolved
@@ -5,8 +5,4 @@
     name = "cases"
 
     def ready(self):
-<<<<<<< HEAD
-        import cases.receivers    # noqa F401
-=======
-        import cases.receivers  # noqa F401
->>>>>>> c419b3aa
+        import cases.receivers  # noqa F401