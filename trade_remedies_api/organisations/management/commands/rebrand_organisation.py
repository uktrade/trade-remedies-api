import json

from django.core.management.base import BaseCommand

from cases.models.submissiondocument import SubmissionDocumentType

from core.models import JobTitle

from organisations.models import Organisation

from workflow.models import WorkflowTemplate


LEGACY_INITIALISM = "TRID"
INITIALISM = "TRA"
LEGACY_ORGANISATION_NAME = "Trade Remedies Investigations Directorate"
ORGANISATION_NAME = "Trade Remedies Authority"


class Command(BaseCommand):
    help = "Update system branding."

    def add_arguments(self, parser):
        parser.add_argument(
            "--revert",
            action="store_true",
            help="Reverts brand to old version",
        )

    def print_success(self, msg):
        self.stdout.write(self.style.SUCCESS(msg))

    def print_warning(self, msg):
        self.stdout.write(self.style.WARNING(msg))

    def convert(self, from_initialism, to_initialism, from_org_name, to_org_name):
        # cases.submissiondocumenttype
        tra_document = SubmissionDocumentType.objects.filter(
            name=f"{from_initialism} Document"
        ).first()

        if not tra_document:
            self.print_warning(f"'{from_initialism} Document' not found")
        else:
            tra_document.name = f"{to_initialism} Document"
            tra_document.save()

            self.print_success(f"Updated {tra_document}")

        # workflow_template_anti_dumping.json
        # workflow_template_anti_subsidy.json
        # workflow_template_safeguards.json
        # workflow_template_trans_anti_dumping.json
        # workflow_template_trans_anti_subsidy.json
        # workflow_template_trans_safeguards.json
        workflows = [
            "Anti-dumping Review",
            "Anti-subsidy investigation",
            "Safeguarding",
            "Transitional Anti-dumping Review",
            "Transitional Anti-subsidy Review",
            "Transition safeguarding review",
        ]

        for workflow_name in workflows:
            workflow = WorkflowTemplate.objects.filter(name=workflow_name).first()
            if not workflow:
                self.print_warning(f"'{workflow_name}' not found")
            else:
                json_txt = json.dumps(workflow.template)

                if f"{from_initialism} approval of the decision" not in json_txt:
                    self.print_warning(f"'{from_initialism}' not found in '{workflow_name}'")
                else:
                    updated_json_txt = json_txt.replace(
                        f"{from_initialism} approval of the decision",
                        f"{to_initialism} approval of the decision",
                    )

                    workflow.template = json.loads(updated_json_txt)
                    workflow.save()

                    self.print_success(f"Updated {workflow}")

        # job_titles.json
<<<<<<< HEAD
        job_title = JobTitle.objects.filter(name=f"{from_initialism} Other",).first()
=======
        job_title = JobTitle.objects.filter(
            name=f"{from_initialism} Other",
        ).first()
>>>>>>> c419b3aa
        if not job_title:
            self.print_warning(f"'{from_initialism} Other' not found")
        else:
            job_title.name = f"{to_initialism} Other"
            job_title.save()

            self.print_success(f"Updated {job_title}")

        # tra_organisations.json
<<<<<<< HEAD
        organisation = Organisation.objects.filter(name=from_org_name,).first()
=======
        organisation = Organisation.objects.filter(
            name=from_org_name,
        ).first()
>>>>>>> c419b3aa
        if not job_title:
            self.print_warning(f"'{from_org_name}' not found")
        else:
            organisation.name = to_org_name
            organisation.save()

            self.print_success(f"Updated {organisation}")

    def update_brand(self):
        self.convert(
            LEGACY_INITIALISM,
            INITIALISM,
            LEGACY_ORGANISATION_NAME,
            ORGANISATION_NAME,
        )

    def revert_brand(self):
        self.convert(
            INITIALISM,
            LEGACY_INITIALISM,
            ORGANISATION_NAME,
            LEGACY_ORGANISATION_NAME,
        )

    def handle(self, *args, **options):
        if options["revert"]:
            self.revert_brand()
            return

        self.update_brand()
        return
<|MERGE_RESOLUTION|>--- conflicted
+++ resolved
@@ -1,139 +1,131 @@
-import json
-
-from django.core.management.base import BaseCommand
-
-from cases.models.submissiondocument import SubmissionDocumentType
-
-from core.models import JobTitle
-
-from organisations.models import Organisation
-
-from workflow.models import WorkflowTemplate
-
-
-LEGACY_INITIALISM = "TRID"
-INITIALISM = "TRA"
-LEGACY_ORGANISATION_NAME = "Trade Remedies Investigations Directorate"
-ORGANISATION_NAME = "Trade Remedies Authority"
-
-
-class Command(BaseCommand):
-    help = "Update system branding."
-
-    def add_arguments(self, parser):
-        parser.add_argument(
-            "--revert",
-            action="store_true",
-            help="Reverts brand to old version",
-        )
-
-    def print_success(self, msg):
-        self.stdout.write(self.style.SUCCESS(msg))
-
-    def print_warning(self, msg):
-        self.stdout.write(self.style.WARNING(msg))
-
-    def convert(self, from_initialism, to_initialism, from_org_name, to_org_name):
-        # cases.submissiondocumenttype
-        tra_document = SubmissionDocumentType.objects.filter(
-            name=f"{from_initialism} Document"
-        ).first()
-
-        if not tra_document:
-            self.print_warning(f"'{from_initialism} Document' not found")
-        else:
-            tra_document.name = f"{to_initialism} Document"
-            tra_document.save()
-
-            self.print_success(f"Updated {tra_document}")
-
-        # workflow_template_anti_dumping.json
-        # workflow_template_anti_subsidy.json
-        # workflow_template_safeguards.json
-        # workflow_template_trans_anti_dumping.json
-        # workflow_template_trans_anti_subsidy.json
-        # workflow_template_trans_safeguards.json
-        workflows = [
-            "Anti-dumping Review",
-            "Anti-subsidy investigation",
-            "Safeguarding",
-            "Transitional Anti-dumping Review",
-            "Transitional Anti-subsidy Review",
-            "Transition safeguarding review",
-        ]
-
-        for workflow_name in workflows:
-            workflow = WorkflowTemplate.objects.filter(name=workflow_name).first()
-            if not workflow:
-                self.print_warning(f"'{workflow_name}' not found")
-            else:
-                json_txt = json.dumps(workflow.template)
-
-                if f"{from_initialism} approval of the decision" not in json_txt:
-                    self.print_warning(f"'{from_initialism}' not found in '{workflow_name}'")
-                else:
-                    updated_json_txt = json_txt.replace(
-                        f"{from_initialism} approval of the decision",
-                        f"{to_initialism} approval of the decision",
-                    )
-
-                    workflow.template = json.loads(updated_json_txt)
-                    workflow.save()
-
-                    self.print_success(f"Updated {workflow}")
-
-        # job_titles.json
-<<<<<<< HEAD
-        job_title = JobTitle.objects.filter(name=f"{from_initialism} Other",).first()
-=======
-        job_title = JobTitle.objects.filter(
-            name=f"{from_initialism} Other",
-        ).first()
->>>>>>> c419b3aa
-        if not job_title:
-            self.print_warning(f"'{from_initialism} Other' not found")
-        else:
-            job_title.name = f"{to_initialism} Other"
-            job_title.save()
-
-            self.print_success(f"Updated {job_title}")
-
-        # tra_organisations.json
-<<<<<<< HEAD
-        organisation = Organisation.objects.filter(name=from_org_name,).first()
-=======
-        organisation = Organisation.objects.filter(
-            name=from_org_name,
-        ).first()
->>>>>>> c419b3aa
-        if not job_title:
-            self.print_warning(f"'{from_org_name}' not found")
-        else:
-            organisation.name = to_org_name
-            organisation.save()
-
-            self.print_success(f"Updated {organisation}")
-
-    def update_brand(self):
-        self.convert(
-            LEGACY_INITIALISM,
-            INITIALISM,
-            LEGACY_ORGANISATION_NAME,
-            ORGANISATION_NAME,
-        )
-
-    def revert_brand(self):
-        self.convert(
-            INITIALISM,
-            LEGACY_INITIALISM,
-            ORGANISATION_NAME,
-            LEGACY_ORGANISATION_NAME,
-        )
-
-    def handle(self, *args, **options):
-        if options["revert"]:
-            self.revert_brand()
-            return
-
-        self.update_brand()
-        return
+import json
+
+from django.core.management.base import BaseCommand
+
+from cases.models.submissiondocument import SubmissionDocumentType
+
+from core.models import JobTitle
+
+from organisations.models import Organisation
+
+from workflow.models import WorkflowTemplate
+
+
+LEGACY_INITIALISM = "TRID"
+INITIALISM = "TRA"
+LEGACY_ORGANISATION_NAME = "Trade Remedies Investigations Directorate"
+ORGANISATION_NAME = "Trade Remedies Authority"
+
+
+class Command(BaseCommand):
+    help = "Update system branding."
+
+    def add_arguments(self, parser):
+        parser.add_argument(
+            "--revert",
+            action="store_true",
+            help="Reverts brand to old version",
+        )
+
+    def print_success(self, msg):
+        self.stdout.write(self.style.SUCCESS(msg))
+
+    def print_warning(self, msg):
+        self.stdout.write(self.style.WARNING(msg))
+
+    def convert(self, from_initialism, to_initialism, from_org_name, to_org_name):
+        # cases.submissiondocumenttype
+        tra_document = SubmissionDocumentType.objects.filter(
+            name=f"{from_initialism} Document"
+        ).first()
+
+        if not tra_document:
+            self.print_warning(f"'{from_initialism} Document' not found")
+        else:
+            tra_document.name = f"{to_initialism} Document"
+            tra_document.save()
+
+            self.print_success(f"Updated {tra_document}")
+
+        # workflow_template_anti_dumping.json
+        # workflow_template_anti_subsidy.json
+        # workflow_template_safeguards.json
+        # workflow_template_trans_anti_dumping.json
+        # workflow_template_trans_anti_subsidy.json
+        # workflow_template_trans_safeguards.json
+        workflows = [
+            "Anti-dumping Review",
+            "Anti-subsidy investigation",
+            "Safeguarding",
+            "Transitional Anti-dumping Review",
+            "Transitional Anti-subsidy Review",
+            "Transition safeguarding review",
+        ]
+
+        for workflow_name in workflows:
+            workflow = WorkflowTemplate.objects.filter(name=workflow_name).first()
+            if not workflow:
+                self.print_warning(f"'{workflow_name}' not found")
+            else:
+                json_txt = json.dumps(workflow.template)
+
+                if f"{from_initialism} approval of the decision" not in json_txt:
+                    self.print_warning(f"'{from_initialism}' not found in '{workflow_name}'")
+                else:
+                    updated_json_txt = json_txt.replace(
+                        f"{from_initialism} approval of the decision",
+                        f"{to_initialism} approval of the decision",
+                    )
+
+                    workflow.template = json.loads(updated_json_txt)
+                    workflow.save()
+
+                    self.print_success(f"Updated {workflow}")
+
+        # job_titles.json
+        job_title = JobTitle.objects.filter(
+            name=f"{from_initialism} Other",
+        ).first()
+        if not job_title:
+            self.print_warning(f"'{from_initialism} Other' not found")
+        else:
+            job_title.name = f"{to_initialism} Other"
+            job_title.save()
+
+            self.print_success(f"Updated {job_title}")
+
+        # tra_organisations.json
+        organisation = Organisation.objects.filter(
+            name=from_org_name,
+        ).first()
+        if not job_title:
+            self.print_warning(f"'{from_org_name}' not found")
+        else:
+            organisation.name = to_org_name
+            organisation.save()
+
+            self.print_success(f"Updated {organisation}")
+
+    def update_brand(self):
+        self.convert(
+            LEGACY_INITIALISM,
+            INITIALISM,
+            LEGACY_ORGANISATION_NAME,
+            ORGANISATION_NAME,
+        )
+
+    def revert_brand(self):
+        self.convert(
+            INITIALISM,
+            LEGACY_INITIALISM,
+            ORGANISATION_NAME,
+            LEGACY_ORGANISATION_NAME,
+        )
+
+    def handle(self, *args, **options):
+        if options["revert"]:
+            self.revert_brand()
+            return
+
+        self.update_brand()
+        return