--- conflicted
+++ resolved
@@ -30,16 +30,12 @@
     PREPARING_ORG_CASE_ROLE,
     REJECTED_ORG_CASE_ROLE,
 )
-<<<<<<< HEAD
-from security.constants import SECURITY_GROUP_ORGANISATION_OWNER, SECURITY_GROUP_ORGANISATION_USER
-=======
 from security.constants import (
     ROLE_AWAITING_APPROVAL,
     ROLE_PREPARING,
     SECURITY_GROUP_ORGANISATION_OWNER,
     SECURITY_GROUP_ORGANISATION_USER,
 )
->>>>>>> f0c6af1d
 from security.models import OrganisationCaseRole, OrganisationUser, UserCase, get_security_group
 
 logger = logging.getLogger(__name__)
@@ -132,23 +128,16 @@
                         chosen_role = OrganisationCaseRole.objects.get(
                             case=org_case_role.case, organisation=parent_organisation
                         )
-<<<<<<< HEAD
-=======
                         if chosen_role.role.id in [ROLE_AWAITING_APPROVAL, ROLE_PREPARING]:
                             # the parent org has not yet accepted the role,
                             # so we will use the child org's role
                             chosen_role = org_case_role
->>>>>>> f0c6af1d
 
                     chosen_role.organisation = parent_organisation
                     chosen_role.save()
 
-<<<<<<< HEAD
-                    # now we want to delete the other org case_roles from either the parent or org to this case except for the chosen role
-=======
                     # now we want to delete the other org case_roles from either
                     # the parent or org to this case except for the chosen role
->>>>>>> f0c6af1d
                     OrganisationCaseRole.objects.filter(case=org_case_role.case).filter(
                         Q(organisation=child_organisation) | Q(organisation=parent_organisation)
                     ).exclude(id=chosen_role.id).delete()
@@ -506,8 +495,6 @@
             # the database has been scanned for potential duplicates, and we only want to check
             # those organisations that have been created or modified since the last check. Unless
             # the fresh argument is True, in which case we will always scan for all
-<<<<<<< HEAD
-=======
 
             # however if the merge record is locked, then it has been created as part of an adhoc
             # merge process, and we don't want to scan for duplicates. There's one potential, and
@@ -515,7 +502,6 @@
             if self.merge_record.locked:
                 return self.merge_record
 
->>>>>>> f0c6af1d
             if not fresh and self.merge_record.last_searched:
                 potential_duplicates = potential_duplicates.filter(
                     models.Q(created_at__gte=self.merge_record.last_searched)
@@ -1307,13 +1293,10 @@
     last_searched = models.DateTimeField(null=True)
     chosen_case_roles = models.JSONField(null=True, blank=True)
 
-<<<<<<< HEAD
-=======
     # locked if it's an ad-hoc merge, we don't want to find actual duplicates,
     # just the ones that we're explicitly merging
     locked = models.BooleanField(default=False)
 
->>>>>>> f0c6af1d
     def merge_organisations(
         self,
         organisation=None,
@@ -1353,12 +1336,9 @@
             )
             ids_merged.append(potential_duplicate_organisation.child_organisation.id)
 
-<<<<<<< HEAD
-=======
         # we only want to send emails if the notify_users flag is True, and any organisations have
         # been merged in the first place
 
->>>>>>> f0c6af1d
         if notify_users and ids_merged:
             notify_template_id = SystemParameter.get("NOTIFY_ORGANISATION_MERGED")
             for organisation_user in organisation.organisationuser_set.filter(
@@ -1385,8 +1365,6 @@
                 data={"organisations_merged_with": ids_merged},
             )
 
-<<<<<<< HEAD
-=======
         # finally, we check if the OrganisationMergeRecord was 'locked', meaning that it was the
         # result of an adhoc merge. In this case, we want to unlock it, so future duplicates can be
         # found.
@@ -1394,7 +1372,6 @@
             self.locked = False
             self.save()
 
->>>>>>> f0c6af1d
         return organisation
 
     def potential_duplicates(self):
@@ -1443,11 +1420,6 @@
         ("complete", "Complete"),
     )
 
-<<<<<<< HEAD
-    id = None
-    submission = models.OneToOneField(Submission, on_delete=models.CASCADE, primary_key=True)
-=======
     submission = models.ForeignKey(Submission, on_delete=models.CASCADE)
->>>>>>> f0c6af1d
     organisation_merge_record = models.ForeignKey(OrganisationMergeRecord, on_delete=models.CASCADE)
     status = models.CharField(default="not_started", choices=status_choices, max_length=30)