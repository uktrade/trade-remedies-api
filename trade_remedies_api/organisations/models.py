--- conflicted
+++ resolved
@@ -16,11 +16,7 @@
 from contacts.models import CaseContact, Contact
 from core.base import BaseModel
 from core.models import SystemParameter
-<<<<<<< HEAD
-from core.notifier import notify_footer, notify_contact_email
-=======
 from core.notifier import notify_contact_email, notify_footer
->>>>>>> 3ff6b997
 from core.tasks import send_mail
 from core.utils import public_login_url, sql_get_list
 from organisations.constants import NOT_IN_CASE_ORG_CASE_ROLES, REJECTED_ORG_CASE_ROLE
@@ -586,7 +582,10 @@
         Return all contacts assosciated with the organisation for a specific case.
         These might be lawyers representing the organisation or direct employee.
         """
-        case_contacts = Contact.objects.select_related("userprofile", "organisation",).filter(
+        case_contacts = Contact.objects.select_related(
+            "userprofile",
+            "organisation",
+        ).filter(
             casecontact__case=case,
             casecontact__organisation=self,
             deleted_at__isnull=True,
