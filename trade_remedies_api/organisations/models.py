import logging
import uuid
from django.conf import settings
from django.db import models, transaction, connection
from core.base import BaseModel
from core.models import SystemParameter
from core.notifier import notify_footer, notify_contact_email
from core.tasks import send_mail
from audit import AUDIT_TYPE_NOTIFY
from security.models import OrganisationCaseRole, OrganisationUser, get_security_group, UserCase
from cases.models.submission import Submission
from contacts.models import Contact, CaseContact
from functools import singledispatch
from security.constants import SECURITY_GROUP_ORGANISATION_OWNER, SECURITY_GROUP_ORGANISATION_USER
from organisations.constants import NOT_IN_CASE_ORG_CASE_ROLES
from core.utils import (
    sql_get_list,
    public_login_url,
)
from django_countries.fields import CountryField
from django.utils import timezone
from cases.constants import TRA_ORGANISATION_ID
from django.contrib.postgres import fields


logger = logging.getLogger(__name__)


@singledispatch
def get_organisation(organisation):
    return organisation


@get_organisation.register(str)
@get_organisation.register(uuid.UUID)
def _(organisation):
    try:
        return Organisation.objects.get(id=organisation)
    except Organisation.DoesNotExist:
        return None


class OrganisationManager(models.Manager):
    @transaction.atomic
    def find_similar_organisations(self, limit=None):
        """
        Perform a similarity check on organisation names
        """
        limit = float(limit or 0.5)
        _SQL = f"""
            SELECT set_limit({limit});
            SELECT similarity(o1.name, o2.name) AS score, o1.name, o2.name
            FROM organisations_organisation o1 JOIN organisations_organisation o2
            ON o1.name != o2.name AND o1.name % o2.name
            WHERE o1.duplicate_of_id is null and o2.duplicate_of_id is null;
        """  # noqa
        with connection.cursor() as cursor:
            cursor.execute(_SQL)
            rows = cursor.fetchall()
        return rows

    @transaction.atomic  # noqa: C901
    def merge_organisation_records(
        self, organisation, merge_with=None, parameter_map=None, merged_by=None, notify=False
    ):
        """
        Merge two organisations records into one.
        parameter_map is a map of fields that need to be copied from the merge_with object
        """
        from contacts.models import Contact
        from invitations.models import Invitation

        results = []
        results.append(
            Submission.objects.filter(organisation=merge_with).update(organisation=organisation)
        )
        results.append(
            Contact.objects.filter(organisation=merge_with).update(organisation=organisation)
        )
        results.append(
            Invitation.objects.filter(organisation=merge_with).update(organisation=organisation)
        )
        results.append(
            OrganisationName.objects.filter(organisation=merge_with).update(
                organisation=organisation
            )
        )
        # transfer usercases after finding clashes
        sql = f"""select uc2.id from security_usercase uc1 join security_usercase uc2
            on uc1.organisation_id='{organisation.id}'
            and uc2.organisation_id = '{merge_with.id}'
            and uc1.case_id=uc2.case_id and uc1.user_id=uc2.user_id
            """
        clash_list = sql_get_list(sql)
        try:
            results.append(
                UserCase.objects.filter(organisation=merge_with)
                .exclude(id__in=clash_list)
                .update(organisation=organisation)
            )
        except Exception as e:
            raise ValueError("Same user has access to same case on behalf of both organisations")

        # transfer case_org_contacts after finding clashes
        sql = f"""select cc2.id from contacts_casecontact cc1 join contacts_casecontact cc2
            on cc1.organisation_id='{organisation.id}'
            and cc2.organisation_id = '{merge_with.id}'
            and cc1.case_id=cc2.case_id and cc1.contact_id=cc2.contact_id
            """
        clash_list = sql_get_list(sql)
        try:
            results.append(
                CaseContact.objects.filter(organisation=merge_with)
                .exclude(id__in=clash_list)
                .update(organisation=organisation)
            )
        except Exception as e:
            raise ValueError("Same contact is in both organisations")

        # Migrate cases (caseroles)
        clash_cases = {}
        for org_case in OrganisationCaseRole.objects.filter(organisation=organisation):
            clash_cases[org_case.case.id] = org_case
        for org_case in OrganisationCaseRole.objects.filter(organisation=merge_with):
            clash = clash_cases.get(org_case.case.id)
            if clash:
                if org_case.role.key not in NOT_IN_CASE_ORG_CASE_ROLES:
                    if (
                        clash.role.key not in NOT_IN_CASE_ORG_CASE_ROLES
                        and org_case.role.key != clash.role.key
                    ):
                        # Argh, both orgs are in the same case with different,
                        # non awaiting roles - blow up!
                        raise ValueError(
                            "Cannot merge as organisations have different roles in a case",
                            org_case.case.name,
                        )
                    # Pick the best possible role for the merged org
                    clash.role = org_case.role
                    clash.save()
                clash_cases[org_case.case.id] = org_case
                org_case.delete()
        results.append(
            OrganisationCaseRole.objects.filter(organisation=merge_with).update(
                organisation=organisation
            )
        )

        results.append(
            OrganisationUser.objects.filter(organisation=merge_with).update(
                organisation=organisation
            )
        )
        updated = False
        for parameter, source in parameter_map.items():
            if source == "p2":
                setattr(organisation, parameter, getattr(merge_with, parameter))
                updated = True
        if updated:
            organisation.merged_from = merge_with
            organisation.save()
        # Notify the admins of the organisation of the merge.
        if notify and merged_by:
            notify_template_id = SystemParameter.get("NOTIFY_ORGANISATION_MERGED")
            # any baseline context can be set here.
            context = {
                "footer": notify_footer(notify_contact_email()),
                "public_cases": SystemParameter.get("LINK_TRA_CASELIST"),
            }
            self.notify_owners(
                organisation=organisation,
                template_id=notify_template_id,
                context=context,
                notified_by=merged_by,
            )
        # soft delete the merged organisation
        merge_with.delete()
        return results

    def notify_owners(self, organisation, template_id, context, notified_by):
        audit_kwargs = {
            "audit_type": AUDIT_TYPE_NOTIFY,
            "user": notified_by,
        }
        owners = organisation.organisationuser_set.filter(
            user__is_active=True, user__groups__name="Organisation Owner"
        )
        for owner in owners:
            user = owner.user
            context["full_name"] = user.name
            context["organisation_name"] = organisation.name
            audit_kwargs["model"] = user.contact
            context["login_url"] = public_login_url()
            send_mail(user.contact.email, context, template_id, audit_kwargs=audit_kwargs)

    @transaction.atomic  # noqa: C901
    def create_or_update_organisation(
        self,
        user,
        name,
        trade_association=False,
        companies_house_id=None,
        datahub_id=None,
        address=None,
        post_code=None,
        country=None,
        organisation_id=None,
        assign_user=False,
        gov_body=False,
        case=None,
        json_data=None,
        contact_object=None,
        **kwargs,
    ):
        """
        Create or update an organisation record.
        If an organisation id is provided, it will be updated. However, if the name has changed
        a new organisation will be created (or reused if the name exists).
        The user will be made a user of the organisation only if assign_user is True. This is
        only required during organisation creation when registering a new account.
        """
        created = False
        organisation = None
        if not country and companies_house_id:
            country = "GB"
        if organisation_id:
            try:
                organisation = Organisation.objects.get(id=organisation_id)
            except Organisation.DoesNotExist:
                pass
        if organisation is None:
            try:
                organisations = Organisation.objects.filter(name=name, country=country)
                # we can only reuse the organisation if the user is previously associated with it
                for organisation in organisations:
                    associated = user.is_associated_with(organisation)
                    if associated:
                        break
                else:
                    raise Organisation.DoesNotExist()
            except Organisation.DoesNotExist:
                organisation = Organisation(
                    created_by=user, user_context=[user], name=name, country=country
                )
                created = True
        organisation.set_user_context(user)
        organisation.set_case_context(case)
        organisation.companies_house_id = companies_house_id or organisation.companies_house_id
        organisation.trade_association = trade_association or organisation.trade_association
        organisation.datahub_id = datahub_id or organisation.datahub_id
        organisation.address = address or organisation.address
        organisation.post_code = post_code or organisation.post_code
        organisation.country = country if country else organisation.country
        organisation.json_data = json_data if json_data else organisation.json_data
        if not organisation_id and gov_body:
            organisation.gov_body = gov_body

        for key in kwargs:
            val = kwargs[key]
            if val is not None and hasattr(organisation, key):
                setattr(organisation, key, val)
        organisation.save()
        if name and organisation.name != name:
            organisation.change_name(name)
        if assign_user:
            # assign as user if owner already exists, otherwise as owner
            user_group = get_security_group(SECURITY_GROUP_ORGANISATION_OWNER)
            existing_owner = OrganisationUser.objects.filter(
                organisation=organisation, security_group=user_group
            ).exists()
            if existing_owner:
                user_group = get_security_group(SECURITY_GROUP_ORGANISATION_USER)
            org_user = OrganisationUser.objects.assign_user(
                organisation=organisation, user=user, security_group=user_group
            )
            if contact_object:
                contact_object.organisation = organisation
                contact_object.save()
        return organisation

    def user_organisation(self, user, organisation_id=None):
        """
        Return the organisation record behind the organisation id, if the user is a direct
        user of that organisation.
        If an organisation id is not provided, return the organisation associated with this user.
        Raises a DoesNotExist if not found.
        """
        _kwargs = {"organisation__id": organisation_id} if organisation_id else {}
        org_user = OrganisationUser.objects.get(user=user, **_kwargs)
        return org_user.organisation


class Organisation(BaseModel):
    name = models.CharField(max_length=500, null=False, blank=True)
    datahub_id = models.CharField(max_length=150, null=True, blank=True)
    companies_house_id = models.CharField(max_length=50, null=True, blank=True)
    trade_association = models.BooleanField(default=False)
    gov_body = models.BooleanField(default=False)
    address = models.TextField(null=True, blank=True)
    post_code = models.CharField(max_length=16, null=True, blank=True)
    country = CountryField(blank_label="Select Country", null=True, blank=True)
    duplicate_of = models.ForeignKey("self", null=True, blank=True, on_delete=models.PROTECT)
    vat_number = models.CharField(max_length=30, null=True, blank=True)
    eori_number = models.CharField(max_length=30, null=True, blank=True)
    duns_number = models.CharField(max_length=30, null=True, blank=True)
    organisation_website = models.CharField(max_length=100, null=True, blank=True)
    fraudulent = models.BooleanField(default=False)
    merged_from = models.ForeignKey(
        "self", null=True, blank=True, on_delete=models.PROTECT, related_name="merged_from_org"
    )
    json_data = models.JSONField(null=True, blank=True)
<<<<<<< HEAD
=======
    draft = models.BooleanField(default=False)
>>>>>>> 9568005a

    objects = OrganisationManager()

    # class Meta:
    #     unique_together = ['name', 'country']

    class Meta:
        permissions = (("merge_organisations", "Can merge organisations"),)

    def __str__(self):
        if self.trade_association:
            return f"{self.name} (TA)"
        else:
            return self.name

    def has_role_in_case(self, case, role):
        """
        Returns True if this organisation has the requested role in the given case
        :param case: A case instance
        :param role: A CaseRole instance or name
        """
        return OrganisationCaseRole.objects.has_organisation_case_role(self, case, role)

    def get_case_role(self, case):
        """
        Return this organisation's role in a case
        """
        org_case_role = OrganisationCaseRole.objects.filter(case=case, organisation=self).first()
        if org_case_role:
            return org_case_role.role
        else:
            return None

    def assign_case(self, case, role, user=None):
        """
        Assign the organisation to a case under a given role
        :param case: A case instance
        :param role: A CaseRole instance, id or name
        """
        return OrganisationCaseRole.objects.assign_organisation_case_role(
            organisation=self, case=case, role=role, created_by=user
        )

    def related_pending_registrations_of_interest(
        self, requested_by, all_interests=True, archived=False
    ):
        """
        Return all pending registrations of interest for this organisaion.
        TODO: can reduce the api calls in CaseInterestAPI->GET
        """
        from cases.constants import SUBMISSION_TYPE_REGISTER_INTEREST

        user_filter = {
            "created_by__organisationuser__organisation": self,
        }
        if not requested_by.has_perm("core.can_view_all_org_cases") or not all_interests:
            user_filter["created_by"] = requested_by
        submissions = Submission.objects.select_related(
            "case",
            "status",
            "type",
            "organisation",
            "created_by",
        ).filter(
            type_id=SUBMISSION_TYPE_REGISTER_INTEREST,
            deleted_at__isnull=True,
            organisation__organisationcaserole__case=models.F("case"),
            organisation__organisationcaserole__organisation=self,
            organisation__organisationcaserole__approved_at__isnull=True,
            **user_filter,
        )
        if not archived:
            submissions = submissions.exclude(archived=True)
        submissions = submissions.distinct().order_by("created_at")
        return submissions

    def related_cases(self, initiated_only=True, order_by=None, requested_by=None):
        """
        Return all cases for this organisation, whether representing other companies
        or own cases.
        The result is a list of dictionaries, each with a case and org ids and names
        """
        from security.models import UserCase
        from cases.models import Case

        order_by = order_by or "organisation"
        cases = UserCase.objects.filter(
            user__organisationuser__organisation=self,
            case__deleted_at__isnull=True,
            case__archived_at__isnull=True,
        )
        if requested_by and not requested_by.has_perm("core.can_view_all_org_cases"):
            cases = cases.filter(user=requested_by)
        if initiated_only:
            cases = cases.filter(case__initiated_at__isnull=False)
        # cases = cases.order_by(order_by)
        cases = cases.values("organisation_id", "case_id").distinct()
        _cache = {}
        related_cases = []
        for uc in cases:
            if uc["organisation_id"] not in _cache:
                _cache[uc["organisation_id"]] = Organisation.objects.get(id=uc["organisation_id"])
            if uc["case_id"] not in _cache:
                _cache[uc["case_id"]] = Case.objects.get(id=uc["case_id"])
            related_cases.append(
                {
                    "case": _cache[uc["case_id"]].to_embedded_dict(),
                    "organisation": _cache[uc["organisation_id"]].to_embedded_dict(),
                    "has_non_draft_subs": _cache[uc["organisation_id"]].has_non_draft_subs(
                        _cache[uc["case_id"]]
                    ),
                }
            )
        return related_cases

    def assign_user(self, user, security_group, confirmed=True):
        """
        Assign a user to this organisation
        :param user: A user instance
        :param security_group: The security group to assign the user as (name or Group instance)
        """
        return OrganisationUser.objects.assign_user(
            user=user, organisation=self, security_group=security_group, confirmed=confirmed
        )

    def get_owner(self):
        """
        Return the owner user for this organisation, if available.
        """
        return OrganisationUser.objects.filter(
            organisation=self, security_group=get_security_group(SECURITY_GROUP_ORGANISATION_OWNER)
        ).first()

    @property
    def users(self):
        """
        All users for this organisation
        """
        return OrganisationUser.objects.select_related(
            "user",
            "organisation",
            "security_group",
        ).filter(organisation=self)

    @property
    def has_users(self):
        """
        Returns True/False whether this organisation instance has any users associated with it.
        """
        return self.users.exists()

    @property
    def user_count(self):
        return len(self.users)

    def _to_dict(self, case=None, with_contacts=True):
        contacts = []
        if with_contacts:
            if case:
                contacts = self.case_contacts(case, all_contacts=not self.gov_body)
            else:
                contacts = self.contacts.filter(deleted_at__isnull=True)
        primary_contact = self.primary_contact(case)
        has_non_draft_subs = None
        if case:
            has_non_draft_subs = Submission.objects.filter(
                organisation=self, case=case, status__default=False
            ).exists()
        return {
            "name": self.name,
            "datahub_id": self.datahub_id,
            "companies_house_id": self.companies_house_id,
            "trade_association": self.trade_association,
            "address": self.address,
            "post_code": self.post_code,
            "country": {
                "name": self.country.name if self.country else None,
                "code": self.country.code if self.country else None,
            }
            if self.country
            else None,
            "contacts": [contact.to_dict(case) for contact in contacts if not contact.deleted_at],
            "primary_contact": primary_contact.to_embedded_dict() if primary_contact else None,
            "gov_body": self.gov_body,
            "is_tra": str(self.id) == TRA_ORGANISATION_ID,
            "has_non_draft_subs": has_non_draft_subs,
            "vat_number": self.vat_number,
            "eori_number": self.eori_number,
            "duns_number": self.duns_number,
            "organisation_website": self.organisation_website,
            "fraudulent": self.fraudulent,
            "previous_names": [pn.to_dict() for pn in self.previous_names]
            if self.has_previous_names
            else None,
            "merged_from_id": str(self.merged_from.id) if self.merged_from else None,
            "json_data": self.json_data if self.json_data else None,
            "users": [user.enhance_dict() for user in self.users],
        }

    def _to_embedded_dict(self, **kwargs):
        return {"id": str(self.id), "name": self.name}

    def case_contacts(self, case, all_contacts=True):
        """
        Return all contacts assosciated with the organisation for a specific case.
        These might be lawyers representing the organisation or direct employee.
        """
        case_contacts = Contact.objects.select_related("userprofile", "organisation",).filter(
            casecontact__case=case,
            casecontact__organisation=self,
            deleted_at__isnull=True,
        )
        if all_contacts:
            return case_contacts.union(self.contacts)
        else:
            return case_contacts

    def has_non_draft_subs(self, case=None):
        case = case or self.case_context
        if case:
            return (
                case
                and Submission.objects.filter(
                    organisation=self, case=case, status__default=False
                ).exists()
            )

    @property
    def has_roi(self):
        case = self.case_context
        if case:
            from cases.models import Submission

            return (
                case
                and Submission.objects.filter(
                    organisation=self, case=case, status__default=False, type__key="interest"
                ).exists()
            )

    @property
    def contacts(self):
        """
        All contacts directly associated with this organisation (employees)
        """
        contacts = (
            self.contact_set.select_related(
                "userprofile",
                "organisation",
            )
            .filter(deleted_at__isnull=True)
            .order_by("created_at")
        )
        return contacts

    def primary_contact(self, case=None):
        """
        Return the primary contact of the organsiation.
        """
        case = case or self.case_context

        contact = (
            self.casecontact_set.select_related("contact__userprofile", "organisation")
            .filter(
                case=case,
                primary=True,
                contact__deleted_at__isnull=True,
            )
            .first()
        )
        if contact:
            return contact.contact
        else:
            contacts = self.casecontact_set.select_related(
                "contact__userprofile", "organisation"
            ).filter(
                case=case,
                contact__deleted_at__isnull=True,
            )
            if contacts:
                return contacts[0].contact
            else:
                contacts = self.contacts
                if contacts:
                    return contacts[0]
        return contact

    def notify_approval_status(self, action, contact, values, case, sent_by):
        """
        Notify organisation contact about an approval or rejection to a case.
        """
        templates_map = {
            "approve": "NOTIFY_INTERESTED_PARTY_REQUEST_PERMITTED",
            "deny": "NOTIFY_INTERESTED_PARTY_REQUEST_DENIED",
            "change": "NOTIFY_COMPANY_ROLE_CHANGED_V2",
            "remove": "NOTIFY_COMPANY_ROLE_DENIED_V2",
        }
        template_id = templates_map.get(action)
        if template_id:
            notify_template_id = SystemParameter.get(template_id)
            audit_kwargs = {
                "audit_type": AUDIT_TYPE_NOTIFY,
                "user": sent_by,
                "case": case,
                "model": contact,
            }
            send_mail(contact.email, values, notify_template_id, audit_kwargs=audit_kwargs)
        else:
            logger.error("Invalid action for organisation notification: %s", action)

    def has_previous_names(self):
        """
        Returns True if this organisation has had a name change in the past
        """
        return self.organisationname_set.exists()

    @property
    def case_count(self):
        return len(OrganisationCaseRole.objects.case_prepared(self.id))

    @property
    def previous_names(self):
        return self.organisationname_set.all().order_by("to_date")

    def change_name(self, name):
        """
        Change an organisation name, retaining a record of the name change.
        The old name will be stored away in OrganisationName, along with the date of change.
        The new name will be assigned to the organisation.
        """
        org_name = None
        if name != self.name:
            prev_name_change = (
                OrganisationName.objects.filter(organisation=self).order_by("-to_date").first()
            )
            from_date = prev_name_change.to_date if prev_name_change else None
            to_date = timezone.now()
            org_name = OrganisationName.objects.create(
                organisation=self, name=self.name, from_date=from_date, to_date=to_date
            )
            self.name = name
            self.save()
        return org_name


class OrganisationName(models.Model):
    """
    Maintain a history of organisation name changes along with the relevant dates.
    Organisation's name will denormalise into the submission on the point of creation and will
    display the denormalised name in the public file.
    Case workers will have the history of name changes available to them where applicable.
    """

    id = models.UUIDField(primary_key=True, default=uuid.uuid4, editable=False)
    organisation = models.ForeignKey(
        Organisation, null=False, blank=False, on_delete=models.PROTECT
    )
    name = models.CharField(max_length=500, null=False, blank=False)
    from_date = models.DateTimeField(null=True, blank=True)
    to_date = models.DateTimeField(null=True, blank=True)
    created_by = models.ForeignKey(
        settings.AUTH_USER_MODEL,
        null=True,
        blank=True,
        related_name="%(class)s_created_by",
        on_delete=models.SET_NULL,
    )

    def __str__(self):
        return f"{self.organisation}: {self.name} from {self.from_date} to {self.to_date}"

    def to_dict(self):
        return {
            "id": str(self.id),
            "name": self.name,
            "from_date": self.from_date.strftime(settings.API_DATETIME_FORMAT)
            if self.from_date
            else None,
            "to_date": self.to_date.strftime(settings.API_DATETIME_FORMAT)
            if self.to_date
            else None,
        }<|MERGE_RESOLUTION|>--- conflicted
+++ resolved
@@ -309,10 +309,7 @@
         "self", null=True, blank=True, on_delete=models.PROTECT, related_name="merged_from_org"
     )
     json_data = models.JSONField(null=True, blank=True)
-<<<<<<< HEAD
-=======
     draft = models.BooleanField(default=False)
->>>>>>> 9568005a
 
     objects = OrganisationManager()
 
