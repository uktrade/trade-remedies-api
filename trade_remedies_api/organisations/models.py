--- conflicted
+++ resolved
@@ -577,10 +577,7 @@
 
             # now we filter by the URL, we only care about the domain name
             # e.g. https://www.example.com.uk/ -> example
-<<<<<<< HEAD
-=======
             # e.g. https://www.hello.english.example.gov.uk/ -> example
->>>>>>> ac249e69
             if url := self.organisation_website:
                 domain = tldextract.extract(url).domain
                 q_objects |= models.Q(organisation_website__icontains=domain)
