import logging
import re
import typing
import uuid
from functools import singledispatch

<<<<<<< HEAD
from django.conf import settings
from django.db import connection, models, transaction
=======
import django.db.models
import requests
from django.conf import settings
from django.contrib.postgres.fields import ArrayField
from django.db import connection, models, transaction
from django.db.models import F, Q, Value
from django.db.models.functions import Replace
>>>>>>> 3011750d
from django.utils import timezone
from django.utils.html import escape
from django_countries.fields import CountryField

<<<<<<< HEAD
from audit import AUDIT_TYPE_NOTIFY
from cases.constants import TRA_ORGANISATION_ID
from cases.models.submission import Submission
from contacts.models import CaseContact, Contact
=======
from audit import AUDIT_TYPE_NOTIFY, AUDIT_TYPE_ORGANISATION_MERGED
from audit.utils import audit_log
from cases.constants import SUBMISSION_TYPE_REGISTER_INTEREST, TRA_ORGANISATION_ID
from cases.models.submission import Submission, Submission
from contacts.models import CaseContact, CaseContact, Contact, Contact
>>>>>>> 3011750d
from core.base import BaseModel
from core.models import SystemParameter
from core.notifier import notify_contact_email, notify_footer
from core.tasks import send_mail
from core.utils import public_login_url, sql_get_list
<<<<<<< HEAD
from organisations.constants import NOT_IN_CASE_ORG_CASE_ROLES, REJECTED_ORG_CASE_ROLE
=======
from organisations.constants import (
    AWAITING_ORG_CASE_ROLE,
    NOT_IN_CASE_ORG_CASE_ROLES,
    PREPARING_ORG_CASE_ROLE,
    REJECTED_ORG_CASE_ROLE,
)
>>>>>>> 3011750d
from security.constants import SECURITY_GROUP_ORGANISATION_OWNER, SECURITY_GROUP_ORGANISATION_USER
from security.models import OrganisationCaseRole, OrganisationUser, UserCase, get_security_group

logger = logging.getLogger(__name__)


@singledispatch
def get_organisation(organisation):
    return organisation


@get_organisation.register(str)
@get_organisation.register(uuid.UUID)
def _(organisation):
    try:
        return Organisation.objects.get(id=organisation)
    except Organisation.DoesNotExist:
        return None


class OrganisationManager(models.Manager):
    def merge_organisations(
        self,
        parent_organisation,
        child_organisation,
        merge_record_object,
    ):
        """
        Merges the child_organisation into the parent_organisation, deleting the former.
        Parameters
        ----------
        parent_organisation : parent organisation that will retain its details (name..etc.)
        child_organisation : organisation to be merged - child organisation that will get swallowed into the parent
        Returns
        -------
        The parent organisation object containing the records of both organisation_a and organisation_b
        """
        from invitations.models import Invitation

        with transaction.atomic():
            # finding the users who are members of the child org, but not of the parent.
            # we need to add those users to the parent
            parent_organisation_users = [each.user for each in parent_organisation.users]
            for org_user in child_organisation.users:
                if org_user.user not in parent_organisation_users:
                    org_user.organisation = parent_organisation
                    org_user.save()
                else:
                    # the child org user is already a member of the parent org, delete
                    org_user.delete()

            # updating the UserCase objects of the child_org
            UserCase.objects.filter(organisation=child_organisation).update(
                organisation=parent_organisation
            )

            # updating the contacts, this will also update the CaseContact object
            Contact.objects.filter(organisation=child_organisation).update(
                organisation=parent_organisation
            )

            # updating all OrganisationCaseRole objects which are unique to the child organisation, and
            # to cases which the parent_organisation doesn't have a corresponding
            # OrganisationCaseRole object. If the parent org does have a corresponding OrganisationCaseRole object
            # then we will rely on the chosen_case_roles dict on the merge_record which should contain
            # the caseworkers preference, if it is not there for whatever reason, we will default to the
            # parent's role in the case
            parent_org_cases = OrganisationCaseRole.objects.filter(
                organisation=parent_organisation
            ).values_list("case_id")

            OrganisationCaseRole.objects.filter(organisation=child_organisation).exclude(
                case_id__in=parent_org_cases
            ).update(organisation=parent_organisation)

            shared_cases = OrganisationCaseRole.objects.filter(
                organisation=child_organisation
            ).filter(case_id__in=parent_org_cases)
            if shared_cases:
                for org_case_role in shared_cases:
                    if str(org_case_role.case.id) in merge_record_object.chosen_case_roles:
                        # there has been a preference selected for this case, so we will use that
                        chosen_role_id = merge_record_object.chosen_case_roles[
                            str(org_case_role.case.id)
                        ]
                        chosen_role = OrganisationCaseRole.objects.get(id=chosen_role_id)
                    else:
                        chosen_role = OrganisationCaseRole.objects.get(
                            case=org_case_role.case, organisation=parent_organisation
                        )

                    chosen_role.organisation = parent_organisation
                    chosen_role.save()

                    # now we want to delete the other org case_roles from either the parent or org to this case except for the chosen role
                    OrganisationCaseRole.objects.filter(case=org_case_role.case).filter(
                        Q(organisation=child_organisation) | Q(organisation=parent_organisation)
                    ).exclude(id=chosen_role.id).delete()

            # updating the submissions
            Submission.objects.filter(organisation=child_organisation).update(
                organisation=parent_organisation
            )

            # updating the invitations
            Invitation.objects.filter(organisation=child_organisation).update(
                organisation=parent_organisation
            )

            child_organisation.delete()

        return parent_organisation

    @transaction.atomic
    def find_similar_organisations(self, limit=None):
        """
        Perform a similarity check on organisation names
        """
        limit = float(limit or 0.5)
        _SQL = f"""
            SELECT set_limit({limit});
            SELECT similarity(o1.name, o2.name) AS score, o1.name, o2.name
            FROM organisations_organisation o1 JOIN organisations_organisation o2
            ON o1.name != o2.name AND o1.name % o2.name
            WHERE o1.duplicate_of_id is null and o2.duplicate_of_id is null;
        """  # noqa
        with connection.cursor() as cursor:
            cursor.execute(_SQL)
            rows = cursor.fetchall()
        return rows

    @transaction.atomic  # noqa: C901
    def merge_organisation_records(
        self, organisation, merge_with=None, parameter_map=None, merged_by=None, notify=False
    ):
        """
        Merge two organisations records into one.
        parameter_map is a map of fields that need to be copied from the merge_with object
        """
        from contacts.models import Contact
        from invitations.models import Invitation

        results = []
        results.append(
            Submission.objects.filter(organisation=merge_with).update(organisation=organisation)
        )
        results.append(
            Contact.objects.filter(organisation=merge_with).update(organisation=organisation)
        )
        results.append(
            Invitation.objects.filter(organisation=merge_with).update(organisation=organisation)
        )
        results.append(
            OrganisationName.objects.filter(organisation=merge_with).update(
                organisation=organisation
            )
        )
        # transfer usercases after finding clashes
        sql = f"""select uc2.id from security_usercase uc1 join security_usercase uc2
            on uc1.organisation_id='{organisation.id}'
            and uc2.organisation_id = '{merge_with.id}'
            and uc1.case_id=uc2.case_id and uc1.user_id=uc2.user_id
            """
        clash_list = sql_get_list(sql)
        try:
            results.append(
                UserCase.objects.filter(organisation=merge_with)
                .exclude(id__in=clash_list)
                .update(organisation=organisation)
            )
        except Exception as e:
            raise ValueError("Same user has access to same case on behalf of both organisations")

        # transfer case_org_contacts after finding clashes
        sql = f"""select cc2.id from contacts_casecontact cc1 join contacts_casecontact cc2
            on cc1.organisation_id='{organisation.id}'
            and cc2.organisation_id = '{merge_with.id}'
            and cc1.case_id=cc2.case_id and cc1.contact_id=cc2.contact_id
            """
        clash_list = sql_get_list(sql)
        try:
            results.append(
                CaseContact.objects.filter(organisation=merge_with)
                .exclude(id__in=clash_list)
                .update(organisation=organisation)
            )
        except Exception as e:
            raise ValueError("Same contact is in both organisations")

        # Migrate cases (caseroles)
        clash_cases = {}
        for org_case in OrganisationCaseRole.objects.filter(organisation=organisation):
            clash_cases[org_case.case.id] = org_case
        for org_case in OrganisationCaseRole.objects.filter(organisation=merge_with):
            clash = clash_cases.get(org_case.case.id)
            if clash:
                if org_case.role.key not in NOT_IN_CASE_ORG_CASE_ROLES:
                    if (
                        clash.role.key not in NOT_IN_CASE_ORG_CASE_ROLES
                        and org_case.role.key != clash.role.key
                    ):
                        # Argh, both orgs are in the same case with different,
                        # non awaiting roles - blow up!
                        raise ValueError(
                            "Cannot merge as organisations have different roles in a case",
                            org_case.case.name,
                        )
                    # Pick the best possible role for the merged org
                    clash.role = org_case.role
                    clash.save()
                clash_cases[org_case.case.id] = org_case
                org_case.delete()
        results.append(
            OrganisationCaseRole.objects.filter(organisation=merge_with).update(
                organisation=organisation
            )
        )

        results.append(
            OrganisationUser.objects.filter(organisation=merge_with).update(
                organisation=organisation
            )
        )
        updated = False
        for parameter, source in parameter_map.items():
            if source == "p2":
                setattr(organisation, parameter, getattr(merge_with, parameter))
                updated = True
        if updated:
            organisation.merged_from = merge_with
            organisation.save()
        # Notify the admins of the organisation of the merge.
        if notify and merged_by:
            notify_template_id = SystemParameter.get("NOTIFY_ORGANISATION_MERGED")
            # any baseline context can be set here.
            context = {
                "footer": notify_footer(notify_contact_email()),
                "public_cases": SystemParameter.get("LINK_TRA_CASELIST"),
            }
            self.notify_owners(
                organisation=organisation,
                template_id=notify_template_id,
                context=context,
                notified_by=merged_by,
            )
        # soft delete the merged organisation
        merge_with.delete()
        return results

    def notify_owners(self, organisation, template_id, context, notified_by):
        audit_kwargs = {
            "audit_type": AUDIT_TYPE_NOTIFY,
            "user": notified_by,
        }
        owners = organisation.organisationuser_set.filter(
            user__is_active=True, user__groups__name="Organisation Owner"
        )
        for owner in owners:
            user = owner.user
            context["full_name"] = user.name
            context["organisation_name"] = organisation.name
            audit_kwargs["model"] = user.contact
            context["login_url"] = public_login_url()
            send_mail(user.contact.email, context, template_id, audit_kwargs=audit_kwargs)

    @transaction.atomic  # noqa: C901
    def create_or_update_organisation(
        self,
        user,
        name,
        trade_association=False,
        companies_house_id=None,
        datahub_id=None,
        address=None,
        post_code=None,
        country=None,
        organisation_id=None,
        assign_user=False,
        gov_body=False,
        case=None,
        json_data=None,
        contact_object=None,
        **kwargs,
    ):
        """
        Create or update an organisation record.
        If an organisation id is provided, it will be updated. However, if the name has changed
        a new organisation will be created (or reused if the name exists).
        The user will be made a user of the organisation only if assign_user is True. This is
        only required during organisation creation when registering a new account.
        """
        organisation = None

        if organisation_id:
            try:
                organisation = Organisation.objects.get(id=organisation_id)
            except Organisation.DoesNotExist:
                pass
        if organisation is None:
            try:
                organisations = Organisation.objects.filter(name=name, country=country)
                # we can only reuse the organisation if the user is previously associated with it
                for organisation in organisations:
                    associated = user.is_associated_with(organisation)
                    if associated:
                        break
                else:
                    raise Organisation.DoesNotExist()
            except Organisation.DoesNotExist:
                organisation = Organisation(
                    created_by=user, user_context=[user], name=name, country=country
                )
                created = True
        organisation.set_user_context(user)
        organisation.set_case_context(case)
        organisation.companies_house_id = companies_house_id or organisation.companies_house_id
        organisation.trade_association = trade_association or organisation.trade_association
        organisation.datahub_id = datahub_id or organisation.datahub_id
        organisation.address = address or organisation.address
        organisation.post_code = post_code or organisation.post_code
        organisation.country = country if country else organisation.country
        organisation.json_data = json_data if json_data else organisation.json_data
        if not organisation_id and gov_body:
            organisation.gov_body = gov_body

        for key in kwargs:
            val = kwargs[key]
            if val is not None and hasattr(organisation, key):
                setattr(organisation, key, val)
        organisation.save()
        if name and organisation.name != name:
            organisation.change_name(name)
        if assign_user:
            # assign as user if owner already exists, otherwise as owner
            user_group = get_security_group(SECURITY_GROUP_ORGANISATION_OWNER)
            existing_owner = OrganisationUser.objects.filter(
                organisation=organisation, security_group=user_group
            ).exists()
            if existing_owner:
                user_group = get_security_group(SECURITY_GROUP_ORGANISATION_USER)
            org_user = OrganisationUser.objects.assign_user(
                organisation=organisation, user=user, security_group=user_group
            )
            if contact_object:
                contact_object.organisation = organisation
                contact_object.save()
        return organisation

    def user_organisation(self, user, organisation_id=None):
        """
        Return the organisation record behind the organisation id, if the user is a direct
        user of that organisation.
        If an organisation id is not provided, return the organisation associated with this user.
        Raises a DoesNotExist if not found.
        """
        _kwargs = {"organisation__id": organisation_id} if organisation_id else {}
        org_user = OrganisationUser.objects.get(user=user, **_kwargs)
        return org_user.organisation


class Organisation(BaseModel):
    name = models.CharField(max_length=500, null=False, blank=True)
    datahub_id = models.CharField(max_length=150, null=True, blank=True)
    companies_house_id = models.CharField(max_length=50, null=True, blank=True)
    trade_association = models.BooleanField(default=False)
    gov_body = models.BooleanField(default=False)
    address = models.TextField(null=True, blank=True)
    post_code = models.CharField(max_length=16, null=True, blank=True)
    country = CountryField(blank_label="Select Country", null=True, blank=True)
    duplicate_of = models.ForeignKey("self", null=True, blank=True, on_delete=models.PROTECT)
    vat_number = models.CharField(max_length=30, null=True, blank=True)
    eori_number = models.CharField(max_length=30, null=True, blank=True)
    duns_number = models.CharField(max_length=30, null=True, blank=True)
    organisation_website = models.CharField(max_length=100, null=True, blank=True)
    fraudulent = models.BooleanField(default=False)
    merged_from = models.ForeignKey(
        "self", null=True, blank=True, on_delete=models.PROTECT, related_name="merged_from_org"
    )
    json_data = models.JSONField(null=True, blank=True)
    draft = models.BooleanField(default=False)

    objects = OrganisationManager()

    class Meta:
        permissions = (("merge_organisations", "Can merge organisations"),)

    def __str__(self):
        if self.trade_association:
            return f"{self.name} (TA)"
        else:
            return self.name

<<<<<<< HEAD
    @staticmethod
    def __is_potential_duplicate_organisation(
        target_org: "Organisation", potential_dup_org: "Organisation"
    ):
        DIGITS_PATTERN = re.compile(r"[^0-9]+")
        DIGITS_ALPHA_PATTERN = re.compile(r"[^0-9a-zA-Z]+")

        target_post_code = re.sub(DIGITS_ALPHA_PATTERN, "", target_org.post_code or "").lower()
        potential_post_code = re.sub(
            DIGITS_ALPHA_PATTERN, "", potential_dup_org.post_code or ""
        ).lower()

        if target_post_code == potential_post_code:
            return True

        target_vat_number = re.sub(DIGITS_PATTERN, "", target_org.vat_number or "")
        potential_vat_number = re.sub(DIGITS_PATTERN, "", potential_dup_org.vat_number or "")

        if target_vat_number == potential_vat_number:
            return True

        target_duns_number = re.sub(DIGITS_ALPHA_PATTERN, "", target_org.duns_number).lower()
        potential_duns_number = re.sub(
            DIGITS_ALPHA_PATTERN, "", potential_dup_org.duns_number or ""
        ).lower()

        if target_duns_number == potential_duns_number:
            return True

        target_eori_number = re.sub(DIGITS_PATTERN, "", target_org.eori_number or "")
        potential_eori_number = re.sub(DIGITS_PATTERN, "", potential_dup_org.eori_number or "")

        if target_eori_number == potential_eori_number:
            return True

        return (
            target_org.name == potential_dup_org.name
            or target_org.address == potential_dup_org.address
        )

    @transaction.atomic
    def potential_duplicate_organisations(self) -> typing.List["Organisation"]:
        """
        Returns potential identical or similar organisations simialr to
        the given organisation
        """
        # first we check which organisations contain our lookup values
        # A fuzzy search, because we can't do much manipulation of the db field values
        # until it gets to be a python object after the db query
        potential_dup_orgs = Organisation.objects.exclude(id=self.id).filter(
            models.Q(name__exact=self.name)
            | models.Q(address__exact=self.address)
            | models.Q(post_code__icontains=self.post_code)
            | models.Q(vat_number__icontains=self.vat_number)
            | models.Q(eori_number__icontains=self.eori_number)
            | models.Q(duns_number__icontains=self.duns_number)
            | models.Q(organisation_website__icontains=self.organisation_website)
        )

        if not potential_dup_orgs:
            return potential_dup_orgs
        result = []

        # we iterate through each organisation and do
        # a granular check, then eliminate non serious potential duplicates
        # then we return serious potential duplicate organisations
        for potential_dup_org in potential_dup_orgs:
            if self.__is_potential_duplicate_organisation(self, potential_dup_org):
                result += [potential_dup_org]
        return result
=======
    @transaction.atomic
    def _potential_duplicate_orgs(self, fresh=False) -> "OrganisationMergeRecord":
        """
        Returns potential identical or similar organisations similar to
        the given organisation.
        """

        # first we check which organisations contain our lookup values
        # A fuzzy search, because we can't do much manipulation of the db field values
        # until it gets to be a python object after the db query

        special_characters = (
            "!",
            "%",
            "-",
            "_",
            "*",
            "?",
            ":",
            ";",
            ",",
            ".",
            "/",
            "|",
            " ",
        )

        def annotate_without_special_chars(
            queryset: django.db.models.QuerySet, field: str
        ) -> (str, django.db.models.QuerySet):
            """
            Annotate a queryset with a field that has all special characters removed
            Parameters
            ----------
            queryset : the queryset to operate on
            field : the name of the field to annotate

            Returns
            -------
            tuple:
                0 - the name of the annotated column with all special characters removed
                1 - the queryset with the annotated columns
            """
            annotation_kwargs = {
                f"{field}_sf{index}": Replace(
                    field if index == 0 else f"{field}_sf{index - 1}", Value(each), Value("")
                )
                for index, each in enumerate(special_characters)
            }
            last_annotation = f"{field}_sf{len(special_characters) - 1}"
            return last_annotation, queryset.annotate(**annotation_kwargs)

        potential_duplicates = Organisation.objects.exclude(id=self.id).exclude(
            deleted_at__isnull=False
        )
        if hasattr(self, "merge_record"):
            # if there is a merge record associated with this organisation, we presume that
            # the database has been scanned for potential duplicates, and we only want to check
            # those organisations that have been created or modified since the last check. Unless
            # the fresh argument is True, in which case we will always scan for all
            if not fresh and self.merge_record.last_searched:
                potential_duplicates = potential_duplicates.filter(
                    models.Q(created_at__gte=self.merge_record.last_searched)
                    | models.Q(last_modified__gte=self.merge_record.last_searched)
                )

                # finding the existing current duplicates (if any) that have been updated since
                # the last search, we want to delete them as potential duplicates, so they
                # can be searched again (in case they have been updated since the last search
                # to no longer match as a duplicate.)
                self.merge_record.potential_duplicates().filter(
                    child_organisation__last_modified__gte=self.merge_record.last_searched
                ).delete()
            if fresh:
                # if this is a fresh search, we want to delete all existing potential duplicates
                self.merge_record.duplicate_organisations.all().delete()
        else:
            OrganisationMergeRecord.objects.create(parent_organisation=self)

        if potential_duplicates:
            q_objects = models.Q()

            # filter fields that require an exact (case-insensitive) match
            exact_match_fields = (
                "name",
                "address",
                "duns_number",
            )
            for field in exact_match_fields:
                value = getattr(self, field)
                if value:
                    query = {f"{field}__iexact": value}
                    q_objects |= models.Q(**query)

            # filter by reg_number and post_code, removing special characters
            ignore_special_character_fields = (
                "companies_house_id",
                "post_code",
            )

            for field in ignore_special_character_fields:
                value = getattr(self, field)
                if value:
                    value = "".join(c for c in value if c not in special_characters)
                    if value:
                        # making sure that the value is not empty after removing all special characters
                        removed_special_chars = annotate_without_special_chars(
                            potential_duplicates,
                            field,
                        )
                        potential_duplicates = removed_special_chars[1]
                        query = {f"{removed_special_chars[0]}__iexact": value}
                        q_objects |= models.Q(**query)

            # now we filter by the VAT number and EORI number
            ignore_alpha_character_fields = (
                "vat_number",
                "eori_number",
            )
            for field in ignore_alpha_character_fields:
                value = getattr(self, field)
                if value:
                    value = "".join(c for c in value if c.isdigit())
                    if value:
                        # making sure that the value is not empty after removing all non-digit characters
                        removed_special_chars = annotate_without_special_chars(
                            potential_duplicates,
                            field,
                        )
                        potential_duplicates = removed_special_chars[1]
                        query = {f"{removed_special_chars[0]}__icontains": value}
                        q_objects |= models.Q(**query)

            # now we filter by the URL, removing http://, www., and the suffix
            if url := self.organisation_website:
                url = url.split("/")
                if url[0] in ["https:", "http:"]:
                    url = url[2].split(".")
                else:
                    url = url[0].split(".")
                # now we iterate through the reversed URL list and find the domain
                for i in range(len(url) - 1, 0, -1):
                    if url[i] in ["co", "uk", "com", "net", "org"]:
                        continue
                    else:
                        url_domain = url[i]
                        q_objects |= models.Q(organisation_website__icontains=url_domain)
                        break

            # applying the filter to the queryset
            potential_duplicates = potential_duplicates.filter(q_objects)

        # Why did the cow cross the road? To get to the udder side.
        # lol.
        if potential_duplicates:
            # there are new potential duplicates
            # now we update the merge record and create DuplicateOrganisationMerge records for each
            # of the confirmed duplicates (if they don't already exist)
            for potential_dup_org in potential_duplicates:
                DuplicateOrganisationMerge.objects.get_or_create(
                    merge_record=self.merge_record, child_organisation=potential_dup_org
                )
            self.merge_record.status = "duplicates_found"

            # change any existing complete merge records to not started
            self.merge_record.submissionorganisationmergerecord_set.filter(
                status="complete"
            ).update(status="not_started")
        elif self.merge_record.duplicate_organisations.filter(status="pending").exists():
            # there are existing, unresolved potential duplicates, we
            # want to update the merge record
            self.merge_record.status = "duplicates_found"
            self.merge_record.submissionorganisationmergerecord_set.filter(
                status="complete"
            ).update(status="in_progress")
        else:
            self.merge_record.status = "no_duplicates_found"

        self.merge_record.last_searched = timezone.now()
        self.merge_record.save()
        return self.merge_record

    def find_potential_duplicate_orgs(self, fresh=False) -> "OrganisationMergeRecord":
        return self._potential_duplicate_orgs(fresh=fresh)
>>>>>>> 3011750d

    def has_role_in_case(self, case, role):
        """
        Returns True if this organisation has the requested role in the given case
        :param case: A case instance
        :param role: A CaseRole instance or name
        """
        return OrganisationCaseRole.objects.has_organisation_case_role(self, case, role)

    def get_case_role(self, case):
        """
        Return this organisation's role in a case
        """
        org_case_role = OrganisationCaseRole.objects.filter(case=case, organisation=self).first()
        if org_case_role:
            return org_case_role.role
        else:
            return None

    def assign_case(self, case, role, user=None):
        """
        Assign the organisation to a case under a given role
        :param case: A case instance
        :param role: A CaseRole instance, id or name
        """
        return OrganisationCaseRole.objects.assign_organisation_case_role(
            organisation=self, case=case, role=role, created_by=user
        )

    def related_pending_registrations_of_interest(
        self, requested_by, all_interests=True, archived=False
    ):
        """
        Return all pending registrations of interest for this organisaion.
        TODO: can reduce the api calls in CaseInterestAPI->GET
        """
        from cases.constants import SUBMISSION_TYPE_REGISTER_INTEREST

        user_filter = {
            "created_by__organisationuser__organisation": self,
        }
        if not requested_by.has_perm("core.can_view_all_org_cases") or not all_interests:
            user_filter["created_by"] = requested_by
        submissions = Submission.objects.select_related(
            "case",
            "status",
            "type",
            "organisation",
            "created_by",
        ).filter(
            type_id=SUBMISSION_TYPE_REGISTER_INTEREST,
            deleted_at__isnull=True,
            organisation__organisationcaserole__case=models.F("case"),
            organisation__organisationcaserole__organisation=self,
            organisation__organisationcaserole__approved_at__isnull=True,
            **user_filter,
        )
        if not archived:
            submissions = submissions.exclude(archived=True)
        submissions = submissions.distinct().order_by("created_at")
        return submissions

    def related_cases(self, initiated_only=True, order_by=None, requested_by=None):
        """
        Return all cases for this organisation, whether representing other companies
        or own cases.
        The result is a list of dictionaries, each with a case and org ids and names
        """
        from security.models import UserCase
        from cases.models import Case

        order_by = order_by or "organisation"
        cases = UserCase.objects.filter(
            user__organisationuser__organisation=self,
            case__deleted_at__isnull=True,
            case__archived_at__isnull=True,
        )
        if requested_by and not requested_by.has_perm("core.can_view_all_org_cases"):
            cases = cases.filter(user=requested_by)
        if initiated_only:
            cases = cases.filter(case__initiated_at__isnull=False)
        cases = cases.values("organisation_id", "case_id").distinct()
        _cache = {}
        related_cases = []
        for uc in cases:
            if uc["organisation_id"] not in _cache:
                _cache[uc["organisation_id"]] = Organisation.objects.get(id=uc["organisation_id"])
            if uc["case_id"] not in _cache:
                _cache[uc["case_id"]] = Case.objects.get(id=uc["case_id"])
            related_cases.append(
                {
                    "case": _cache[uc["case_id"]].to_embedded_dict(),
                    "organisation": _cache[uc["organisation_id"]].to_embedded_dict(),
                    "has_non_draft_subs": _cache[uc["organisation_id"]].has_non_draft_subs(
                        _cache[uc["case_id"]]
                    ),
                }
            )
        return related_cases

    def assign_user(self, user, security_group, confirmed=True):
        """
        Assign a user to this organisation
        :param user: A user instance
        :param security_group: The security group to assign the user as (name or Group instance)
        """
        return OrganisationUser.objects.assign_user(
            user=user, organisation=self, security_group=security_group, confirmed=confirmed
        )

    def get_owner(self):
        """
        Return the owner user for this organisation, if available.
        """
        return OrganisationUser.objects.filter(
            organisation=self, security_group=get_security_group(SECURITY_GROUP_ORGANISATION_OWNER)
        ).first()

    @property
    def users(self):
        """
        All users for this organisation
        """
        return OrganisationUser.objects.select_related(
            "user",
            "organisation",
            "security_group",
        ).filter(organisation=self)

    @property
    def has_users(self):
        """
        Returns True/False whether this organisation instance has any users associated with it.
        """
        return self.users.exists()

    @property
    def user_count(self):
        return self.users.count()

    def _to_dict(self, case=None, with_contacts=True):
        contacts = []
        if with_contacts:
            if case:
                contacts = self.case_contacts(case, all_contacts=not self.gov_body)
            else:
                contacts = self.contacts.filter(deleted_at__isnull=True)
        primary_contact = self.primary_contact(case)
        has_non_draft_subs = None
        if case:
            has_non_draft_subs = Submission.objects.filter(
                organisation=self, case=case, status__default=False
            ).exists()
        return {
            "name": escape(self.name),
            "datahub_id": self.datahub_id,
            "companies_house_id": escape(self.companies_house_id),
            "trade_association": self.trade_association,
            "address": escape(self.address),
            "post_code": escape(self.post_code),
            "country": {
                "name": self.country.name if self.country else None,
                "code": self.country.code if self.country else None,
            }
            if self.country
            else None,
            "contacts": [contact.to_dict(case) for contact in contacts if not contact.deleted_at],
            "primary_contact": primary_contact.to_embedded_dict() if primary_contact else None,
            "gov_body": self.gov_body,
            "is_tra": str(self.id) == TRA_ORGANISATION_ID,
            "has_non_draft_subs": has_non_draft_subs,
            "vat_number": escape(self.vat_number),
            "eori_number": escape(self.eori_number),
            "duns_number": escape(self.duns_number),
            "organisation_website": escape(self.organisation_website),
            "fraudulent": self.fraudulent,
            "previous_names": [pn.to_dict() for pn in self.previous_names]
            if self.has_previous_names
            else None,
            "merged_from_id": str(self.merged_from.id) if self.merged_from else None,
            "json_data": self.json_data if self.json_data else None,
            "users": [user.enhance_dict() for user in self.users],
        }

    def _to_embedded_dict(self, **kwargs):
        return {"id": str(self.id), "name": self.name}

    def case_contacts(self, case, all_contacts=True):
        """
        Return all contacts assosciated with the organisation for a specific case.
        These might be lawyers representing the organisation or direct employee.
        """
<<<<<<< HEAD
        case_contacts = Contact.objects.select_related("userprofile", "organisation",).filter(
=======
        contact_filter = ["userprofile", "organisation"]
        case_contacts = Contact.objects.select_related(*contact_filter).filter(
>>>>>>> 3011750d
            casecontact__case=case,
            casecontact__organisation=self,
            deleted_at__isnull=True,
        )
        if all_contacts:
            return case_contacts.union(self.contacts)
        else:
            return case_contacts

    def has_non_draft_subs(self, case=None):
        case = case or self.case_context
        if case:
            return (
                case
                and Submission.objects.filter(
                    organisation=self, case=case, status__default=False
                ).exists()
            )

    @property
    def has_roi(self):
        case = self.case_context
        if case:
            from cases.models import Submission

            return (
                case
                and Submission.objects.filter(
                    organisation=self, case=case, status__default=False, type__key="interest"
                ).exists()
            )

    @property
    def contacts(self):
        """
        All contacts directly associated with this organisation (employees)
        """
        contacts = (
            self.contact_set.select_related(
                "userprofile",
                "organisation",
            )
            .filter(deleted_at__isnull=True)
            .order_by("created_at")
        )
        return contacts

    def primary_contact(self, case=None):
        """
        Return the primary contact of the organsiation.
        """
        case = case or self.case_context

        contact = (
            self.casecontact_set.select_related("contact__userprofile", "organisation")
            .filter(
                case=case,
                primary=True,
                contact__deleted_at__isnull=True,
            )
            .first()
        )
        if contact:
            return contact.contact
        else:
            contacts = self.casecontact_set.select_related(
                "contact__userprofile", "organisation"
            ).filter(
                case=case,
                contact__deleted_at__isnull=True,
            )
            if contacts:
                return contacts[0].contact
            else:
                contacts = self.contacts
                if contacts:
                    return contacts[0]
        return contact

    def notify_approval_status(self, action, contact, values, case, sent_by):
        """
        Notify organisation contact about an approval or rejection to a case.
        """
        templates_map = {
            "approve": "NOTIFY_INTERESTED_PARTY_REQUEST_PERMITTED",
            "deny": "NOTIFY_INTERESTED_PARTY_REQUEST_DENIED",
            "change": "NOTIFY_COMPANY_ROLE_CHANGED_V2",
            "remove": "NOTIFY_COMPANY_ROLE_DENIED_V2",
        }
        template_id = templates_map.get(action)
        if template_id:
            notify_template_id = SystemParameter.get(template_id)
            audit_kwargs = {
                "audit_type": AUDIT_TYPE_NOTIFY,
                "user": sent_by,
                "case": case,
                "model": contact,
            }
            send_mail(contact.email, values, notify_template_id, audit_kwargs=audit_kwargs)
        else:
            logger.error("Invalid action for organisation notification: %s", action)

    def has_previous_names(self):
        """
        Returns True if this organisation has had a name change in the past
        """
        return self.organisationname_set.exists()

    @property
    def case_count(self):
        return len(OrganisationCaseRole.objects.case_prepared(self.id))

    @property
    def previous_names(self):
        return self.organisationname_set.all().order_by("to_date")

    def change_name(self, name):
        """
        Change an organisation name, retaining a record of the name change.
        The old name will be stored away in OrganisationName, along with the date of change.
        The new name will be assigned to the organisation.
        """
        org_name = None
        if name != self.name:
            prev_name_change = (
                OrganisationName.objects.filter(organisation=self).order_by("-to_date").first()
            )
            from_date = prev_name_change.to_date if prev_name_change else None
            to_date = timezone.now()
            org_name = OrganisationName.objects.create(
                organisation=self, name=self.name, from_date=from_date, to_date=to_date
            )
            self.name = name
            self.save()
        return org_name

<<<<<<< HEAD
=======
    def representative_cases(self) -> list:
        """
        Returns all cases where this organisation is acting as a representative.

        Returns a list of dictionaries where each dictionary contains the details of a particular
        representation on a case:

        [
            {
                'case': CaseSerializer.data,  # the case they are on
                'role': 'domestic_producer',   # the role they are acting as
                'on_behalf_of': 'interested_party_organisation_name',  # the organisation they are acting on behalf of
                'validated': True,  # whether the representation has been validated
                'validated_at': '2020-01-01T00:00:00Z',  # when the representation was validated
            },
            ...
        ]
        """
        from cases.services.v2.serializers import CaseSerializer
        from invitations.models import Invitation

        representations = []

        representative_case_contacts = (
            CaseContact.objects.filter(
                contact__organisation=self,
            )
            .exclude(contact__organisation=F("organisation"))
            .distinct("case")
        )
        for case_contact in representative_case_contacts:
            try:
                corresponding_org_case_role = OrganisationCaseRole.objects.get(
                    organisation=case_contact.organisation, case=case_contact.case
                )
            except OrganisationCaseRole.DoesNotExist:
                continue
            representation = {
                "on_behalf_of": case_contact.organisation.name,
                "case": CaseSerializer(case_contact.case).data,
                "role": corresponding_org_case_role.role.name,
            }
            # now we need to find if this case_contact has been created as part of an ROI or an invitation
            invitation = (
                Invitation.objects.filter(
                    contact__organisation=self,
                    case=case_contact.case,
                    organisation=case_contact.organisation,
                    invitation_type=2,
                    approved_at__isnull=False,
                )
                .order_by("-last_modified")
                .first()
            )
            if invitation:
                representation.update(
                    {"validated": invitation.approved_at, "validated_at": invitation.approved_at}
                )
                representations.append(representation)
            else:
                # maybe it's an ROI that got them here
                try:
                    (
                        Submission.objects.filter(
                            type_id=SUBMISSION_TYPE_REGISTER_INTEREST,
                            contact__organisation=self,
                            case=case_contact.case,
                            organisation=case_contact.organisation,
                        )
                        .order_by("-last_modified")
                        .first()
                    )
                    representation.update(
                        {
                            "validated": bool(corresponding_org_case_role.validated_at),
                            "validated_at": corresponding_org_case_role.validated_at,
                        }
                    )
                    representations.append(representation)
                except Submission.DoesNotExist:
                    ...
                    # todo - log error here, how do they have access to this case

        return representations

    def rejected_cases(self) -> list:
        """Returns all cases where this organisation has been rejected as either an interested
        party or a representative.

        Returns a list of dictionaries where each dictionary contains the details of a particular
        rejection from a case:

        [
            {
                'case': CaseSerializer.data,  # the case they were rejected from
                'date_rejected': '2021-01-01T00:00:00Z',  # when they were rejected
                'rejected_by': UserSerializer.data,  # who rejected them
                'rejected_reason': 'Fraudulent',  # the reason they were rejected
                'type': 'interested_party/representative',  # whether they were rejected as an interested party or a representative
            },
            ...
        ]
        """
        from cases.services.v2.serializers import CaseSerializer
        from core.services.v2.users.serializers import UserSerializer
        from invitations.models import Invitation

        rejections = []

        # finding the rep invitations for this org which have been rejected
        rejected_invitations = Invitation.objects.filter(
            contact__organisation=self,
            rejected_by__isnull=False,
            rejected_at__isnull=False,
            invitation_type=2,  # only rep invites
        )
        for invitation in rejected_invitations:
            rejections.append(
                {
                    "case": CaseSerializer(
                        invitation.submission.case, fields=["name", "reference"]
                    ).data,
                    "date_rejected": invitation.rejected_at,
                    "rejected_reason": invitation.submission.deficiency_notice_params.get(
                        "explain_why_contact_org_not_verified", ""
                    ),
                    "rejected_by": UserSerializer(
                        invitation.rejected_by, fields=["name", "email"]
                    ).data,
                    "type": "representative",
                }
            )

        # finding the interested party cases for this org which have been rejected
        rejected_org_case_roles = OrganisationCaseRole.objects.filter(
            organisation=self, role__key="rejected"
        )
        for rejected_org_case_role in rejected_org_case_roles:
            rejections.append(
                {
                    "case": CaseSerializer(
                        rejected_org_case_role.case, fields=["name", "reference"]
                    ).data,
                    "date_rejected": rejected_org_case_role.validated_at,
                    "rejected_reason": "N/A",
                    "rejected_by": UserSerializer(
                        rejected_org_case_role.validated_by, fields=["name", "email"]
                    ).data,
                    "type": "interested_party",
                }
            )

        return rejections

    def does_name_match_companies_house(self) -> bool:
        """
        Returns True if the organisation name matches the name on Companies House, False otherwise.
        """
        from core.services.ch_proxy import COMPANIES_HOUSE_BASE_DOMAIN, COMPANIES_HOUSE_BASIC_AUTH

        if registration_number := self.companies_house_id:
            if organisation_name := self.name:
                headers = {"Authorization": f"Basic {COMPANIES_HOUSE_BASIC_AUTH}"}
                response = requests.get(
                    f"{COMPANIES_HOUSE_BASE_DOMAIN}/company/{registration_number}",
                    headers=headers,
                )
                if response.status_code == 200:
                    if (
                        response.json().get(
                            "company_name",
                        )
                        == organisation_name
                    ):
                        return True
        return False

    def organisation_card_data(self) -> dict:
        """
        Returns a dictionary containing the data required to render the organisation card on the
        front-end.
        """
        from organisations.services.v2.serializers import (
            OrganisationSerializer,
            OrganisationCaseRoleSerializer,
        )
        from core.services.v2.users.serializers import UserSerializer

        return_dict = {}

        # get the slim, quick OrganisationSerializer data

        return_dict.update(
            OrganisationSerializer(
                self,
                fields=[
                    "name",
                    "companies_house_id",
                    "organisation_website",
                    "a_tag_website_url",
                    "country",
                    "full_country_name",
                    "vat_number",
                    "duns_number",
                    "eori_number",
                    "address",
                    "post_code",
                    "country_name",
                ],
            ).data
        )

        representative_cases = self.representative_cases()
        return_dict["representative_cases"] = representative_cases
        return_dict["approved_representative_cases"] = [
            each for each in representative_cases if each["validated"]
        ]

        rejected_cases = self.rejected_cases()
        return_dict["rejected_cases"] = rejected_cases
        return_dict["rejected_representative_cases"] = [
            each for each in rejected_cases if each["type"] == "representative"
        ]
        return_dict["rejected_interested_party_cases"] = [
            each for each in rejected_cases if each["type"] == "interested_party"
        ]

        return_dict["approved_organisation_case_roles"] = [
            OrganisationCaseRoleSerializer(each, exclude=["organisation"]).data
            for each in self.organisationcaserole_set.all()
            if each.role.key
            not in [AWAITING_ORG_CASE_ROLE, REJECTED_ORG_CASE_ROLE, PREPARING_ORG_CASE_ROLE]
        ]

        return_dict["does_name_match_companies_house"] = self.does_name_match_companies_house()

        return_dict["users"] = [
            UserSerializer(each.user, exclude=["contact", "organisation"]).data
            for each in self.organisationuser_set.all()
        ]

        return return_dict

    def get_identical_fields(self, other_organisation: "Organisation") -> list:
        """
        Returns a list of fields which are identical between this organisation and the other
        organisation.
        """
        identical_fields = []

        for field in self._meta.get_fields():
            if field.name in [
                "id",
                "created_at",
                "updated_at",
                "created_by",
                "updated_by",
                "country",
            ]:
                continue
            parent_value = getattr(self, field.name, None)
            child_value = getattr(other_organisation, field.name, None)
            if parent_value and child_value and parent_value == child_value:
                identical_fields.append(field.name)

        return identical_fields

>>>>>>> 3011750d
    def get_user_cases(self, exclude_rejected=True):
        """Return all UserCases for this organisation except for those with the rejected role if
        exclude_rejected is True."""
        user_cases = UserCase.objects.filter(
            user__organisationuser__organisation=self,
            case__deleted_at__isnull=True,
            case__archived_at__isnull=True,
        )

        if exclude_rejected:
            exclude_ids = []
            for user_case in user_cases:
                if OrganisationCaseRole.objects.filter(
                    case=user_case.case,
                    organisation__organisationuser__user=user_case.user,
                    role__key=REJECTED_ORG_CASE_ROLE,
                ).exists():
                    exclude_ids.append(user_case.id)
            user_cases = user_cases.exclude(id__in=exclude_ids)

        return user_cases


class OrganisationName(models.Model):
    """
    Maintain a history of organisation name changes along with the relevant dates.
    Organisation's name will denormalise into the submission on the point of creation and will
    display the denormalised name in the public file.
    Case workers will have the history of name changes available to them where applicable.
    """

    id = models.UUIDField(primary_key=True, default=uuid.uuid4, editable=False)
    organisation = models.ForeignKey(
        Organisation, null=False, blank=False, on_delete=models.PROTECT
    )
    name = models.CharField(max_length=500, null=False, blank=False)
    from_date = models.DateTimeField(null=True, blank=True)
    to_date = models.DateTimeField(null=True, blank=True)
    created_by = models.ForeignKey(
        settings.AUTH_USER_MODEL,
        null=True,
        blank=True,
        related_name="%(class)s_created_by",
        on_delete=models.SET_NULL,
    )

    def __str__(self):
        return f"{self.organisation}: {self.name} from {self.from_date} to {self.to_date}"

    def to_dict(self):
        return {
            "id": str(self.id),
            "name": self.name,
            "from_date": self.from_date.strftime(settings.API_DATETIME_FORMAT)
            if self.from_date
            else None,
            "to_date": self.to_date.strftime(settings.API_DATETIME_FORMAT)
            if self.to_date
            else None,
        }


class OrganisationMergeRecord(BaseModel):
    status_choices = (
        ("not_checked", "Not checked"),
        ("no_duplicates_found", "No duplicates found"),
        ("duplicates_found", "Duplicates found"),
    )
    id = None
    status = models.CharField(choices=status_choices, default="not_checked", max_length=30)
    parent_organisation = models.OneToOneField(
        Organisation, on_delete=models.PROTECT, related_name="merge_record", primary_key=True
    )
    submission = models.ManyToManyField(
        Submission, related_name="merge_records", through="SubmissionOrganisationMergeRecord"
    )
    last_searched = models.DateTimeField(null=True)
    chosen_case_roles = models.JSONField(null=True, blank=True)

    def merge_organisations(
        self,
        organisation=None,
        notify_users=False,
        create_audit_log=False,
    ) -> "Organisation":
        """
        Merges the duplicate organisations into the parent organisation.
        Parameters
        ----------
        organisation : the parent organisation to merge the duplicates into
        notify_users : True if you want the users to be notified of the merge
        create_audit_log : True if you want to create an audit log of the merge

        Returns
        -------
        Organisation
        """
        if not organisation:
            organisation = self.parent_organisation

        ids_merged = []
        for potential_duplicate_organisation in self.potential_duplicates().filter(
            status="attributes_selected"
        ):
            # going through the potential duplicates and applying the attributes from each
            # duplicate selected by the caseworkers to the draft organisation
            potential_duplicate_organisation._apply_selections(
                organisation=organisation,
            )

            # now we finally run the merge_organisations method to re-associate the child
            # objects (UserCase, OrganisationUser, OrganisationCaseRole...etc.) with the
            # draft organisation
            Organisation.objects.merge_organisations(
                organisation, potential_duplicate_organisation.child_organisation, self
            )
            ids_merged.append(potential_duplicate_organisation.child_organisation.id)

        if notify_users:
            notify_template_id = SystemParameter.get("NOTIFY_ORGANISATION_MERGED")
            for organisation_user in organisation.organisationuser_set.filter(
                security_group__name=SECURITY_GROUP_ORGANISATION_OWNER
            ):
                send_mail(
                    organisation_user.user.email,
                    context={
                        "full_name": organisation_user.user.name,
                        "organisation_name": organisation.name,
                        "login_url": public_login_url(),
                        "public_cases": SystemParameter.get("LINK_TRA_CASELIST"),
                    },
                    template_id=notify_template_id,
                    audit_kwargs={
                        "audit_type": AUDIT_TYPE_NOTIFY,
                        "user": organisation_user.user,
                    },
                )
        if create_audit_log:
            audit_log(
                audit_type=AUDIT_TYPE_ORGANISATION_MERGED,
                model=self,
                data={"organisations_merged_with": ids_merged},
            )

        return organisation

    def potential_duplicates(self):
        return self.duplicate_organisations.order_by("-created_at")


class DuplicateOrganisationMerge(BaseModel):
    status_choices = (
        ("pending", "Pending"),
        ("confirmed_not_duplicate", "Not duplicate"),
        ("confirmed_duplicate", "Confirmed duplicate"),
        ("attributes_selected", "Attributes selected"),
    )
    merge_record = models.ForeignKey(
        OrganisationMergeRecord, on_delete=models.CASCADE, related_name="duplicate_organisations"
    )
    child_organisation = models.ForeignKey(
        Organisation, on_delete=models.PROTECT, related_name="potential_duplicate_organisations"
    )
    status = models.CharField(choices=status_choices, default="pending", max_length=30)
    parent_fields = ArrayField(models.CharField(max_length=500), null=True, blank=True)
    child_fields = ArrayField(models.CharField(max_length=500), null=True, blank=True)

    def _apply_selections(self, organisation=None):
        if not organisation:
            organisation = self.merge_record.parent_organisation

        if self.status == "attributes_selected":
            if self.parent_fields:
                for field in self.parent_fields:
                    setattr(
                        organisation, field, getattr(self.merge_record.parent_organisation, field)
                    )
            if self.child_fields:
                for field in self.child_fields:
                    setattr(organisation, field, getattr(self.child_organisation, field))

            organisation.save()
        return organisation


class SubmissionOrganisationMergeRecord(BaseModel):
    status_choices = (
        ("not_started", "Not started"),
        ("in_progress", "In Progress"),
        ("complete", "Complete"),
    )

    id = None
    submission = models.OneToOneField(Submission, on_delete=models.CASCADE, primary_key=True)
    organisation_merge_record = models.ForeignKey(OrganisationMergeRecord, on_delete=models.CASCADE)
    status = models.CharField(default="not_started", choices=status_choices, max_length=30)<|MERGE_RESOLUTION|>--- conflicted
+++ resolved
@@ -1,13 +1,7 @@
 import logging
-import re
-import typing
 import uuid
 from functools import singledispatch
 
-<<<<<<< HEAD
-from django.conf import settings
-from django.db import connection, models, transaction
-=======
 import django.db.models
 import requests
 from django.conf import settings
@@ -15,38 +9,26 @@
 from django.db import connection, models, transaction
 from django.db.models import F, Q, Value
 from django.db.models.functions import Replace
->>>>>>> 3011750d
 from django.utils import timezone
 from django.utils.html import escape
 from django_countries.fields import CountryField
 
-<<<<<<< HEAD
-from audit import AUDIT_TYPE_NOTIFY
-from cases.constants import TRA_ORGANISATION_ID
-from cases.models.submission import Submission
-from contacts.models import CaseContact, Contact
-=======
 from audit import AUDIT_TYPE_NOTIFY, AUDIT_TYPE_ORGANISATION_MERGED
 from audit.utils import audit_log
 from cases.constants import SUBMISSION_TYPE_REGISTER_INTEREST, TRA_ORGANISATION_ID
 from cases.models.submission import Submission, Submission
 from contacts.models import CaseContact, CaseContact, Contact, Contact
->>>>>>> 3011750d
 from core.base import BaseModel
 from core.models import SystemParameter
 from core.notifier import notify_contact_email, notify_footer
 from core.tasks import send_mail
 from core.utils import public_login_url, sql_get_list
-<<<<<<< HEAD
-from organisations.constants import NOT_IN_CASE_ORG_CASE_ROLES, REJECTED_ORG_CASE_ROLE
-=======
 from organisations.constants import (
     AWAITING_ORG_CASE_ROLE,
     NOT_IN_CASE_ORG_CASE_ROLES,
     PREPARING_ORG_CASE_ROLE,
     REJECTED_ORG_CASE_ROLE,
 )
->>>>>>> 3011750d
 from security.constants import SECURITY_GROUP_ORGANISATION_OWNER, SECURITY_GROUP_ORGANISATION_USER
 from security.models import OrganisationCaseRole, OrganisationUser, UserCase, get_security_group
 
@@ -439,78 +421,6 @@
         else:
             return self.name
 
-<<<<<<< HEAD
-    @staticmethod
-    def __is_potential_duplicate_organisation(
-        target_org: "Organisation", potential_dup_org: "Organisation"
-    ):
-        DIGITS_PATTERN = re.compile(r"[^0-9]+")
-        DIGITS_ALPHA_PATTERN = re.compile(r"[^0-9a-zA-Z]+")
-
-        target_post_code = re.sub(DIGITS_ALPHA_PATTERN, "", target_org.post_code or "").lower()
-        potential_post_code = re.sub(
-            DIGITS_ALPHA_PATTERN, "", potential_dup_org.post_code or ""
-        ).lower()
-
-        if target_post_code == potential_post_code:
-            return True
-
-        target_vat_number = re.sub(DIGITS_PATTERN, "", target_org.vat_number or "")
-        potential_vat_number = re.sub(DIGITS_PATTERN, "", potential_dup_org.vat_number or "")
-
-        if target_vat_number == potential_vat_number:
-            return True
-
-        target_duns_number = re.sub(DIGITS_ALPHA_PATTERN, "", target_org.duns_number).lower()
-        potential_duns_number = re.sub(
-            DIGITS_ALPHA_PATTERN, "", potential_dup_org.duns_number or ""
-        ).lower()
-
-        if target_duns_number == potential_duns_number:
-            return True
-
-        target_eori_number = re.sub(DIGITS_PATTERN, "", target_org.eori_number or "")
-        potential_eori_number = re.sub(DIGITS_PATTERN, "", potential_dup_org.eori_number or "")
-
-        if target_eori_number == potential_eori_number:
-            return True
-
-        return (
-            target_org.name == potential_dup_org.name
-            or target_org.address == potential_dup_org.address
-        )
-
-    @transaction.atomic
-    def potential_duplicate_organisations(self) -> typing.List["Organisation"]:
-        """
-        Returns potential identical or similar organisations simialr to
-        the given organisation
-        """
-        # first we check which organisations contain our lookup values
-        # A fuzzy search, because we can't do much manipulation of the db field values
-        # until it gets to be a python object after the db query
-        potential_dup_orgs = Organisation.objects.exclude(id=self.id).filter(
-            models.Q(name__exact=self.name)
-            | models.Q(address__exact=self.address)
-            | models.Q(post_code__icontains=self.post_code)
-            | models.Q(vat_number__icontains=self.vat_number)
-            | models.Q(eori_number__icontains=self.eori_number)
-            | models.Q(duns_number__icontains=self.duns_number)
-            | models.Q(organisation_website__icontains=self.organisation_website)
-        )
-
-        if not potential_dup_orgs:
-            return potential_dup_orgs
-        result = []
-
-        # we iterate through each organisation and do
-        # a granular check, then eliminate non serious potential duplicates
-        # then we return serious potential duplicate organisations
-        for potential_dup_org in potential_dup_orgs:
-            if self.__is_potential_duplicate_organisation(self, potential_dup_org):
-                result += [potential_dup_org]
-        return result
-=======
     @transaction.atomic
     def _potential_duplicate_orgs(self, fresh=False) -> "OrganisationMergeRecord":
         """
@@ -695,7 +605,6 @@
 
     def find_potential_duplicate_orgs(self, fresh=False) -> "OrganisationMergeRecord":
         return self._potential_duplicate_orgs(fresh=fresh)
->>>>>>> 3011750d
 
     def has_role_in_case(self, case, role):
         """
@@ -888,12 +797,8 @@
         Return all contacts assosciated with the organisation for a specific case.
         These might be lawyers representing the organisation or direct employee.
         """
-<<<<<<< HEAD
-        case_contacts = Contact.objects.select_related("userprofile", "organisation",).filter(
-=======
         contact_filter = ["userprofile", "organisation"]
         case_contacts = Contact.objects.select_related(*contact_filter).filter(
->>>>>>> 3011750d
             casecontact__case=case,
             casecontact__organisation=self,
             deleted_at__isnull=True,
@@ -1030,8 +935,6 @@
             self.save()
         return org_name
 
-<<<<<<< HEAD
-=======
     def representative_cases(self) -> list:
         """
         Returns all cases where this organisation is acting as a representative.
@@ -1299,7 +1202,6 @@
 
         return identical_fields
 
->>>>>>> 3011750d
     def get_user_cases(self, exclude_rejected=True):
         """Return all UserCases for this organisation except for those with the rejected role if
         exclude_rejected is True."""
