import logging
import uuid
from functools import singledispatch

import django.db.models
import requests
from django.conf import settings
from django.contrib.postgres.fields import ArrayField
from django.db import connection, models, transaction
from django.db.models import F, Q, Value
from django.db.models.functions import Replace
from django.utils import timezone
from django.utils.html import escape
from django_countries.fields import CountryField

from audit import AUDIT_TYPE_NOTIFY, AUDIT_TYPE_ORGANISATION_MERGED
from audit.utils import audit_log
from cases.constants import SUBMISSION_TYPE_REGISTER_INTEREST, TRA_ORGANISATION_ID
from cases.models.submission import Submission, Submission
from contacts.models import CaseContact, CaseContact, Contact, Contact
from core.base import BaseModel
from core.models import SystemParameter
from core.notifier import notify_contact_email, notify_footer
from core.tasks import send_mail
from core.utils import public_login_url, sql_get_list
from organisations.constants import (
    AWAITING_ORG_CASE_ROLE,
    NOT_IN_CASE_ORG_CASE_ROLES,
    PREPARING_ORG_CASE_ROLE,
    REJECTED_ORG_CASE_ROLE,
)
from security.constants import SECURITY_GROUP_ORGANISATION_OWNER, SECURITY_GROUP_ORGANISATION_USER
from security.models import OrganisationCaseRole, OrganisationUser, UserCase, get_security_group

logger = logging.getLogger(__name__)


@singledispatch
def get_organisation(organisation):
    return organisation


@get_organisation.register(str)
@get_organisation.register(uuid.UUID)
def _(organisation):
    try:
        return Organisation.objects.get(id=organisation)
    except Organisation.DoesNotExist:
        return None


class OrganisationManager(models.Manager):
    def merge_organisations(
        self,
        parent_organisation,
        child_organisation,
        merge_record_object,
    ):
        """
        Merges the child_organisation into the parent_organisation, deleting the former.
        Parameters
        ----------
        parent_organisation : parent organisation that will retain its details (name..etc.)
        child_organisation : organisation to be merged - child organisation that will get swallowed into the parent
        Returns
        -------
        The parent organisation object containing the records of both organisation_a and organisation_b
        """
        from invitations.models import Invitation

        with transaction.atomic():
            # finding the users who are members of the child org, but not of the parent.
            # we need to add those users to the parent
            parent_organisation_users = [each.user for each in parent_organisation.users]
            for org_user in child_organisation.users:
                if org_user.user not in parent_organisation_users:
                    org_user.organisation = parent_organisation
                    org_user.save()
                else:
                    # the child org user is already a member of the parent org, delete
                    org_user.delete()

            # updating the UserCase objects of the child_org
            UserCase.objects.filter(organisation=child_organisation).update(
                organisation=parent_organisation
            )

            # updating the contacts, this will also update the CaseContact object
            Contact.objects.filter(organisation=child_organisation).update(
                organisation=parent_organisation
            )

            # updating all OrganisationCaseRole objects which are unique to the child organisation, and
            # to cases which the parent_organisation doesn't have a corresponding
            # OrganisationCaseRole object. If the parent org does have a corresponding OrganisationCaseRole object
            # then we will rely on the chosen_case_roles dict on the merge_record which should contain
            # the caseworkers preference, if it is not there for whatever reason, we will default to the
            # parent's role in the case
            parent_org_cases = OrganisationCaseRole.objects.filter(
                organisation=parent_organisation
            ).values_list("case_id")

            OrganisationCaseRole.objects.filter(organisation=child_organisation).exclude(
                case_id__in=parent_org_cases
            ).update(organisation=parent_organisation)

            shared_cases = OrganisationCaseRole.objects.filter(
                organisation=child_organisation
            ).filter(case_id__in=parent_org_cases)
            if shared_cases:
                for org_case_role in shared_cases:
                    if str(org_case_role.case.id) in merge_record_object.chosen_case_roles:
                        # there has been a preference selected for this case, so we will use that
                        chosen_role_id = merge_record_object.chosen_case_roles[
                            str(org_case_role.case.id)
                        ]
                        chosen_role = OrganisationCaseRole.objects.get(id=chosen_role_id)
                    else:
                        chosen_role = OrganisationCaseRole.objects.get(
                            case=org_case_role.case, organisation=parent_organisation
                        )

                    chosen_role.organisation = parent_organisation
                    chosen_role.save()

                    # now we want to delete the other org case_roles from either the parent or org to this case except for the chosen role
                    OrganisationCaseRole.objects.filter(case=org_case_role.case).filter(
                        Q(organisation=child_organisation) | Q(organisation=parent_organisation)
                    ).exclude(id=chosen_role.id).delete()

            # updating the submissions
            Submission.objects.filter(organisation=child_organisation).update(
                organisation=parent_organisation
            )

            # updating the invitations
            Invitation.objects.filter(organisation=child_organisation).update(
                organisation=parent_organisation
            )

            child_organisation.delete()

        return parent_organisation

    @transaction.atomic
    def find_similar_organisations(self, limit=None):
        """
        Perform a similarity check on organisation names
        """
        limit = float(limit or 0.5)
        _SQL = f"""
            SELECT set_limit({limit});
            SELECT similarity(o1.name, o2.name) AS score, o1.name, o2.name
            FROM organisations_organisation o1 JOIN organisations_organisation o2
            ON o1.name != o2.name AND o1.name % o2.name
            WHERE o1.duplicate_of_id is null and o2.duplicate_of_id is null;
        """  # noqa
        with connection.cursor() as cursor:
            cursor.execute(_SQL)
            rows = cursor.fetchall()
        return rows

    @transaction.atomic  # noqa: C901
    def merge_organisation_records(
        self, organisation, merge_with=None, parameter_map=None, merged_by=None, notify=False
    ):
        """
        Merge two organisations records into one.
        parameter_map is a map of fields that need to be copied from the merge_with object
        """
        from contacts.models import Contact
        from invitations.models import Invitation

        results = []
        results.append(
            Submission.objects.filter(organisation=merge_with).update(organisation=organisation)
        )
        results.append(
            Contact.objects.filter(organisation=merge_with).update(organisation=organisation)
        )
        results.append(
            Invitation.objects.filter(organisation=merge_with).update(organisation=organisation)
        )
        results.append(
            OrganisationName.objects.filter(organisation=merge_with).update(
                organisation=organisation
            )
        )
        # transfer usercases after finding clashes
        sql = f"""select uc2.id from security_usercase uc1 join security_usercase uc2
            on uc1.organisation_id='{organisation.id}'
            and uc2.organisation_id = '{merge_with.id}'
            and uc1.case_id=uc2.case_id and uc1.user_id=uc2.user_id
            """
        clash_list = sql_get_list(sql)
        try:
            results.append(
                UserCase.objects.filter(organisation=merge_with)
                .exclude(id__in=clash_list)
                .update(organisation=organisation)
            )
        except Exception as e:
            raise ValueError("Same user has access to same case on behalf of both organisations")

        # transfer case_org_contacts after finding clashes
        sql = f"""select cc2.id from contacts_casecontact cc1 join contacts_casecontact cc2
            on cc1.organisation_id='{organisation.id}'
            and cc2.organisation_id = '{merge_with.id}'
            and cc1.case_id=cc2.case_id and cc1.contact_id=cc2.contact_id
            """
        clash_list = sql_get_list(sql)
        try:
            results.append(
                CaseContact.objects.filter(organisation=merge_with)
                .exclude(id__in=clash_list)
                .update(organisation=organisation)
            )
        except Exception as e:
            raise ValueError("Same contact is in both organisations")

        # Migrate cases (caseroles)
        clash_cases = {}
        for org_case in OrganisationCaseRole.objects.filter(organisation=organisation):
            clash_cases[org_case.case.id] = org_case
        for org_case in OrganisationCaseRole.objects.filter(organisation=merge_with):
            clash = clash_cases.get(org_case.case.id)
            if clash:
                if org_case.role.key not in NOT_IN_CASE_ORG_CASE_ROLES:
                    if (
                        clash.role.key not in NOT_IN_CASE_ORG_CASE_ROLES
                        and org_case.role.key != clash.role.key
                    ):
                        # Argh, both orgs are in the same case with different,
                        # non awaiting roles - blow up!
                        raise ValueError(
                            "Cannot merge as organisations have different roles in a case",
                            org_case.case.name,
                        )
                    # Pick the best possible role for the merged org
                    clash.role = org_case.role
                    clash.save()
                clash_cases[org_case.case.id] = org_case
                org_case.delete()
        results.append(
            OrganisationCaseRole.objects.filter(organisation=merge_with).update(
                organisation=organisation
            )
        )

        results.append(
            OrganisationUser.objects.filter(organisation=merge_with).update(
                organisation=organisation
            )
        )
        updated = False
        for parameter, source in parameter_map.items():
            if source == "p2":
                setattr(organisation, parameter, getattr(merge_with, parameter))
                updated = True
        if updated:
            organisation.merged_from = merge_with
            organisation.save()
        # Notify the admins of the organisation of the merge.
        if notify and merged_by:
            notify_template_id = SystemParameter.get("NOTIFY_ORGANISATION_MERGED")
            # any baseline context can be set here.
            context = {
                "footer": notify_footer(notify_contact_email()),
                "public_cases": SystemParameter.get("LINK_TRA_CASELIST"),
            }
            self.notify_owners(
                organisation=organisation,
                template_id=notify_template_id,
                context=context,
                notified_by=merged_by,
            )
        # soft delete the merged organisation
        merge_with.delete()
        return results

    def notify_owners(self, organisation, template_id, context, notified_by):
        audit_kwargs = {
            "audit_type": AUDIT_TYPE_NOTIFY,
            "user": notified_by,
        }
        owners = organisation.organisationuser_set.filter(
            user__is_active=True, user__groups__name="Organisation Owner"
        )
        for owner in owners:
            user = owner.user
            context["full_name"] = user.name
            context["organisation_name"] = organisation.name
            audit_kwargs["model"] = user.contact
            context["login_url"] = public_login_url()
            send_mail(user.contact.email, context, template_id, audit_kwargs=audit_kwargs)

    @transaction.atomic  # noqa: C901
    def create_or_update_organisation(
        self,
        user,
        name,
        trade_association=False,
        companies_house_id=None,
        datahub_id=None,
        address=None,
        post_code=None,
        country=None,
        organisation_id=None,
        assign_user=False,
        gov_body=False,
        case=None,
        json_data=None,
        contact_object=None,
        **kwargs,
    ):
        """
        Create or update an organisation record.
        If an organisation id is provided, it will be updated. However, if the name has changed
        a new organisation will be created (or reused if the name exists).
        The user will be made a user of the organisation only if assign_user is True. This is
        only required during organisation creation when registering a new account.
        """
        organisation = None

        if organisation_id:
            try:
                organisation = Organisation.objects.get(id=organisation_id)
            except Organisation.DoesNotExist:
                pass
        if organisation is None:
            try:
                organisations = Organisation.objects.filter(name=name, country=country)
                # we can only reuse the organisation if the user is previously associated with it
                for organisation in organisations:
                    associated = user.is_associated_with(organisation)
                    if associated:
                        break
                else:
                    raise Organisation.DoesNotExist()
            except Organisation.DoesNotExist:
                organisation = Organisation(
                    created_by=user, user_context=[user], name=name, country=country
                )
                created = True
        organisation.set_user_context(user)
        organisation.set_case_context(case)
        organisation.companies_house_id = companies_house_id or organisation.companies_house_id
        organisation.trade_association = trade_association or organisation.trade_association
        organisation.datahub_id = datahub_id or organisation.datahub_id
        organisation.address = address or organisation.address
        organisation.post_code = post_code or organisation.post_code
        organisation.country = country if country else organisation.country
        organisation.json_data = json_data if json_data else organisation.json_data
        if not organisation_id and gov_body:
            organisation.gov_body = gov_body

        for key in kwargs:
            val = kwargs[key]
            if val is not None and hasattr(organisation, key):
                setattr(organisation, key, val)
        organisation.save()
        if name and organisation.name != name:
            organisation.change_name(name)
        if assign_user:
            # assign as user if owner already exists, otherwise as owner
            user_group = get_security_group(SECURITY_GROUP_ORGANISATION_OWNER)
            existing_owner = OrganisationUser.objects.filter(
                organisation=organisation, security_group=user_group
            ).exists()
            if existing_owner:
                user_group = get_security_group(SECURITY_GROUP_ORGANISATION_USER)
            org_user = OrganisationUser.objects.assign_user(
                organisation=organisation, user=user, security_group=user_group
            )
            if contact_object:
                contact_object.organisation = organisation
                contact_object.save()
        return organisation

    def user_organisation(self, user, organisation_id=None):
        """
        Return the organisation record behind the organisation id, if the user is a direct
        user of that organisation.
        If an organisation id is not provided, return the organisation associated with this user.
        Raises a DoesNotExist if not found.
        """
        _kwargs = {"organisation__id": organisation_id} if organisation_id else {}
        org_user = OrganisationUser.objects.get(user=user, **_kwargs)
        return org_user.organisation


class Organisation(BaseModel):
    name = models.CharField(max_length=500, null=False, blank=True)
    datahub_id = models.CharField(max_length=150, null=True, blank=True)
    companies_house_id = models.CharField(max_length=50, null=True, blank=True)
    trade_association = models.BooleanField(default=False)
    gov_body = models.BooleanField(default=False)
    address = models.TextField(null=True, blank=True)
    post_code = models.CharField(max_length=16, null=True, blank=True)
    country = CountryField(blank_label="Select Country", null=True, blank=True)
    duplicate_of = models.ForeignKey("self", null=True, blank=True, on_delete=models.PROTECT)
    vat_number = models.CharField(max_length=30, null=True, blank=True)
    eori_number = models.CharField(max_length=30, null=True, blank=True)
    duns_number = models.CharField(max_length=30, null=True, blank=True)
    organisation_website = models.CharField(max_length=100, null=True, blank=True)
    fraudulent = models.BooleanField(default=False)
    merged_from = models.ForeignKey(
        "self", null=True, blank=True, on_delete=models.PROTECT, related_name="merged_from_org"
    )
    json_data = models.JSONField(null=True, blank=True)
    draft = models.BooleanField(default=False)

    objects = OrganisationManager()

    class Meta:
        permissions = (("merge_organisations", "Can merge organisations"),)

    def __str__(self):
        if self.trade_association:
            return f"{self.name} (TA)"
        else:
            return self.name

    @transaction.atomic
    def _potential_duplicate_orgs(self, fresh=False) -> "OrganisationMergeRecord":
        """
        Returns potential identical or similar organisations similar to
        the given organisation.
        """

        # first we check which organisations contain our lookup values
        # A fuzzy search, because we can't do much manipulation of the db field values
        # until it gets to be a python object after the db query

        special_characters = (
            "!",
            "%",
            "-",
            "_",
            "*",
            "?",
            ":",
            ";",
            ",",
            ".",
            "/",
            "|",
            " ",
        )

        def annotate_without_special_chars(
            queryset: django.db.models.QuerySet, field: str
        ) -> (str, django.db.models.QuerySet):
            """
            Annotate a queryset with a field that has all special characters removed
            Parameters
            ----------
            queryset : the queryset to operate on
            field : the name of the field to annotate

            Returns
            -------
            tuple:
                0 - the name of the annotated column with all special characters removed
                1 - the queryset with the annotated columns
            """
            annotation_kwargs = {
                f"{field}_sf{index}": Replace(
                    field if index == 0 else f"{field}_sf{index - 1}", Value(each), Value("")
                )
                for index, each in enumerate(special_characters)
            }
            last_annotation = f"{field}_sf{len(special_characters) - 1}"
            return last_annotation, queryset.annotate(**annotation_kwargs)

        potential_duplicates = Organisation.objects.exclude(id=self.id).exclude(
            deleted_at__isnull=False
        )
        if hasattr(self, "merge_record"):
            # if there is a merge record associated with this organisation, we presume that
            # the database has been scanned for potential duplicates, and we only want to check
            # those organisations that have been created or modified since the last check. Unless
            # the fresh argument is True, in which case we will always scan for all
            if not fresh and self.merge_record.last_searched:
                potential_duplicates = potential_duplicates.filter(
                    models.Q(created_at__gte=self.merge_record.last_searched)
                    | models.Q(last_modified__gte=self.merge_record.last_searched)
                )

                # finding the existing current duplicates (if any) that have been updated since
                # the last search, we want to delete them as potential duplicates, so they
                # can be searched again (in case they have been updated since the last search
                # to no longer match as a duplicate.)
                self.merge_record.potential_duplicates().filter(
                    child_organisation__last_modified__gte=self.merge_record.last_searched
                ).delete()
            if fresh:
                # if this is a fresh search, we want to delete all existing potential duplicates
                self.merge_record.duplicate_organisations.all().delete()
        else:
            OrganisationMergeRecord.objects.create(parent_organisation=self)

        if potential_duplicates:
            q_objects = models.Q()

            # filter fields that require an exact (case-insensitive) match
            exact_match_fields = (
                "name",
                "address",
                "duns_number",
            )
            for field in exact_match_fields:
                value = getattr(self, field)
                if value:
                    query = {f"{field}__iexact": value}
                    q_objects |= models.Q(**query)

            # filter by reg_number and post_code, removing special characters
            ignore_special_character_fields = (
                "companies_house_id",
                "post_code",
            )

            for field in ignore_special_character_fields:
                value = getattr(self, field)
                if value:
                    value = "".join(c for c in value if c not in special_characters)
                    if value:
                        # making sure that the value is not empty after removing all special characters
                        removed_special_chars = annotate_without_special_chars(
                            potential_duplicates,
                            field,
                        )
                        potential_duplicates = removed_special_chars[1]
                        query = {f"{removed_special_chars[0]}__iexact": value}
                        q_objects |= models.Q(**query)

            # now we filter by the VAT number and EORI number
            ignore_alpha_character_fields = (
                "vat_number",
                "eori_number",
            )
            for field in ignore_alpha_character_fields:
                value = getattr(self, field)
                if value:
                    value = "".join(c for c in value if c.isdigit())
                    if value:
                        # making sure that the value is not empty after removing all non-digit characters
                        removed_special_chars = annotate_without_special_chars(
                            potential_duplicates,
                            field,
                        )
                        potential_duplicates = removed_special_chars[1]
                        query = {f"{removed_special_chars[0]}__icontains": value}
                        q_objects |= models.Q(**query)

            # now we filter by the URL, removing http://, www., and the suffix
            if url := self.organisation_website:
                url = url.split("/")
                if url[0] in ["https:", "http:"]:
                    url = url[2].split(".")
                else:
                    url = url[0].split(".")
                # now we iterate through the reversed URL list and find the domain
                for i in range(len(url) - 1, 0, -1):
                    if url[i] in ["co", "uk", "com", "net", "org"]:
                        continue
                    else:
                        url_domain = url[i]
                        q_objects |= models.Q(organisation_website__icontains=url_domain)
                        break

            # applying the filter to the queryset
            potential_duplicates = potential_duplicates.filter(q_objects)

        # Why did the cow cross the road? To get to the udder side.
        # lol.
        if potential_duplicates:
            # there are new potential duplicates
            # now we update the merge record and create DuplicateOrganisationMerge records for each
            # of the confirmed duplicates (if they don't already exist)
            for potential_dup_org in potential_duplicates:
                DuplicateOrganisationMerge.objects.get_or_create(
                    merge_record=self.merge_record, child_organisation=potential_dup_org
                )
            self.merge_record.status = "duplicates_found"

            # change any existing complete merge records to not started
            self.merge_record.submissionorganisationmergerecord_set.filter(
                status="complete"
            ).update(status="not_started")
        elif self.merge_record.duplicate_organisations.filter(status="pending").exists():
            # there are existing, unresolved potential duplicates, we
            # want to update the merge record
            self.merge_record.status = "duplicates_found"
            self.merge_record.submissionorganisationmergerecord_set.filter(
                status="complete"
            ).update(status="in_progress")
        else:
            self.merge_record.status = "no_duplicates_found"

        self.merge_record.last_searched = timezone.now()
        self.merge_record.save()
        return self.merge_record

    def find_potential_duplicate_orgs(self, fresh=False) -> "OrganisationMergeRecord":
        return self._potential_duplicate_orgs(fresh=fresh)

    def has_role_in_case(self, case, role):
        """
        Returns True if this organisation has the requested role in the given case
        :param case: A case instance
        :param role: A CaseRole instance or name
        """
        return OrganisationCaseRole.objects.has_organisation_case_role(self, case, role)

    def get_case_role(self, case):
        """
        Return this organisation's role in a case
        """
        org_case_role = OrganisationCaseRole.objects.filter(case=case, organisation=self).first()
        if org_case_role:
            return org_case_role.role
        else:
            return None

    def assign_case(self, case, role, user=None):
        """
        Assign the organisation to a case under a given role
        :param case: A case instance
        :param role: A CaseRole instance, id or name
        """
        return OrganisationCaseRole.objects.assign_organisation_case_role(
            organisation=self, case=case, role=role, created_by=user
        )

    def related_pending_registrations_of_interest(
        self, requested_by, all_interests=True, archived=False
    ):
        """
        Return all pending registrations of interest for this organisaion.
        TODO: can reduce the api calls in CaseInterestAPI->GET
        """
        from cases.constants import SUBMISSION_TYPE_REGISTER_INTEREST

        user_filter = {
            "created_by__organisationuser__organisation": self,
        }
        if not requested_by.has_perm("core.can_view_all_org_cases") or not all_interests:
            user_filter["created_by"] = requested_by
        submissions = Submission.objects.select_related(
            "case",
            "status",
            "type",
            "organisation",
            "created_by",
        ).filter(
            type_id=SUBMISSION_TYPE_REGISTER_INTEREST,
            deleted_at__isnull=True,
            organisation__organisationcaserole__case=models.F("case"),
            organisation__organisationcaserole__organisation=self,
            organisation__organisationcaserole__approved_at__isnull=True,
            **user_filter,
        )
        if not archived:
            submissions = submissions.exclude(archived=True)
        submissions = submissions.distinct().order_by("created_at")
        return submissions

    def related_cases(self, initiated_only=True, order_by=None, requested_by=None):
        """
        Return all cases for this organisation, whether representing other companies
        or own cases.
        The result is a list of dictionaries, each with a case and org ids and names
        """
        from security.models import UserCase
        from cases.models import Case

        order_by = order_by or "organisation"
        cases = UserCase.objects.filter(
            user__organisationuser__organisation=self,
            case__deleted_at__isnull=True,
            case__archived_at__isnull=True,
        )
        if requested_by and not requested_by.has_perm("core.can_view_all_org_cases"):
            cases = cases.filter(user=requested_by)
        if initiated_only:
            cases = cases.filter(case__initiated_at__isnull=False)
        cases = cases.values("organisation_id", "case_id").distinct()
        _cache = {}
        related_cases = []
        for uc in cases:
            if uc["organisation_id"] not in _cache:
                _cache[uc["organisation_id"]] = Organisation.objects.get(id=uc["organisation_id"])
            if uc["case_id"] not in _cache:
                _cache[uc["case_id"]] = Case.objects.get(id=uc["case_id"])
            related_cases.append(
                {
                    "case": _cache[uc["case_id"]].to_embedded_dict(),
                    "organisation": _cache[uc["organisation_id"]].to_embedded_dict(),
                    "has_non_draft_subs": _cache[uc["organisation_id"]].has_non_draft_subs(
                        _cache[uc["case_id"]]
                    ),
                }
            )
        return related_cases

    def assign_user(self, user, security_group, confirmed=True):
        """
        Assign a user to this organisation
        :param user: A user instance
        :param security_group: The security group to assign the user as (name or Group instance)
        """
        return OrganisationUser.objects.assign_user(
            user=user, organisation=self, security_group=security_group, confirmed=confirmed
        )

    def get_owner(self):
        """
        Return the owner user for this organisation, if available.
        """
        return OrganisationUser.objects.filter(
            organisation=self, security_group=get_security_group(SECURITY_GROUP_ORGANISATION_OWNER)
        ).first()

    @property
    def users(self):
        """
        All users for this organisation
        """
        return OrganisationUser.objects.select_related(
            "user",
            "organisation",
            "security_group",
        ).filter(organisation=self)

    @property
    def has_users(self):
        """
        Returns True/False whether this organisation instance has any users associated with it.
        """
        return self.users.exists()

    @property
    def user_count(self):
        return self.users.count()

    def _to_dict(self, case=None, with_contacts=True):
        contacts = []
        if with_contacts:
            if case:
                contacts = self.case_contacts(case, all_contacts=not self.gov_body)
            else:
                contacts = self.contacts.filter(deleted_at__isnull=True)
        primary_contact = self.primary_contact(case)
        has_non_draft_subs = None
        if case:
            has_non_draft_subs = Submission.objects.filter(
                organisation=self, case=case, status__default=False
            ).exists()
        return {
            "name": escape(self.name),
            "datahub_id": self.datahub_id,
            "companies_house_id": escape(self.companies_house_id),
            "trade_association": self.trade_association,
            "address": escape(self.address),
            "post_code": escape(self.post_code),
            "country": {
                "name": self.country.name if self.country else None,
                "code": self.country.code if self.country else None,
            }
            if self.country
            else None,
            "contacts": [contact.to_dict(case) for contact in contacts if not contact.deleted_at],
            "primary_contact": primary_contact.to_embedded_dict() if primary_contact else None,
            "gov_body": self.gov_body,
            "is_tra": str(self.id) == TRA_ORGANISATION_ID,
            "has_non_draft_subs": has_non_draft_subs,
            "vat_number": escape(self.vat_number),
            "eori_number": escape(self.eori_number),
            "duns_number": escape(self.duns_number),
            "organisation_website": escape(self.organisation_website),
            "fraudulent": self.fraudulent,
            "previous_names": [pn.to_dict() for pn in self.previous_names]
            if self.has_previous_names
            else None,
            "merged_from_id": str(self.merged_from.id) if self.merged_from else None,
            "json_data": self.json_data if self.json_data else None,
            "users": [user.enhance_dict() for user in self.users],
        }

    def _to_embedded_dict(self, **kwargs):
        return {"id": str(self.id), "name": self.name}

    def case_contacts(self, case, all_contacts=True):
        """
        Return all contacts assosciated with the organisation for a specific case.
        These might be lawyers representing the organisation or direct employee.
        """
        contact_filter = ["userprofile", "organisation"]
        case_contacts = Contact.objects.select_related(*contact_filter).filter(
            casecontact__case=case,
            casecontact__organisation=self,
            deleted_at__isnull=True,
        )
        if all_contacts:
            return case_contacts.union(self.contacts)
        else:
            return case_contacts

    def has_non_draft_subs(self, case=None):
        case = case or self.case_context
        if case:
            return (
                case
                and Submission.objects.filter(
                    organisation=self, case=case, status__default=False
                ).exists()
            )

    @property
    def has_roi(self):
        case = self.case_context
        if case:
            from cases.models import Submission

            return (
                case
                and Submission.objects.filter(
                    organisation=self, case=case, status__default=False, type__key="interest"
                ).exists()
            )

    @property
    def contacts(self):
        """
        All contacts directly associated with this organisation (employees)
        """
        contacts = (
            self.contact_set.select_related(
                "userprofile",
                "organisation",
            )
            .filter(deleted_at__isnull=True)
            .order_by("created_at")
        )
        return contacts

    def primary_contact(self, case=None):
        """
        Return the primary contact of the organsiation.
        """
        case = case or self.case_context

        contact = (
            self.casecontact_set.select_related("contact__userprofile", "organisation")
            .filter(
                case=case,
                primary=True,
                contact__deleted_at__isnull=True,
            )
            .first()
        )
        if contact:
            return contact.contact
        else:
            contacts = self.casecontact_set.select_related(
                "contact__userprofile", "organisation"
            ).filter(
                case=case,
                contact__deleted_at__isnull=True,
            )
            if contacts:
                return contacts[0].contact
            else:
                contacts = self.contacts
                if contacts:
                    return contacts[0]
        return contact

    def notify_approval_status(self, action, contact, values, case, sent_by):
        """
        Notify organisation contact about an approval or rejection to a case.
        """
        templates_map = {
            "approve": "NOTIFY_INTERESTED_PARTY_REQUEST_PERMITTED",
            "deny": "NOTIFY_INTERESTED_PARTY_REQUEST_DENIED",
            "change": "NOTIFY_COMPANY_ROLE_CHANGED_V2",
            "remove": "NOTIFY_COMPANY_ROLE_DENIED_V2",
        }
        template_id = templates_map.get(action)
        if template_id:
            notify_template_id = SystemParameter.get(template_id)
            audit_kwargs = {
                "audit_type": AUDIT_TYPE_NOTIFY,
                "user": sent_by,
                "case": case,
                "model": contact,
            }
            send_mail(contact.email, values, notify_template_id, audit_kwargs=audit_kwargs)
        else:
            logger.error("Invalid action for organisation notification: %s", action)

    def has_previous_names(self):
        """
        Returns True if this organisation has had a name change in the past
        """
        return self.organisationname_set.exists()

    @property
    def case_count(self):
        return len(OrganisationCaseRole.objects.case_prepared(self.id))

    @property
    def previous_names(self):
        return self.organisationname_set.all().order_by("to_date")

    def change_name(self, name):
        """
        Change an organisation name, retaining a record of the name change.
        The old name will be stored away in OrganisationName, along with the date of change.
        The new name will be assigned to the organisation.
        """
        org_name = None
        if name != self.name:
            prev_name_change = (
                OrganisationName.objects.filter(organisation=self).order_by("-to_date").first()
            )
            from_date = prev_name_change.to_date if prev_name_change else None
            to_date = timezone.now()
            org_name = OrganisationName.objects.create(
                organisation=self, name=self.name, from_date=from_date, to_date=to_date
            )
            self.name = name
            self.save()
        return org_name

    def representative_cases(self) -> list:
        """
        Returns all cases where this organisation is acting as a representative.

        Returns a list of dictionaries where each dictionary contains the details of a particular
        representation on a case:

        [
            {
                'case': CaseSerializer.data,  # the case they are on
                'role': 'domestic_producer',   # the role they are acting as
                'on_behalf_of': 'interested_party_organisation_name',  # the organisation they are acting on behalf of
                'validated': True,  # whether the representation has been validated
                'validated_at': '2020-01-01T00:00:00Z',  # when the representation was validated
            },
            ...
        ]
        """
        from cases.services.v2.serializers import CaseSerializer
        from invitations.models import Invitation

        representations = []

        representative_case_contacts = (
            CaseContact.objects.filter(
                contact__organisation=self,
            )
            .exclude(contact__organisation=F("organisation"))
            .distinct("case")
        )
        for case_contact in representative_case_contacts:
            try:
                corresponding_org_case_role = OrganisationCaseRole.objects.get(
                    organisation=case_contact.organisation, case=case_contact.case
                )
            except OrganisationCaseRole.DoesNotExist:
                continue
            representation = {
                "on_behalf_of": case_contact.organisation.name,
<<<<<<< HEAD
                "on_behalf_of_id": case_contact.organisation.id,
=======
>>>>>>> 9cb31a8a
                "case": CaseSerializer(case_contact.case).data,
                "role": corresponding_org_case_role.role.name,
            }
            # now we need to find if this case_contact has been created as part of an ROI or an invitation
            invitation = (
                Invitation.objects.filter(
                    contact__organisation=self,
                    case=case_contact.case,
                    organisation=case_contact.organisation,
                    invitation_type=2,
                    approved_at__isnull=False,
                )
                .order_by("-last_modified")
                .first()
            )
            if invitation:
                representation.update(
                    {"validated": invitation.approved_at, "validated_at": invitation.approved_at}
                )
                representations.append(representation)
            else:
                # maybe it's an ROI that got them here
                try:
                    (
                        Submission.objects.filter(
                            type_id=SUBMISSION_TYPE_REGISTER_INTEREST,
                            contact__organisation=self,
                            case=case_contact.case,
                            organisation=case_contact.organisation,
                        )
                        .order_by("-last_modified")
                        .first()
                    )
                    representation.update(
                        {
                            "validated": bool(corresponding_org_case_role.validated_at),
                            "validated_at": corresponding_org_case_role.validated_at,
                        }
                    )
                    representations.append(representation)
                except Submission.DoesNotExist:
                    ...
                    # todo - log error here, how do they have access to this case

        return representations

    def rejected_cases(self) -> list:
        """Returns all cases where this organisation has been rejected as either an interested
        party or a representative.

        Returns a list of dictionaries where each dictionary contains the details of a particular
        rejection from a case:

        [
            {
                'case': CaseSerializer.data,  # the case they were rejected from
                'date_rejected': '2021-01-01T00:00:00Z',  # when they were rejected
                'rejected_by': UserSerializer.data,  # who rejected them
                'rejected_reason': 'Fraudulent',  # the reason they were rejected
                'type': 'interested_party/representative',  # whether they were rejected as an interested party or a representative
            },
            ...
        ]
        """
        from cases.services.v2.serializers import CaseSerializer
        from core.services.v2.users.serializers import UserSerializer
        from invitations.models import Invitation

        rejections = []

        # finding the rep invitations for this org which have been rejected
        rejected_invitations = Invitation.objects.filter(
            contact__organisation=self,
            rejected_by__isnull=False,
            rejected_at__isnull=False,
            invitation_type=2,  # only rep invites
        )
        for invitation in rejected_invitations:
            rejections.append(
                {
                    "case": CaseSerializer(
                        invitation.submission.case, fields=["name", "reference"]
                    ).data,
                    "date_rejected": invitation.rejected_at,
                    "rejected_reason": invitation.submission.deficiency_notice_params.get(
                        "explain_why_contact_org_not_verified", ""
                    ),
                    "rejected_by": UserSerializer(
                        invitation.rejected_by, fields=["name", "email"]
                    ).data,
                    "type": "representative",
                }
            )

        # finding the interested party cases for this org which have been rejected
        rejected_org_case_roles = OrganisationCaseRole.objects.filter(
            organisation=self, role__key="rejected"
        )
        for rejected_org_case_role in rejected_org_case_roles:
            rejections.append(
                {
                    "case": CaseSerializer(
                        rejected_org_case_role.case, fields=["name", "reference"]
                    ).data,
                    "date_rejected": rejected_org_case_role.validated_at,
                    "rejected_reason": "N/A",
                    "rejected_by": UserSerializer(
                        rejected_org_case_role.validated_by, fields=["name", "email"]
                    ).data,
                    "type": "interested_party",
                }
            )

        return rejections

    def does_name_match_companies_house(self) -> bool:
        """
        Returns True if the organisation name matches the name on Companies House, False otherwise.
        """
        from core.services.ch_proxy import COMPANIES_HOUSE_BASE_DOMAIN, COMPANIES_HOUSE_BASIC_AUTH

        if registration_number := self.companies_house_id:
            if organisation_name := self.name:
                headers = {"Authorization": f"Basic {COMPANIES_HOUSE_BASIC_AUTH}"}
                response = requests.get(
                    f"{COMPANIES_HOUSE_BASE_DOMAIN}/company/{registration_number}",
                    headers=headers,
                )
                if response.status_code == 200:
                    if (
                        response.json().get(
                            "company_name",
                        )
                        == organisation_name
                    ):
                        return True
        return False

    def organisation_card_data(self) -> dict:
        """
        Returns a dictionary containing the data required to render the organisation card on the
        front-end.
        """
        from organisations.services.v2.serializers import (
            OrganisationSerializer,
            OrganisationCaseRoleSerializer,
        )
        from core.services.v2.users.serializers import UserSerializer

        return_dict = {}

        # get the slim, quick OrganisationSerializer data

        return_dict.update(
            OrganisationSerializer(
                self,
                fields=[
                    "name",
                    "companies_house_id",
                    "organisation_website",
                    "a_tag_website_url",
                    "country",
                    "full_country_name",
                    "vat_number",
                    "duns_number",
                    "eori_number",
                    "address",
                    "post_code",
                    "country_name",
                ],
            ).data
        )

        representative_cases = self.representative_cases()
        return_dict["representative_cases"] = representative_cases
        return_dict["approved_representative_cases"] = [
            each for each in representative_cases if each["validated"]
        ]

        rejected_cases = self.rejected_cases()
        return_dict["rejected_cases"] = rejected_cases
        return_dict["rejected_representative_cases"] = [
            each for each in rejected_cases if each["type"] == "representative"
        ]
        return_dict["rejected_interested_party_cases"] = [
            each for each in rejected_cases if each["type"] == "interested_party"
        ]

        return_dict["approved_organisation_case_roles"] = [
            OrganisationCaseRoleSerializer(each, exclude=["organisation"]).data
            for each in self.organisationcaserole_set.all()
            if each.role.key
            not in [AWAITING_ORG_CASE_ROLE, REJECTED_ORG_CASE_ROLE, PREPARING_ORG_CASE_ROLE]
        ]

        return_dict["does_name_match_companies_house"] = self.does_name_match_companies_house()

        return_dict["users"] = [
            UserSerializer(each.user, exclude=["contact", "organisation"]).data
            for each in self.organisationuser_set.all()
        ]

        return return_dict

    def get_identical_fields(self, other_organisation: "Organisation") -> list:
        """
        Returns a list of fields which are identical between this organisation and the other
        organisation.
        """
        identical_fields = []

        for field in self._meta.get_fields():
            if field.name in [
                "id",
                "created_at",
                "updated_at",
                "created_by",
                "updated_by",
                "country",
            ]:
                continue
            parent_value = getattr(self, field.name, None)
            child_value = getattr(other_organisation, field.name, None)
            if parent_value and child_value and parent_value == child_value:
                identical_fields.append(field.name)

        return identical_fields

    def get_user_cases(self, exclude_rejected=True):
        """Return all UserCases for this organisation except for those with the rejected role if
        exclude_rejected is True."""
        user_cases = UserCase.objects.filter(
            user__organisationuser__organisation=self,
            case__deleted_at__isnull=True,
            case__archived_at__isnull=True,
        )

        if exclude_rejected:
            exclude_ids = []
            for user_case in user_cases:
                if OrganisationCaseRole.objects.filter(
                    case=user_case.case,
                    organisation__organisationuser__user=user_case.user,
                    role__key=REJECTED_ORG_CASE_ROLE,
                ).exists():
                    exclude_ids.append(user_case.id)
            user_cases = user_cases.exclude(id__in=exclude_ids)

        return user_cases


class OrganisationName(models.Model):
    """
    Maintain a history of organisation name changes along with the relevant dates.
    Organisation's name will denormalise into the submission on the point of creation and will
    display the denormalised name in the public file.
    Case workers will have the history of name changes available to them where applicable.
    """

    id = models.UUIDField(primary_key=True, default=uuid.uuid4, editable=False)
    organisation = models.ForeignKey(
        Organisation, null=False, blank=False, on_delete=models.PROTECT
    )
    name = models.CharField(max_length=500, null=False, blank=False)
    from_date = models.DateTimeField(null=True, blank=True)
    to_date = models.DateTimeField(null=True, blank=True)
    created_by = models.ForeignKey(
        settings.AUTH_USER_MODEL,
        null=True,
        blank=True,
        related_name="%(class)s_created_by",
        on_delete=models.SET_NULL,
    )

    def __str__(self):
        return f"{self.organisation}: {self.name} from {self.from_date} to {self.to_date}"

    def to_dict(self):
        return {
            "id": str(self.id),
            "name": self.name,
            "from_date": self.from_date.strftime(settings.API_DATETIME_FORMAT)
            if self.from_date
            else None,
            "to_date": self.to_date.strftime(settings.API_DATETIME_FORMAT)
            if self.to_date
            else None,
        }


class OrganisationMergeRecord(BaseModel):
    status_choices = (
        ("not_checked", "Not checked"),
        ("no_duplicates_found", "No duplicates found"),
        ("duplicates_found", "Duplicates found"),
    )
    id = None
    status = models.CharField(choices=status_choices, default="not_checked", max_length=30)
    parent_organisation = models.OneToOneField(
        Organisation, on_delete=models.PROTECT, related_name="merge_record", primary_key=True
    )
    submission = models.ManyToManyField(
        Submission, related_name="merge_records", through="SubmissionOrganisationMergeRecord"
    )
    last_searched = models.DateTimeField(null=True)
    chosen_case_roles = models.JSONField(null=True, blank=True)

    def merge_organisations(
        self,
        organisation=None,
        notify_users=False,
        create_audit_log=False,
    ) -> "Organisation":
        """
        Merges the duplicate organisations into the parent organisation.
        Parameters
        ----------
        organisation : the parent organisation to merge the duplicates into
        notify_users : True if you want the users to be notified of the merge
        create_audit_log : True if you want to create an audit log of the merge

        Returns
        -------
        Organisation
        """
        if not organisation:
            organisation = self.parent_organisation

        ids_merged = []
        for potential_duplicate_organisation in self.potential_duplicates().filter(
            status="attributes_selected"
        ):
            # going through the potential duplicates and applying the attributes from each
            # duplicate selected by the caseworkers to the draft organisation
            potential_duplicate_organisation._apply_selections(
                organisation=organisation,
            )

            # now we finally run the merge_organisations method to re-associate the child
            # objects (UserCase, OrganisationUser, OrganisationCaseRole...etc.) with the
            # draft organisation
            Organisation.objects.merge_organisations(
                organisation, potential_duplicate_organisation.child_organisation, self
            )
            ids_merged.append(potential_duplicate_organisation.child_organisation.id)

<<<<<<< HEAD
        if notify_users:
=======
        # we only want to send emails if the notify_users flag is True, and any organisations have
        # been merged in the first place
        if notify_users and ids_merged:
>>>>>>> 9cb31a8a
            notify_template_id = SystemParameter.get("NOTIFY_ORGANISATION_MERGED")
            for organisation_user in organisation.organisationuser_set.filter(
                security_group__name=SECURITY_GROUP_ORGANISATION_OWNER
            ):
                send_mail(
                    organisation_user.user.email,
                    context={
                        "full_name": organisation_user.user.name,
                        "organisation_name": organisation.name,
                        "login_url": public_login_url(),
                        "public_cases": SystemParameter.get("LINK_TRA_CASELIST"),
                    },
                    template_id=notify_template_id,
                    audit_kwargs={
                        "audit_type": AUDIT_TYPE_NOTIFY,
                        "user": organisation_user.user,
                    },
                )
        if create_audit_log:
            audit_log(
                audit_type=AUDIT_TYPE_ORGANISATION_MERGED,
                model=self,
                data={"organisations_merged_with": ids_merged},
            )

        return organisation

    def potential_duplicates(self):
        return self.duplicate_organisations.order_by("-created_at")


class DuplicateOrganisationMerge(BaseModel):
    status_choices = (
        ("pending", "Pending"),
        ("confirmed_not_duplicate", "Not duplicate"),
        ("confirmed_duplicate", "Confirmed duplicate"),
        ("attributes_selected", "Attributes selected"),
    )
    merge_record = models.ForeignKey(
        OrganisationMergeRecord, on_delete=models.CASCADE, related_name="duplicate_organisations"
    )
    child_organisation = models.ForeignKey(
        Organisation, on_delete=models.PROTECT, related_name="potential_duplicate_organisations"
    )
    status = models.CharField(choices=status_choices, default="pending", max_length=30)
    parent_fields = ArrayField(models.CharField(max_length=500), null=True, blank=True)
    child_fields = ArrayField(models.CharField(max_length=500), null=True, blank=True)

    def _apply_selections(self, organisation=None):
        if not organisation:
            organisation = self.merge_record.parent_organisation

        if self.status == "attributes_selected":
            if self.parent_fields:
                for field in self.parent_fields:
                    setattr(
                        organisation, field, getattr(self.merge_record.parent_organisation, field)
                    )
            if self.child_fields:
                for field in self.child_fields:
                    setattr(organisation, field, getattr(self.child_organisation, field))

            organisation.save()
        return organisation


class SubmissionOrganisationMergeRecord(BaseModel):
    status_choices = (
        ("not_started", "Not started"),
        ("in_progress", "In Progress"),
        ("complete", "Complete"),
    )

    id = None
    submission = models.OneToOneField(Submission, on_delete=models.CASCADE, primary_key=True)
    organisation_merge_record = models.ForeignKey(OrganisationMergeRecord, on_delete=models.CASCADE)
    status = models.CharField(default="not_started", choices=status_choices, max_length=30)<|MERGE_RESOLUTION|>--- conflicted
+++ resolved
@@ -974,10 +974,6 @@
                 continue
             representation = {
                 "on_behalf_of": case_contact.organisation.name,
-<<<<<<< HEAD
-                "on_behalf_of_id": case_contact.organisation.id,
-=======
->>>>>>> 9cb31a8a
                 "case": CaseSerializer(case_contact.case).data,
                 "role": corresponding_org_case_role.role.name,
             }
@@ -1324,13 +1320,9 @@
             )
             ids_merged.append(potential_duplicate_organisation.child_organisation.id)
 
-<<<<<<< HEAD
-        if notify_users:
-=======
         # we only want to send emails if the notify_users flag is True, and any organisations have
         # been merged in the first place
         if notify_users and ids_merged:
->>>>>>> 9cb31a8a
             notify_template_id = SystemParameter.get("NOTIFY_ORGANISATION_MERGED")
             for organisation_user in organisation.organisationuser_set.filter(
                 security_group__name=SECURITY_GROUP_ORGANISATION_OWNER
