--- conflicted
+++ resolved
@@ -46,12 +46,9 @@
     cases = serializers.SerializerMethodField()
     invitations = serializers.SerializerMethodField()
     validated = serializers.SerializerMethodField()
-<<<<<<< HEAD
-    contacts = serializers.SerializerMethodField()
-=======
     organisationcaserole_set = OrganisationCaseRoleSerializer(many=True, required=False)
     user_cases = serializers.SerializerMethodField()
->>>>>>> 3568de7a
+    contacts = serializers.SerializerMethodField()
 
     class Meta:
         model = Organisation
@@ -100,29 +97,10 @@
 
     def get_validated(self, instance):
         """Returns true if the organisation has been validated on the TRS at some point"""
-<<<<<<< HEAD
         return instance.organisationcaserole_set.filter(validated_at__isnull=False).exists()
 
     @staticmethod
     def get_contacts(instance):
         from core.services.v2.users.serializers import ContactSerializer
 
-        return ContactSerializer(instance.contacts.all(), many=True).data
-
-
-class OrganisationCaseRoleSerializer(CustomValidationModelSerializer):
-    class Meta:
-        model = OrganisationCaseRole
-        fields = "__all__"
-        extra_kwargs = {"case": {"read_only": True}, "organisation": {"read_only": True}}
-
-    def to_internal_value(self, data):
-        data = data.copy()  # Making the QueryDict mutable
-        if role_key := data.get("role_key"):
-            # We can pass a role_key in the request.POST which we can use to lookup a CaseRole obj
-            role_object = CaseRole.objects.get(key=role_key)
-            data["role"] = role_object.pk
-        return super().to_internal_value(data)
-=======
-        return instance.organisationcaserole_set.filter(validated_at__isnull=False).exists()
->>>>>>> 3568de7a
+        return ContactSerializer(instance.contacts.all(), many=True).data