import requests
from django.contrib.auth.models import Group
from django.db.models import F
from rest_framework import serializers

from cases.constants import SUBMISSION_TYPE_REGISTER_INTEREST
from config.serializers import CustomValidationModelSerializer
from contacts.models import CaseContact, Contact
from contacts.services.v2.serializers import CaseContactSerializer
from core.services.ch_proxy import COMPANIES_HOUSE_BASE_DOMAIN, COMPANIES_HOUSE_BASIC_AUTH
<<<<<<< HEAD
from core.services.v2.users.serializers import UserSerializer
=======
from core.services.v2.users.serializers import ContactSerializer, UserSerializer
>>>>>>> 71d2e984
from organisations.models import Organisation
from security.models import CaseRole, OrganisationCaseRole, OrganisationUser, UserCase
from django_restql.fields import NestedField


class OrganisationCaseRoleSerializer(CustomValidationModelSerializer):
    case = serializers.SerializerMethodField()
<<<<<<< HEAD
    validated_by = UserSerializer(fields=["name", "email"])
    role_name = serializers.CharField(source="role.name")
=======
    validated_by = UserSerializer(fields=["name", "email"], required=False)
    role_name = serializers.CharField(source="role.name", required=False)
    auth_contact = NestedField(serializer_class=ContactSerializer, required=False, accept_pk=True)
>>>>>>> 71d2e984

    class Meta:
        model = OrganisationCaseRole
        fields = "__all__"
        extra_kwargs = {"case": {"read_only": True}, "organisation": {"read_only": True}}

    def to_internal_value(self, data):
        data = data.copy()  # Making the QueryDict mutable
        if role_key := data.get("role_key"):
            # We can pass a role_key in the request.POST which we can use to lookup a CaseRole obj
            role_object = CaseRole.objects.get(key=role_key)
            data["role"] = role_object.pk
        return super().to_internal_value(data)

    @staticmethod
    def get_case(instance):
        # This needs to be a SerializerMethodField to avoid the circular import of CaseSerializer
        from cases.services.v2.serializers import CaseSerializer

        return CaseSerializer(instance=instance.case).data


class OrganisationUserSerializer(CustomValidationModelSerializer):
    class Meta:
        model = OrganisationUser
        fields = "__all__"

    user = UserSerializer()
    security_group = serializers.SlugRelatedField(slug_field="name", queryset=Group.objects.all())


class OrganisationSerializer(CustomValidationModelSerializer):
    country = serializers.CharField(source="country.alpha3", required=False)
    country_code = serializers.ReadOnlyField(source="country.code")
    organisationuser_set = OrganisationUserSerializer(many=True, required=False)
    cases = serializers.SerializerMethodField()
    invitations = serializers.SerializerMethodField()
    validated = serializers.SerializerMethodField()
    organisationcaserole_set = OrganisationCaseRoleSerializer(many=True, required=False)
    user_cases = serializers.SerializerMethodField()
    does_name_match_companies_house = serializers.SerializerMethodField()
    case_contacts = serializers.SerializerMethodField()
    representative_cases = serializers.SerializerMethodField()
    contacts = serializers.SerializerMethodField()
    representative_contacts = serializers.SerializerMethodField()
    country_name = serializers.ReadOnlyField(source="country.name")
    rejected_cases = serializers.SerializerMethodField()
    json_data = serializers.JSONField(required=False, allow_null=True)
<<<<<<< HEAD
=======
    a_tag_website_url = serializers.SerializerMethodField()
>>>>>>> 71d2e984

    def to_representation(self, instance):
        instance.json_data = {}
        return super().to_representation(instance)

    class Meta:
        model = Organisation
        fields = "__all__"

    @staticmethod
<<<<<<< HEAD
=======
    def get_a_tag_website_url(instance):
        """Returns the URL of the org's website with http:// prepended so it can be used in a tag"""
        if instance.organisation_website and not instance.organisation_website.startswith("http"):
            return f"http://{instance.organisation_website}"
        return instance.organisation_website

    @staticmethod
>>>>>>> 71d2e984
    def get_rejected_cases(instance):
        """Return all instances when this organisation was rejected from a case"""
        from invitations.models import Invitation
        from cases.services.v2.serializers import CaseSerializer

        rejections = []

        # finding the rep invitations for this org which have been rejected
        rejected_invitations = Invitation.objects.filter(
            contact__organisation=instance,
            rejected_by__isnull=False,
            rejected_at__isnull=False,
            invitation_type=2,  # only rep invites
        )
        for invitation in rejected_invitations:
            rejections.append(
                {
                    "case": CaseSerializer(
                        invitation.submission.case, fields=["name", "reference"]
                    ).data,
                    "date_rejected": invitation.rejected_at,
                    "rejected_reason": invitation.submission.deficiency_notice_params.get(
                        "explain_why_contact_org_not_verified", ""
                    ),
<<<<<<< HEAD
                    "rejected_by": invitation.rejected_by,
=======
                    "rejected_by": UserSerializer(
                        invitation.rejected_by, fields=["name", "email"]
                    ).data,
>>>>>>> 71d2e984
                    "invitation_id": invitation.id,
                }
            )

        return rejections

    def get_representative_cases(self, instance):
        """Return all cases where this Organisation is acting as a representative"""
        representations = []
        # first let's get the cases where this organisation has been invited as a representative
        from cases.models import Submission
        from cases.services.v2.serializers import CaseSerializer
        from invitations.models import Invitation

        representative_case_contacts = (
            CaseContact.objects.filter(
                contact__organisation=instance,
            )
            .exclude(contact__organisation=F("organisation"))
            .distinct("case")
        )
        for case_contact in representative_case_contacts:
            try:
                corresponding_org_case_role = OrganisationCaseRole.objects.get(
                    organisation=case_contact.organisation, case=case_contact.case
                )
            except OrganisationCaseRole.DoesNotExist:
                continue
            representation = {
                "on_behalf_of": case_contact.organisation.name,
                "case": CaseSerializer(case_contact.case).data,
                "role": corresponding_org_case_role.role.name,
            }
            # now we need to find if this case_contact has been created as part of an ROI or an invitation
            invitation = (
                Invitation.objects.filter(
                    contact__organisation=instance,
                    case=case_contact.case,
                    organisation=case_contact.organisation,
                )
                .order_by("-last_modified")
                .first()
            )
            if invitation:
                representation.update(
                    {
                        "validated": invitation.submission.deficiency_notice_params.get(
                            "contact_org_verify", False
                        )
                        if invitation.submission.deficiency_notice_params
                        else False,
                        "validated_at": invitation.submission.deficiency_notice_params.get(
                            "contact_org_verify_at", None
                        )
                        if invitation.submission.deficiency_notice_params
                        else None,
                    }
                )
                representations.append(representation)
            else:
                # maybe it's an ROI that got them here
                try:
                    (
                        Submission.objects.filter(
                            type_id=SUBMISSION_TYPE_REGISTER_INTEREST,
                            contact__organisation=instance,
                            case=case_contact.case,
                            organisation=case_contact.organisation,
                        )
                        .order_by("-last_modified")
                        .first()
                    )
                    representation.update(
                        {
                            "validated": bool(corresponding_org_case_role.validated_at),
                            "validated_at": corresponding_org_case_role.validated_at,
                        }
                    )
                    representations.append(representation)
                except Submission.DoesNotExist:
                    ...
                    # todo - log error here, how do they have access to this case

        return representations

    @staticmethod
    def get_case_contacts(instance):
        """
        Return all CaseContact objects where the contact belongs to this organisation.

        In this way we can find all the cases where this organisation is representing another org."""
        case_contacts = CaseContact.objects.filter(contact__organisation=instance)
        return CaseContactSerializer(instance=case_contacts, many=True).data

    @staticmethod
    def get_does_name_match_companies_house(instance):
        """Checks if the company name on Companies House matches the company name in the DB"""
        if registration_number := instance.companies_house_id:
            if organisation_name := instance.name:
                headers = {"Authorization": f"Basic {COMPANIES_HOUSE_BASIC_AUTH}"}
                response = requests.get(
                    f"{COMPANIES_HOUSE_BASE_DOMAIN}/company/{registration_number}",
                    headers=headers,
                )
                if response.status_code == 200:
                    if (
                        response.json().get(
                            "company_name",
                        )
                        == organisation_name
                    ):
                        return True
        return False

    @staticmethod
    def get_user_cases(instance):
        user_cases = UserCase.objects.filter(
            user__organisationuser__organisation=instance,
            case__deleted_at__isnull=True,
            case__archived_at__isnull=True,
        )

        from security.services.v2.serializers import UserCaseSerializer

        return UserCaseSerializer(user_cases, many=True).data

    def get_cases(self, instance):
        """Return all cases that this organisation is a part of."""
        from cases.services.v2.serializers import CaseSerializer

        from cases.models import Case

        user_cases = UserCase.objects.filter(
            user__organisationuser__organisation=instance,
            case__deleted_at__isnull=True,
            case__archived_at__isnull=True,
        ).select_related("case")
        if request := self.context.get("request", None):
            if not request.user.is_tra():
                cases = user_cases.filter(user=request.user)

        cases = Case.objects.filter(usercase__in=user_cases).distinct()
        return CaseSerializer(cases, many=True).data

    def get_invitations(self, instance):
        """Return all invitations that this organisation has sent."""
        from invitations.services.v2.serializers import InvitationSerializer

        return [
            InvitationSerializer(
                instance=each, exclude=["organisation"]  # Avoid infinite self-referencing
            ).data
            for each in instance.invitation_set.all().select_related(
                "organisation", "contact", "submission"
            )
        ]

    def get_validated(self, instance):
        """Returns true if the organisation has been validated on the TRS at some point"""
        return instance.organisationcaserole_set.filter(validated_at__isnull=False).exists()

    def to_internal_value(self, data):
        data = super().to_internal_value(data)
        if "country" in data and isinstance(data["country"], dict):
            data["country"] = data["country"]["alpha3"]
        return data

    @staticmethod
    def get_contacts(instance):
        from core.services.v2.users.serializers import ContactSerializer

        return ContactSerializer(instance.contacts.all(), many=True).data

    @staticmethod
    def get_representative_contacts(instance):
        """Returns all contacts that are representing this organisation"""
        from core.services.v2.users.serializers import ContactSerializer

        contacts = Contact.objects.filter(casecontact__organisation=instance)
        return ContactSerializer(instance=contacts, many=True).data<|MERGE_RESOLUTION|>--- conflicted
+++ resolved
@@ -8,11 +8,11 @@
 from contacts.models import CaseContact, Contact
 from contacts.services.v2.serializers import CaseContactSerializer
 from core.services.ch_proxy import COMPANIES_HOUSE_BASE_DOMAIN, COMPANIES_HOUSE_BASIC_AUTH
-<<<<<<< HEAD
+from core.services.v2.users.serializers import ContactSerializer, UserSerializer
+from contacts.models import CaseContact, Contact
+from contacts.services.v2.serializers import CaseContactSerializer
+from core.services.ch_proxy import COMPANIES_HOUSE_BASE_DOMAIN, COMPANIES_HOUSE_BASIC_AUTH
 from core.services.v2.users.serializers import UserSerializer
-=======
-from core.services.v2.users.serializers import ContactSerializer, UserSerializer
->>>>>>> 71d2e984
 from organisations.models import Organisation
 from security.models import CaseRole, OrganisationCaseRole, OrganisationUser, UserCase
 from django_restql.fields import NestedField
@@ -20,14 +20,9 @@
 
 class OrganisationCaseRoleSerializer(CustomValidationModelSerializer):
     case = serializers.SerializerMethodField()
-<<<<<<< HEAD
-    validated_by = UserSerializer(fields=["name", "email"])
-    role_name = serializers.CharField(source="role.name")
-=======
     validated_by = UserSerializer(fields=["name", "email"], required=False)
     role_name = serializers.CharField(source="role.name", required=False)
     auth_contact = NestedField(serializer_class=ContactSerializer, required=False, accept_pk=True)
->>>>>>> 71d2e984
 
     class Meta:
         model = OrganisationCaseRole
@@ -76,10 +71,7 @@
     country_name = serializers.ReadOnlyField(source="country.name")
     rejected_cases = serializers.SerializerMethodField()
     json_data = serializers.JSONField(required=False, allow_null=True)
-<<<<<<< HEAD
-=======
     a_tag_website_url = serializers.SerializerMethodField()
->>>>>>> 71d2e984
 
     def to_representation(self, instance):
         instance.json_data = {}
@@ -90,8 +82,6 @@
         fields = "__all__"
 
     @staticmethod
-<<<<<<< HEAD
-=======
     def get_a_tag_website_url(instance):
         """Returns the URL of the org's website with http:// prepended so it can be used in a tag"""
         if instance.organisation_website and not instance.organisation_website.startswith("http"):
@@ -99,7 +89,6 @@
         return instance.organisation_website
 
     @staticmethod
->>>>>>> 71d2e984
     def get_rejected_cases(instance):
         """Return all instances when this organisation was rejected from a case"""
         from invitations.models import Invitation
@@ -124,13 +113,9 @@
                     "rejected_reason": invitation.submission.deficiency_notice_params.get(
                         "explain_why_contact_org_not_verified", ""
                     ),
-<<<<<<< HEAD
-                    "rejected_by": invitation.rejected_by,
-=======
                     "rejected_by": UserSerializer(
                         invitation.rejected_by, fields=["name", "email"]
                     ).data,
->>>>>>> 71d2e984
                     "invitation_id": invitation.id,
                 }
             )
