import requests
from django.contrib.auth.models import Group
from django.db.models import F
from django_restql.fields import NestedField
from rest_framework import serializers

from cases.constants import SUBMISSION_TYPE_REGISTER_INTEREST
from config.serializers import CustomValidationModelSerializer
from contacts.models import CaseContact, Contact
from contacts.services.v2.serializers import CaseContactSerializer
from core.services.ch_proxy import COMPANIES_HOUSE_BASE_DOMAIN, COMPANIES_HOUSE_BASIC_AUTH
from core.services.v2.users.serializers import ContactSerializer, UserSerializer
from organisations.constants import (
    AWAITING_ORG_CASE_ROLE,
    PREPARING_ORG_CASE_ROLE,
    REJECTED_ORG_CASE_ROLE,
)
from organisations.models import DuplicateOrganisationMerge, Organisation, OrganisationMergeRecord
from security.models import CaseRole, OrganisationCaseRole, OrganisationUser, UserCase


class OrganisationCaseRoleSerializer(CustomValidationModelSerializer):
    case = serializers.SerializerMethodField()
    case_role_key = serializers.SerializerMethodField()
    validated_by = UserSerializer(fields=["name", "email"], required=False)
    role_name = serializers.CharField(source="role.name", required=False)
    auth_contact = NestedField(serializer_class=ContactSerializer, required=False, accept_pk=True)

    class Meta:
        model = OrganisationCaseRole
        fields = "__all__"
        extra_kwargs = {"case": {"read_only": True}, "organisation": {"read_only": True}}

    def to_internal_value(self, data):
        data = data.copy()  # Making the QueryDict mutable
        if role_key := data.get("role_key"):
            # We can pass a role_key in the request.POST which we can use to lookup a CaseRole obj
            role_object = CaseRole.objects.get(key=role_key)
            data["role"] = role_object.pk
        return super().to_internal_value(data)

    @staticmethod
    def get_case(instance):
        # This needs to be a SerializerMethodField to avoid the circular import of CaseSerializer
        from cases.services.v2.serializers import CaseSerializer

        return CaseSerializer(instance=instance.case).data

    @staticmethod
    def get_case_role_key(instance):
        return instance.role.key


class OrganisationUserSerializer(CustomValidationModelSerializer):
    class Meta:
        model = OrganisationUser
        fields = "__all__"

    user = UserSerializer()
    security_group = serializers.SlugRelatedField(slug_field="name", queryset=Group.objects.all())


class OrganisationListSerializer(CustomValidationModelSerializer):
    class Meta:
        model = Organisation
        fields = "__all__"


class OrganisationSerializer(CustomValidationModelSerializer):
    country = serializers.CharField(source="country.alpha3", required=False)
    country_code = serializers.ReadOnlyField(source="country.code")
    organisationuser_set = OrganisationUserSerializer(many=True, required=False)
    cases = serializers.SerializerMethodField()
    invitations = serializers.SerializerMethodField()
    validated = serializers.SerializerMethodField()
    organisationcaserole_set = OrganisationCaseRoleSerializer(many=True, required=False)
    user_cases = serializers.SerializerMethodField()
    does_name_match_companies_house = serializers.SerializerMethodField()
    case_contacts = serializers.SerializerMethodField()
    representative_cases = serializers.SerializerMethodField()
    contacts = serializers.SerializerMethodField()
    representative_contacts = serializers.SerializerMethodField()
    case_count = serializers.IntegerField(required=False)
    country_name = serializers.ReadOnlyField(source="country.name")
    rejected_cases = serializers.SerializerMethodField()
    json_data = serializers.JSONField(required=False, allow_null=True)
    a_tag_website_url = serializers.SerializerMethodField()
    full_country_name = serializers.SerializerMethodField()
<<<<<<< HEAD
    potential_duplicate_organisations = serializers.SerializerMethodField()
=======
    users = serializers.SerializerMethodField()

    approved_organisation_case_roles = serializers.SerializerMethodField()
    approved_representative_cases = serializers.SerializerMethodField()
    rejected_representative_cases = serializers.SerializerMethodField()
    rejected_interested_party_cases = serializers.SerializerMethodField()
>>>>>>> d726c4e6

    class Meta:
        model = Organisation
        fields = "__all__"

    def to_representation(self, instance):
        instance.json_data = {}
        return super().to_representation(instance)

    def to_internal_value(self, data):
        data = super().to_internal_value(data)
        if "country" in data and isinstance(data["country"], dict):
            data["country"] = data["country"]["alpha3"]
        return data

    @staticmethod
<<<<<<< HEAD
    def get_potential_duplicate_organisations(instance):
        """get a serialize-able duplicate organisation list"""
        serializer = OrganisationListSerializer(instance.potential_duplicate_orgs, many=True)
        return serializer.data
=======
    def get_users(instance):
        return OrganisationUserSerializer(
            instance.organisationuser_set.all(), many=True, exclude=["organisation"]
        ).data
>>>>>>> d726c4e6

    @staticmethod
    def get_a_tag_website_url(instance):
        """Returns the URL of the org's website with http:// prepended so it can be used in a tag"""
        if instance.organisation_website and not instance.organisation_website.startswith("http"):
            return f"http://{instance.organisation_website}"
        return instance.organisation_website

    @staticmethod
    def get_rejected_cases(instance):
        """Return all instances when this organisation was rejected from a case"""
        from invitations.models import Invitation
        from cases.services.v2.serializers import CaseSerializer

        rejections = []

        # finding the rep invitations for this org which have been rejected
        rejected_invitations = Invitation.objects.filter(
            contact__organisation=instance,
            rejected_by__isnull=False,
            rejected_at__isnull=False,
            invitation_type=2,  # only rep invites
        )
        for invitation in rejected_invitations:
            rejections.append(
                {
                    "case": CaseSerializer(
                        invitation.submission.case, fields=["name", "reference"]
                    ).data,
                    "date_rejected": invitation.rejected_at,
                    "rejected_reason": invitation.submission.deficiency_notice_params.get(
                        "explain_why_contact_org_not_verified", ""
                    ),
                    "rejected_by": UserSerializer(
                        invitation.rejected_by, fields=["name", "email"]
                    ).data,
                    "type": "representative",
                }
            )

        # finding the interested party cases for this org which have been rejected
        rejected_org_case_roles = OrganisationCaseRole.objects.filter(
            organisation=instance, role__key="rejected"
        )
        for rejected_org_case_role in rejected_org_case_roles:
            rejections.append(
                {
                    "case": CaseSerializer(
                        rejected_org_case_role.case, fields=["name", "reference"]
                    ).data,
                    "date_rejected": rejected_org_case_role.validated_at,
                    "rejected_reason": "N/A",
                    "rejected_by": UserSerializer(
                        rejected_org_case_role.validated_by, fields=["name", "email"]
                    ).data,
                    "type": "interested_party",
                }
            )

        return rejections

    @staticmethod
    def get_approved_organisation_case_roles(instance):
        """Returns all approved OrganisationCaseRoles for this organisation"""
        return [
            OrganisationCaseRoleSerializer(each, exclude=["organisation"]).data
            for each in instance.organisationcaserole_set.all()
            if each.role.key
            not in [AWAITING_ORG_CASE_ROLE, REJECTED_ORG_CASE_ROLE, PREPARING_ORG_CASE_ROLE]
        ]

    def get_approved_representative_cases(self, instance):
        """Returns all approved representative cases for this organisation"""
        return [
            each["case"] for each in self.get_representative_cases(instance) if each["validated"]
        ]

    def get_rejected_representative_cases(self, instance):
        return [
            each for each in self.get_rejected_cases(instance) if each["type"] == "representative"
        ]

    def get_rejected_interested_party_cases(self, instance):
        return [
            each for each in self.get_rejected_cases(instance) if each["type"] == "interested_party"
        ]

    def get_representative_cases(self, instance):
        """Return all cases where this Organisation is acting as a representative"""
        representations = []
        # first let's get the cases where this organisation has been invited as a representative
        from cases.models import Submission
        from cases.services.v2.serializers import CaseSerializer
        from invitations.models import Invitation

        representative_case_contacts = (
            CaseContact.objects.filter(
                contact__organisation=instance,
            )
            .exclude(contact__organisation=F("organisation"))
            .distinct("case")
        )
        for case_contact in representative_case_contacts:
            try:
                corresponding_org_case_role = OrganisationCaseRole.objects.get(
                    organisation=case_contact.organisation, case=case_contact.case
                )
            except OrganisationCaseRole.DoesNotExist:
                continue
            representation = {
                "on_behalf_of": case_contact.organisation.name,
                "case": CaseSerializer(case_contact.case).data,
                "role": corresponding_org_case_role.role.name,
            }
            # now we need to find if this case_contact has been created as part of an ROI or an invitation
            invitation = (
                Invitation.objects.filter(
                    contact__organisation=instance,
                    case=case_contact.case,
                    organisation=case_contact.organisation,
                    invitation_type=2,
                    approved_at__isnull=False,
                )
                .order_by("-last_modified")
                .first()
            )
            if invitation:
                representation.update(
                    {"validated": invitation.approved_at, "validated_at": invitation.approved_at}
                )
                representations.append(representation)
            else:
                # maybe it's an ROI that got them here
                try:
                    (
                        Submission.objects.filter(
                            type_id=SUBMISSION_TYPE_REGISTER_INTEREST,
                            contact__organisation=instance,
                            case=case_contact.case,
                            organisation=case_contact.organisation,
                        )
                        .order_by("-last_modified")
                        .first()
                    )
                    representation.update(
                        {
                            "validated": bool(corresponding_org_case_role.validated_at),
                            "validated_at": corresponding_org_case_role.validated_at,
                        }
                    )
                    representations.append(representation)
                except Submission.DoesNotExist:
                    ...
                    # todo - log error here, how do they have access to this case

        return representations

    @staticmethod
    def get_case_contacts(instance):
        """
        Return all CaseContact objects where the contact belongs to this organisation.

        In this way we can find all the cases where this organisation is representing another org."""
        case_contacts = CaseContact.objects.filter(contact__organisation=instance)
        return CaseContactSerializer(instance=case_contacts, many=True).data

    @staticmethod
    def get_does_name_match_companies_house(instance):
        """Checks if the company name on Companies House matches the company name in the DB"""
        if registration_number := instance.companies_house_id:
            if organisation_name := instance.name:
                headers = {"Authorization": f"Basic {COMPANIES_HOUSE_BASIC_AUTH}"}
                response = requests.get(
                    f"{COMPANIES_HOUSE_BASE_DOMAIN}/company/{registration_number}",
                    headers=headers,
                )
                if response.status_code == 200:
                    if (
                        response.json().get(
                            "company_name",
                        )
                        == organisation_name
                    ):
                        return True
        return False

    @staticmethod
    def get_user_cases(instance):
        user_cases = UserCase.objects.filter(
            user__organisationuser__organisation=instance,
            case__deleted_at__isnull=True,
            case__archived_at__isnull=True,
        )

        from security.services.v2.serializers import UserCaseSerializer

        return UserCaseSerializer(user_cases, many=True).data

    def get_cases(self, instance):
        """Return all cases that this organisation is a part of."""
        from cases.services.v2.serializers import CaseSerializer

        from cases.models import Case

        user_cases = UserCase.objects.filter(
            user__organisationuser__organisation=instance,
            case__deleted_at__isnull=True,
            case__archived_at__isnull=True,
        ).select_related("case")
        if request := self.context.get("request", None):
            if not request.user.is_tra():
                cases = user_cases.filter(user=request.user)

        cases = Case.objects.filter(usercase__in=user_cases).distinct()
        return CaseSerializer(cases, many=True).data

    def get_invitations(self, instance):
        """Return all invitations that this organisation has sent."""
        from invitations.services.v2.serializers import InvitationSerializer

        return [
            InvitationSerializer(
                instance=each, exclude=["organisation"]  # Avoid infinite self-referencing
            ).data
            for each in instance.invitation_set.all().select_related(
                "organisation", "contact", "submission"
            )
        ]

    def get_validated(self, instance):
        """Returns true if the organisation has been validated on the TRS at some point"""
        return instance.organisationcaserole_set.filter(validated_at__isnull=False).exists()

    @staticmethod
    def get_full_country_name(instance):
        """Return the full country name of the Organisation, e.g. GB --> Great Britain"""
        return instance.country.name if instance.country else None

    @staticmethod
    def get_contacts(instance):
        from core.services.v2.users.serializers import ContactSerializer

        return ContactSerializer(instance.contacts.all(), many=True).data

    @staticmethod
    def get_representative_contacts(instance):
        """Returns all contacts that are representing this organisation"""
        from core.services.v2.users.serializers import ContactSerializer

        contacts = Contact.objects.filter(casecontact__organisation=instance)
        return ContactSerializer(instance=contacts, many=True).data


skinny_organisation_fields = [
    "name",
    "address",
    "post_code",
    "country",
    "vat_number",
    "eori_number",
    "duns_number",
    "companies_house_id",
    "organisation_website",
    "approved_organisation_case_roles",
    "approved_representative_cases",
    "rejected_representative_cases",
    "rejected_interested_party_cases",
    "organisationuser_set",
]


class DuplicateOrganisationMergeSerializer(CustomValidationModelSerializer):
    """Serializes DuplicateOrganisationMerge objects"""

    class Meta:
        model = DuplicateOrganisationMerge
        fields = "__all__"

    child_organisation = OrganisationSerializer(fields=skinny_organisation_fields)
    parent_organisation = OrganisationSerializer(
        fields=skinny_organisation_fields,
        source="merge_record.parent_organisation",
    )


class OrganisationMergeRecordSerializer(CustomValidationModelSerializer):
    """Serializes OrganisationMergeRecord objects"""

    class Meta:
        model = OrganisationMergeRecord
        fields = "__all__"

    parent_organisation = OrganisationSerializer(fields=skinny_organisation_fields)
    potential_duplicates = DuplicateOrganisationMergeSerializer(
        source="duplicate_organisations", many=True
    )<|MERGE_RESOLUTION|>--- conflicted
+++ resolved
@@ -86,16 +86,13 @@
     json_data = serializers.JSONField(required=False, allow_null=True)
     a_tag_website_url = serializers.SerializerMethodField()
     full_country_name = serializers.SerializerMethodField()
-<<<<<<< HEAD
     potential_duplicate_organisations = serializers.SerializerMethodField()
-=======
     users = serializers.SerializerMethodField()
 
     approved_organisation_case_roles = serializers.SerializerMethodField()
     approved_representative_cases = serializers.SerializerMethodField()
     rejected_representative_cases = serializers.SerializerMethodField()
     rejected_interested_party_cases = serializers.SerializerMethodField()
->>>>>>> d726c4e6
 
     class Meta:
         model = Organisation
@@ -112,17 +109,17 @@
         return data
 
     @staticmethod
-<<<<<<< HEAD
     def get_potential_duplicate_organisations(instance):
         """get a serialize-able duplicate organisation list"""
         serializer = OrganisationListSerializer(instance.potential_duplicate_orgs, many=True)
         return serializer.data
-=======
+    
+    @staticmethod
     def get_users(instance):
         return OrganisationUserSerializer(
             instance.organisationuser_set.all(), many=True, exclude=["organisation"]
         ).data
->>>>>>> d726c4e6
+
 
     @staticmethod
     def get_a_tag_website_url(instance):
