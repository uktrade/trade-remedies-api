import requests
from django.contrib.auth.models import Group
from django.db.models import F
from rest_framework import serializers

from cases.constants import SUBMISSION_TYPE_REGISTER_INTEREST
from config.serializers import CustomValidationModelSerializer
from contacts.models import CaseContact, Contact
from contacts.services.v2.serializers import CaseContactSerializer
from core.services.ch_proxy import COMPANIES_HOUSE_BASE_DOMAIN, COMPANIES_HOUSE_BASIC_AUTH
from core.services.v2.users.serializers import UserSerializer
from organisations.models import Organisation
from security.models import CaseRole, OrganisationCaseRole, OrganisationUser, UserCase


class OrganisationCaseRoleSerializer(CustomValidationModelSerializer):
    case = serializers.SerializerMethodField()
    validated_by = UserSerializer(fields=["name", "email"])
    role_name = serializers.CharField(source="role.name")

    class Meta:
        model = OrganisationCaseRole
        fields = "__all__"
        extra_kwargs = {"case": {"read_only": True}, "organisation": {"read_only": True}}

    def to_internal_value(self, data):
        data = data.copy()  # Making the QueryDict mutable
        if role_key := data.get("role_key"):
            # We can pass a role_key in the request.POST which we can use to lookup a CaseRole obj
            role_object = CaseRole.objects.get(key=role_key)
            data["role"] = role_object.pk
        return super().to_internal_value(data)

    @staticmethod
    def get_case(instance):
        # This needs to be a SerializerMethodField to avoid the circular import of CaseSerializer
        from cases.services.v2.serializers import CaseSerializer

        return CaseSerializer(instance=instance.case).data


class OrganisationUserSerializer(CustomValidationModelSerializer):
    class Meta:
        model = OrganisationUser
        fields = "__all__"

    user = UserSerializer()
    security_group = serializers.SlugRelatedField(slug_field="name", queryset=Group.objects.all())


class OrganisationSerializer(CustomValidationModelSerializer):
    country = serializers.CharField(source="country.alpha3", required=False)
    country_code = serializers.ReadOnlyField(source="country.code")
    organisationuser_set = OrganisationUserSerializer(many=True, required=False)
    cases = serializers.SerializerMethodField()
    invitations = serializers.SerializerMethodField()
    validated = serializers.SerializerMethodField()
    organisationcaserole_set = OrganisationCaseRoleSerializer(many=True, required=False)
    user_cases = serializers.SerializerMethodField()
    does_name_match_companies_house = serializers.SerializerMethodField()
    case_contacts = serializers.SerializerMethodField()
    representative_cases = serializers.SerializerMethodField()
    contacts = serializers.SerializerMethodField()
    representative_contacts = serializers.SerializerMethodField()
<<<<<<< HEAD
    case_count = serializers.IntegerField()
=======
    country_name = serializers.ReadOnlyField(source="country.name")
    rejected_cases = serializers.SerializerMethodField()
    json_data = serializers.JSONField(required=False, allow_null=True)

    def to_representation(self, instance):
        instance.json_data = {}
        return super().to_representation(instance)
>>>>>>> eaf11a19

    class Meta:
        model = Organisation
        fields = "__all__"

    @staticmethod
    def get_rejected_cases(instance):
        """Return all instances when this organisation was rejected from a case"""
        from invitations.models import Invitation
        from cases.services.v2.serializers import CaseSerializer

        rejections = []

        # finding the rep invitations for this org which have been rejected
        rejected_invitations = Invitation.objects.filter(
            contact__organisation=instance,
            rejected_by__isnull=False,
            rejected_at__isnull=False,
            invitation_type=2,  # only rep invites
        )
        for invitation in rejected_invitations:
            rejections.append(
                {
                    "case": CaseSerializer(
                        invitation.submission.case, fields=["name", "reference"]
                    ).data,
                    "date_rejected": invitation.rejected_at,
                    "rejected_reason": invitation.submission.deficiency_notice_params.get(
                        "explain_why_contact_org_not_verified", ""
                    ),
                    "rejected_by": invitation.rejected_by,
                    "invitation_id": invitation.id,
                }
            )

        return rejections

    def get_representative_cases(self, instance):
        """Return all cases where this Organisation is acting as a representative"""
        representations = []
        # first let's get the cases where this organisation has been invited as a representative
        from cases.models import Submission
        from cases.services.v2.serializers import CaseSerializer
        from invitations.models import Invitation

        representative_case_contacts = (
            CaseContact.objects.filter(
                contact__organisation=instance,
            )
            .exclude(contact__organisation=F("organisation"))
            .distinct("case")
        )
        for case_contact in representative_case_contacts:
            try:
                corresponding_org_case_role = OrganisationCaseRole.objects.get(
                    organisation=case_contact.organisation, case=case_contact.case
                )
            except OrganisationCaseRole.DoesNotExist:
                continue
            representation = {
                "on_behalf_of": case_contact.organisation.name,
                "case": CaseSerializer(case_contact.case).data,
                "role": corresponding_org_case_role.role.name,
            }
            # now we need to find if this case_contact has been created as part of an ROI or an invitation
            invitation = (
                Invitation.objects.filter(
                    contact__organisation=instance,
                    case=case_contact.case,
                    organisation=case_contact.organisation,
                )
                .order_by("-last_modified")
                .first()
            )
            if invitation:
                representation.update(
                    {
                        "validated": invitation.submission.deficiency_notice_params.get(
                            "contact_org_verify", False
                        )
                        if invitation.submission.deficiency_notice_params
                        else False,
                        "validated_at": invitation.submission.deficiency_notice_params.get(
                            "contact_org_verify_at", None
                        )
                        if invitation.submission.deficiency_notice_params
                        else None,
                    }
                )
                representations.append(representation)
            else:
                # maybe it's an ROI that got them here
                try:
                    (
                        Submission.objects.filter(
                            type_id=SUBMISSION_TYPE_REGISTER_INTEREST,
                            contact__organisation=instance,
                            case=case_contact.case,
                            organisation=case_contact.organisation,
                        )
                        .order_by("-last_modified")
                        .first()
                    )
                    representation.update(
                        {
                            "validated": bool(corresponding_org_case_role.validated_at),
                            "validated_at": corresponding_org_case_role.validated_at,
                        }
                    )
                    representations.append(representation)
                except Submission.DoesNotExist:
                    ...
                    # todo - log error here, how do they have access to this case

        return representations

    @staticmethod
    def get_case_contacts(instance):
        """
        Return all CaseContact objects where the contact belongs to this organisation.

        In this way we can find all the cases where this organisation is representing another org."""
        case_contacts = CaseContact.objects.filter(contact__organisation=instance)
        return CaseContactSerializer(instance=case_contacts, many=True).data

    @staticmethod
    def get_does_name_match_companies_house(instance):
        """Checks if the company name on Companies House matches the company name in the DB"""
        if registration_number := instance.companies_house_id:
            if organisation_name := instance.name:
                headers = {"Authorization": f"Basic {COMPANIES_HOUSE_BASIC_AUTH}"}
                response = requests.get(
                    f"{COMPANIES_HOUSE_BASE_DOMAIN}/company/{registration_number}",
                    headers=headers,
                )
                if response.status_code == 200:
                    if (
                        response.json().get(
                            "company_name",
                        )
                        == organisation_name
                    ):
                        return True
        return False

    @staticmethod
    def get_user_cases(instance):
        user_cases = UserCase.objects.filter(
            user__organisationuser__organisation=instance,
            case__deleted_at__isnull=True,
            case__archived_at__isnull=True,
        )

        from security.services.v2.serializers import UserCaseSerializer

        return UserCaseSerializer(user_cases, many=True).data

    def get_cases(self, instance):
        """Return all cases that this organisation is a part of."""
        from cases.services.v2.serializers import CaseSerializer

        from cases.models import Case

        user_cases = UserCase.objects.filter(
            user__organisationuser__organisation=instance,
            case__deleted_at__isnull=True,
            case__archived_at__isnull=True,
        ).select_related("case")
        if request := self.context.get("request", None):
            if not request.user.is_tra():
                cases = user_cases.filter(user=request.user)

        cases = Case.objects.filter(usercase__in=user_cases).distinct()
        return CaseSerializer(cases, many=True).data

    def get_invitations(self, instance):
        """Return all invitations that this organisation has sent."""
        from invitations.services.v2.serializers import InvitationSerializer

        return [
            InvitationSerializer(
                instance=each, exclude=["organisation"]  # Avoid infinite self-referencing
            ).data
            for each in instance.invitation_set.all().select_related(
                "organisation", "contact", "submission"
            )
        ]

    def get_validated(self, instance):
        """Returns true if the organisation has been validated on the TRS at some point"""
        return instance.organisationcaserole_set.filter(validated_at__isnull=False).exists()

    def to_internal_value(self, data):
        data = super().to_internal_value(data)
        if "country" in data and isinstance(data["country"], dict):
            data["country"] = data["country"]["alpha3"]
        return data

    @staticmethod
    def get_contacts(instance):
        from core.services.v2.users.serializers import ContactSerializer

        return ContactSerializer(instance.contacts.all(), many=True).data

    @staticmethod
    def get_representative_contacts(instance):
        """Returns all contacts that are representing this organisation"""
        from core.services.v2.users.serializers import ContactSerializer

        contacts = Contact.objects.filter(casecontact__organisation=instance)
        return ContactSerializer(instance=contacts, many=True).data<|MERGE_RESOLUTION|>--- conflicted
+++ resolved
@@ -62,9 +62,7 @@
     representative_cases = serializers.SerializerMethodField()
     contacts = serializers.SerializerMethodField()
     representative_contacts = serializers.SerializerMethodField()
-<<<<<<< HEAD
     case_count = serializers.IntegerField()
-=======
     country_name = serializers.ReadOnlyField(source="country.name")
     rejected_cases = serializers.SerializerMethodField()
     json_data = serializers.JSONField(required=False, allow_null=True)
@@ -72,7 +70,6 @@
     def to_representation(self, instance):
         instance.json_data = {}
         return super().to_representation(instance)
->>>>>>> eaf11a19
 
     class Meta:
         model = Organisation
