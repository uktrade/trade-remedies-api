--- conflicted
+++ resolved
@@ -15,11 +15,8 @@
 
 class OrganisationCaseRoleSerializer(CustomValidationModelSerializer):
     case = serializers.SerializerMethodField()
-<<<<<<< HEAD
-=======
     validated_by = UserSerializer(fields=["name", "email"])
     role_name = serializers.CharField(source="role.name")
->>>>>>> 5926c4bd
 
     class Meta:
         model = OrganisationCaseRole
@@ -60,21 +57,15 @@
     validated = serializers.SerializerMethodField()
     organisationcaserole_set = OrganisationCaseRoleSerializer(many=True, required=False)
     user_cases = serializers.SerializerMethodField()
-<<<<<<< HEAD
-    contacts = serializers.SerializerMethodField()
-=======
     does_name_match_companies_house = serializers.SerializerMethodField()
     case_contacts = serializers.SerializerMethodField()
     representative_cases = serializers.SerializerMethodField()
->>>>>>> 5926c4bd
+    contacts = serializers.SerializerMethodField()
 
     class Meta:
         model = Organisation
         fields = "__all__"
 
-<<<<<<< HEAD
-    def get_user_cases(self, instance):
-=======
     def get_representative_cases(self, instance):
         """Return all cases where this Organisation is acting as a representative"""
         representations = []
@@ -178,7 +169,6 @@
 
     @staticmethod
     def get_user_cases(instance):
->>>>>>> 5926c4bd
         user_cases = UserCase.objects.filter(
             user__organisationuser__organisation=instance,
             case__deleted_at__isnull=True,
@@ -188,13 +178,6 @@
         from security.services.v2.serializers import UserCaseSerializer
 
         return UserCaseSerializer(user_cases, many=True).data
-<<<<<<< HEAD
-
-    @staticmethod
-    def get_country(instance):
-        return instance.country.alpha3
-=======
->>>>>>> 5926c4bd
 
     def get_cases(self, instance):
         """Return all cases that this organisation is a part of."""
@@ -231,16 +214,14 @@
         """Returns true if the organisation has been validated on the TRS at some point"""
         return instance.organisationcaserole_set.filter(validated_at__isnull=False).exists()
 
-<<<<<<< HEAD
-    @staticmethod
-    def get_contacts(instance):
-        from core.services.v2.users.serializers import ContactSerializer
-
-        return ContactSerializer(instance.contacts.all(), many=True).data
-=======
     def to_internal_value(self, data):
         data = super().to_internal_value(data)
         if "country" in data and isinstance(data["country"], dict):
             data["country"] = data["country"]["alpha3"]
         return data
->>>>>>> 5926c4bd
+
+    @staticmethod
+    def get_contacts(instance):
+        from core.services.v2.users.serializers import ContactSerializer
+
+        return ContactSerializer(instance.contacts.all(), many=True).data