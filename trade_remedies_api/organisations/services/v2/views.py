from django.contrib.auth.models import Group
from django.db import connection, transaction
from django.db.models import Q
from django.http import Http404
from rest_framework.decorators import action
from rest_framework.generics import get_object_or_404
from rest_framework.response import Response

from cases.models import Submission
from config.viewsets import BaseModelViewSet
from core.models import User
from organisations.decorators import no_commit_transaction
from organisations.models import (
    DuplicateOrganisationMerge,
    Organisation,
    OrganisationMergeRecord,
    SubmissionOrganisationMergeRecord,
)
from organisations.services.v2.pagination import StandardResultsSetPagination
from organisations.services.v2.serializers import (
    DuplicateOrganisationMergeSerializer,
    OrganisationCaseRoleSerializer,
    OrganisationListSerializer,
<<<<<<< HEAD
    OrganisationMergeRecordSerializer,
    OrganisationSerializer,
    SubmissionOrganisationMergeRecordSerializer,
=======
    OrganisationSerializer,
    OrganisationUserSerializer,
>>>>>>> 7556138f
)
from security.models import OrganisationCaseRole, OrganisationUser


class OrganisationViewSet(BaseModelViewSet):
    """
    ModelViewSet for interacting with user objects via the API.
    """

    queryset = Organisation.objects.all().order_by("name")
    serializer_class = OrganisationSerializer

    @action(
        detail=True,
        methods=["put"],
        url_name="add_user",
        url_path="add_user",
    )
    def add_user(self, request, *args, **kwargs):
        organisation_object = self.get_object()
        user_object = get_object_or_404(User, pk=request.data["user_id"])
        group_object = get_object_or_404(Group, name=request.data["organisation_security_group"])
        confirmed = request.data.get("confirmed") == "True"

        organisation_object.assign_user(
            user=user_object,
            security_group=group_object,
            confirmed=confirmed,
        )

        user_object.groups.add(group_object)
        return Response(
            OrganisationSerializer(
                instance=organisation_object, fields=["organisationuser_set"]
            ).data
        )

    @action(
        detail=False,
        methods=["get"],
        url_name="search_by_company_name",
    )
    def search_by_company_name(self, request, *args, **kwargs):
        search_string = request.GET["company_name"]
        case_id = request.GET.get("case_id")

        # get organisations by name
        matching_organisations = self.queryset.filter(
            Q(name__icontains=search_string) | Q(companies_house_id__icontains=search_string)
        )

        # if we recieve a case_id, then exclude if organisation is already associated with the case
        if case_id:
            matching_organisations = matching_organisations.exclude(
                organisation__organisationcaserole__case=case_id,
            )

        return Response(
            OrganisationSerializer(
                instance=matching_organisations,
                many=True,
                fields=["name", "address", "post_code", "companies_house_id", "id", "case_count"],
            ).data
        )

    @action(
        detail=True,
        methods=["get"],
        url_name="find_similar_organisations",
        url_path="find_similar_organisations",
    )
    def find_similar_organisations(self, request, *args, **kwargs):
        organisation = self.get_object()
        return Response(
            OrganisationMergeRecordSerializer(
                instance=organisation.find_potential_duplicate_orgs(),
            ).data
        )

    @action(
        detail=True,
        methods=["get"],
        url_name="has_similar_organisations",
        url_path="has_similar_organisations",
    )
    def has_similar_organisations(self, request, *args, **kwargs):
        organisation = self.get_object()
        return Response(
            organisation.find_potential_duplicate_orgs().duplicate_organisations.count()
        )

    @action(
        detail=True,
        methods=["get"],
        url_name="get_organisation_card_data",
        url_path="get_organisation_card_data",
    )
    def get_organisation_card_data(self, request, *args, **kwargs):
        """Returns all the data required to render the organisation card for a specific organisation.

        This is quite a costly operation and so it makes sense to keep it in its own method so:

        1. The normal OrganisationSerializer isn't slowed down by this expensive operation
        2. The address card can be rendered on the fly without having to make a separate request
        3. Changes to what is displayed in the organisation card can just be done in one place
        """
        organisation_object = self.get_object()
        return Response(organisation_object.organisation_card_data())


class OrganisationCaseRoleViewSet(BaseModelViewSet):
    queryset = OrganisationCaseRole.objects.all()
    serializer_class = OrganisationCaseRoleSerializer

    def get_queryset(self):
        queryset = super().get_queryset()
        filter_kwargs = {}
        if case_id := self.request.query_params.get("case_id"):
            filter_kwargs["case_id"] = case_id
        if organisation_id := self.request.query_params.get("organisation_id"):
            filter_kwargs["organisation_id"] = organisation_id

        if filter_kwargs:
            return queryset.filter(**filter_kwargs)
        return queryset


<<<<<<< HEAD
class OrganisationMergeRecordViewSet(BaseModelViewSet):
    queryset = OrganisationMergeRecord.objects.all()
    serializer_class = OrganisationMergeRecordSerializer

    def retrieve(self, request, *args, **kwargs):
        """We want to create merge records if someone tries to request one for an organisation that
        has not been scanned for duplicates yet."""
        organisation_object = get_object_or_404(Organisation, pk=kwargs["pk"])
        instance = organisation_object.find_potential_duplicate_orgs()

        if submission_id := request.GET.get("submission_id"):
            # Add the submission to the merge record
            submission_object = get_object_or_404(Submission, pk=submission_id)
            SubmissionOrganisationMergeRecord.objects.get_or_create(
                submission=submission_object,
                organisation_merge_record=instance,
            )
        return Response(
            OrganisationMergeRecordSerializer(
                instance=instance,
            ).data
        )

    @action(
        detail=True,
        methods=["post"],
        url_name="merge_organisations",
    )
    def merge_organisations(self, request, *args, **kwargs):
        merge_record = self.get_object()
        merged_organisation = merge_record.merge_organisations(
            notify_users=True, create_audit_log=True
        )
        return Response(OrganisationSerializer(merged_organisation).data)

    @action(
        detail=True,
        methods=["get"],
        url_name="get_draft_merged_selections",
    )
    @no_commit_transaction
    def get_draft_merged_selections(self, request, *args, **kwargs):
        """
        Returns a serialized draft organisation that just contains the selected attributes by the
        caseworkers in the merge process. This is used to preview the result of the first stage of
        the merge process (without viewing merged orgs users/cases/rejections etc).
        without actually committing the merge to the database.
        """
        merge_record = self.get_object()
        return_data = {}
        phantom_organisation = merge_record.parent_organisation
        for potential_duplicate_organisation in merge_record.duplicate_organisations.filter(
            status="attributes_selected"
        ).all():
            # going through the potential duplicates and applying the attributes from each
            # duplicate selected by the caseworkers to the draft organisation
            potential_duplicate_organisation._apply_selections(
                organisation=phantom_organisation,
            )
        return_data["phantom_organisation_serializer"] = OrganisationSerializer(
            phantom_organisation
        ).data

        # if we have a current_duplicate_id query parameter, we want to also get the
        # identical fields between the phantom org and the current duplicate being
        # analysed
        if current_duplicate_id := request.GET.get("current_duplicate_id"):
            current_duplicate = merge_record.duplicate_organisations.get(pk=current_duplicate_id)
            return_data["identical_fields"] = phantom_organisation.get_identical_fields(
                current_duplicate.child_organisation
            )

        return Response(return_data)

    @action(
        detail=True,
        methods=["get"],
        url_name="get_draft_merged_organisation",
    )
    @no_commit_transaction
    def get_draft_merged_organisation(self, request, *args, **kwargs):
        """
        Returns a draft organisation that is the result of merging the child organisation into
        the parent organisation using the selected attributes. The draft organisation is never
        actually committed to the database, it is only used to preview the result of the merge
        using the OrganisationSerializer.

        Returns
        -------
        Serialized draft organisation
        """

        merge_record = self.get_object()
        phantom_organisation = merge_record.merge_organisations(
            organisation=merge_record.parent_organisation
        )
        return_data = phantom_organisation.organisation_card_data()
        return Response(return_data)


class DuplicateOrganisationMergeViewSet(BaseModelViewSet):
    queryset = DuplicateOrganisationMerge.objects.all()
    serializer_class = DuplicateOrganisationMergeSerializer


class SubmissionOrganisationMergeRecordViewSet(BaseModelViewSet):
    queryset = SubmissionOrganisationMergeRecord.objects.all()
    serializer_class = SubmissionOrganisationMergeRecordSerializer

    def retrieve(self, request, *args, **kwargs):
        submission_object = get_object_or_404(Submission, pk=kwargs["pk"])
        if instance := getattr(submission_object, "submissionorganisationmergerecord", False):
            organisation_object = instance.organisation_merge_record.parent_organisation
        else:
            organisation_object = get_object_or_404(Organisation, pk=request.GET["organisation_id"])

        merge_record = organisation_object.find_potential_duplicate_orgs()

        instance, _ = SubmissionOrganisationMergeRecord.objects.get_or_create(
            submission=submission_object,
            # organisation_merge_record=organisation_object.merge_record
            organisation_merge_record=merge_record,
        )

        return Response(
            SubmissionOrganisationMergeRecordSerializer(
                instance=instance,
            ).data
        )
=======
class OrganisationUserViewSet(BaseModelViewSet):
    queryset = OrganisationUser.objects.all()
    serializer_class = OrganisationUserSerializer
>>>>>>> 7556138f
<|MERGE_RESOLUTION|>--- conflicted
+++ resolved
@@ -21,14 +21,11 @@
     DuplicateOrganisationMergeSerializer,
     OrganisationCaseRoleSerializer,
     OrganisationListSerializer,
-<<<<<<< HEAD
     OrganisationMergeRecordSerializer,
     OrganisationSerializer,
     SubmissionOrganisationMergeRecordSerializer,
-=======
     OrganisationSerializer,
     OrganisationUserSerializer,
->>>>>>> 7556138f
 )
 from security.models import OrganisationCaseRole, OrganisationUser
 
@@ -156,7 +153,11 @@
         return queryset
 
 
-<<<<<<< HEAD
+class OrganisationUserViewSet(BaseModelViewSet):
+    queryset = OrganisationUser.objects.all()
+    serializer_class = OrganisationUserSerializer
+
+
 class OrganisationMergeRecordViewSet(BaseModelViewSet):
     queryset = OrganisationMergeRecord.objects.all()
     serializer_class = OrganisationMergeRecordSerializer
@@ -285,9 +286,4 @@
             SubmissionOrganisationMergeRecordSerializer(
                 instance=instance,
             ).data
-        )
-=======
-class OrganisationUserViewSet(BaseModelViewSet):
-    queryset = OrganisationUser.objects.all()
-    serializer_class = OrganisationUserSerializer
->>>>>>> 7556138f
+        )