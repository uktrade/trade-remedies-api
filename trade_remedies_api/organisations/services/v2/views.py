from django.contrib.auth.models import Group
<<<<<<< HEAD
from django.contrib.postgres.search import TrigramSimilarity
=======
from django.db.models import Q
from rest_framework import viewsets
>>>>>>> 35132504
from rest_framework.decorators import action
from rest_framework.generics import get_object_or_404
from rest_framework.response import Response

from config.viewsets import BaseModelViewSet
from core.models import User
from organisations.models import Organisation
from organisations.services.v2.serializers import (
    OrganisationCaseRoleSerializer,
    OrganisationSerializer,
)
from security.models import OrganisationCaseRole


class OrganisationViewSet(BaseModelViewSet):
    """
    ModelViewSet for interacting with user objects via the API.
    """

    queryset = Organisation.objects.all()
    serializer_class = OrganisationSerializer

    @action(
        detail=True,
        methods=["put"],
        url_name="add_user",
        url_path="add_user",
    )
    def add_user(self, request, *args, **kwargs):
        organisation_object = self.get_object()
        user_object = get_object_or_404(User, pk=request.data["user_id"])
        group_object = get_object_or_404(Group, name=request.data["organisation_security_group"])
        confirmed = request.data.get("confirmed") == "True"

        organisation_object.assign_user(
            user=user_object,
            security_group=group_object,
            confirmed=confirmed,
        )

        user_object.groups.add(group_object)
        return Response(
            OrganisationSerializer(
                instance=organisation_object, fields=["organisationuser_set"]
            ).data
        )

    @action(
        detail=False,
        methods=["get"],
        url_name="search_by_company_name",
    )
    def search_by_company_name(self, request, *args, **kwargs):
        search_string = request.GET["company_name"]
<<<<<<< HEAD

        matching_organisations_by_name = (
            Organisation.objects.annotate(
                similarity=TrigramSimilarity("name", search_string),
            )
            .filter(similarity__gt=0.1)
            .order_by("-similarity")
        )

        matching_organisations_by_number = (
            Organisation.objects.annotate(
                similarity=TrigramSimilarity("companies_house_id", search_string),
            )
            .filter(similarity__gt=0.1)
            .order_by("-similarity")
        )

        # merge the two querysets into one and then return
        matching_organisations = matching_organisations_by_name | matching_organisations_by_number
        return Response(
            OrganisationSerializer(
                instance=matching_organisations,
                many=True,
                fields=["name", "address", "post_code", "companies_house_id", "id"],
            ).data
        )


=======
        case_id = request.GET.get("case_id")

        # get organisations by name
        matching_organisations = self.queryset.filter(
            Q(name__icontains=search_string) | Q(companies_house_id__icontains=search_string)
        )

        # if we recieve a case_id, then exclude if organisation is already associated with the case
        if case_id:
            matching_organisations = matching_organisations.exclude(
                organisation__organisationcaserole__case=case_id,
            )

        return Response(
            OrganisationSerializer(
                instance=matching_organisations,
                many=True,
                fields=["name", "address", "post_code", "companies_house_id", "id", "case_count"],
            ).data
        )


>>>>>>> 35132504
class OrganisationCaseRoleViewSet(BaseModelViewSet):
    queryset = OrganisationCaseRole.objects.all()
    serializer_class = OrganisationCaseRoleSerializer

    def get_queryset(self):
        if not self.request.query_params.get("case_id") and not self.request.query_params.get(
            "organisation_id"
        ):
            return super().get_queryset()
        filter_kwargs = {}
        if case_id := self.request.query_params.get("case_id"):
            filter_kwargs["case_id"] = case_id
        if organisation_id := self.request.query_params.get("organisation_id"):
            filter_kwargs["organisation_id"] = organisation_id
        return self.queryset.filter(**filter_kwargs).distinct("case_id", "organisation_id")<|MERGE_RESOLUTION|>--- conflicted
+++ resolved
@@ -1,10 +1,7 @@
 from django.contrib.auth.models import Group
-<<<<<<< HEAD
 from django.contrib.postgres.search import TrigramSimilarity
-=======
 from django.db.models import Q
 from rest_framework import viewsets
->>>>>>> 35132504
 from rest_framework.decorators import action
 from rest_framework.generics import get_object_or_404
 from rest_framework.response import Response
@@ -59,36 +56,6 @@
     )
     def search_by_company_name(self, request, *args, **kwargs):
         search_string = request.GET["company_name"]
-<<<<<<< HEAD
-
-        matching_organisations_by_name = (
-            Organisation.objects.annotate(
-                similarity=TrigramSimilarity("name", search_string),
-            )
-            .filter(similarity__gt=0.1)
-            .order_by("-similarity")
-        )
-
-        matching_organisations_by_number = (
-            Organisation.objects.annotate(
-                similarity=TrigramSimilarity("companies_house_id", search_string),
-            )
-            .filter(similarity__gt=0.1)
-            .order_by("-similarity")
-        )
-
-        # merge the two querysets into one and then return
-        matching_organisations = matching_organisations_by_name | matching_organisations_by_number
-        return Response(
-            OrganisationSerializer(
-                instance=matching_organisations,
-                many=True,
-                fields=["name", "address", "post_code", "companies_house_id", "id"],
-            ).data
-        )
-
-
-=======
         case_id = request.GET.get("case_id")
 
         # get organisations by name
@@ -111,7 +78,6 @@
         )
 
 
->>>>>>> 35132504
 class OrganisationCaseRoleViewSet(BaseModelViewSet):
     queryset = OrganisationCaseRole.objects.all()
     serializer_class = OrganisationCaseRoleSerializer
