--- conflicted
+++ resolved
@@ -63,8 +63,6 @@
             .order_by("-similarity")
         )
 
-<<<<<<< HEAD
-=======
         matching_organisations_by_number = (
             Organisation.objects.annotate(
                 similarity=TrigramSimilarity("companies_house_id", search_string),
@@ -84,30 +82,18 @@
         )
 
 
->>>>>>> 9d76472a
 class OrganisationCaseRoleViewSet(BaseModelViewSet):
     queryset = OrganisationCaseRole.objects.all()
     serializer_class = OrganisationCaseRoleSerializer
 
     def get_queryset(self):
-<<<<<<< HEAD
         queryset = super().get_queryset()
-=======
-        if not self.request.query_params.get("case_id") and not self.request.query_params.get(
-            "organisation_id"
-        ):
-            return super().get_queryset()
->>>>>>> 9d76472a
         filter_kwargs = {}
         if case_id := self.request.query_params.get("case_id"):
             filter_kwargs["case_id"] = case_id
         if organisation_id := self.request.query_params.get("organisation_id"):
             filter_kwargs["organisation_id"] = organisation_id
-<<<<<<< HEAD
 
         if filter_kwargs:
             return queryset.filter(**filter_kwargs)
-        return queryset
-=======
-        return self.queryset.filter(**filter_kwargs).distinct("case_id", "organisation_id")
->>>>>>> 9d76472a
+        return queryset