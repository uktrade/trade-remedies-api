import logging

from django.apps import AppConfig
from django.conf import settings
<<<<<<< HEAD
from django.db.utils import ProgrammingError
=======
from django.contrib.auth import get_user_model
from django.db import router, transaction
from django.db.models.fields.related_descriptors import (
    create_forward_many_to_many_manager as django_create_forward_many_to_many_manager,
)
from django.db.models.signals import post_save
import django.db.models.fields
from django.db.utils import ProgrammingError
from django.dispatch import receiver
from v2_api_client.shared.logging import audit_logger
>>>>>>> 8445c843

logger = logging.getLogger(__name__)


class CoreConfig(AppConfig):
    name = "core"

    def ready(self):
        from django.contrib.auth.models import Group

        try:
<<<<<<< HEAD

=======
>>>>>>> 8445c843
            for flag in settings.FLAGS:
                group_object, created = Group.objects.update_or_create(name=flag)
                if created:
                    logger.debug(f"Feature Flag Group {flag} has been created")
            # Now we want to delete all old feature flags which we may have deleted from the FLAGS var
            Group.objects.filter(name__startswith=settings.FEATURE_FLAG_PREFIX).exclude(
                name__in=settings.FLAGS
            ).delete()
        except ProgrammingError:
            logger.error(
                "There was an error creating some of "
                "the feature flag groups during app initialisation"
<<<<<<< HEAD
            )
=======
            )

        user_model = get_user_model()

        def custom_create_forward_many_to_many_manager(superclass, rel, reverse=False):
            def custom_add(self, *objs, through_defaults=None):
                original_add(self, *objs, through_defaults=through_defaults)
                if issubclass(self.model, Group):
                    # this is a Group operation from the perspective of the user, e.g,
                    # user.groups.add(group)
                    # let's log it
                    audit_logger.info(
                        "User added to group(s)",
                        extra={"user": self.instance.id, "groups": [str(each) for each in objs]},
                    )
                elif issubclass(self.model, user_model):
                    # this is a User operation from the perspective of the group, e.g,
                    # Group.user_set.add(request.user)
                    # let's log it
                    audit_logger.info(
                        "User added to group",
                        extra={"group": self.instance.name, "users": [each.id for each in objs]},
                    )

            custom_add.alters_data = True

            def custom_remove(self, *objs):
                original_remove(self, *objs)
                if issubclass(self.model, Group):
                    # this is a Group operation from the perspective of the user, e.g,
                    # user.groups.add(group)
                    # let's log it
                    audit_logger.info(
                        "User removed from group(s)",
                        extra={"user": self.instance.id, "groups": [str(each) for each in objs]},
                    )
                elif issubclass(self.model, user_model):
                    # this is a User operation from the perspective of the group, e.g,
                    # Group.objects.get(name=SECURITY_GROUP_SUPER_USER).user_set.add(request.user)
                    # let's log it
                    audit_logger.info(
                        "User removed from group",
                        extra={"group": self.instance.name, "users": [each.id for each in objs]},
                    )

            # conserving these flags from the original method
            custom_add.alters_data = True
            custom_remove.alters_data = True

            # calling the original manager creation method so get the ManyRelatedManager class
            manager = django_create_forward_many_to_many_manager(superclass, rel, reverse)

            # saving the original methods so we can call them later
            original_add = manager.add
            original_remove = manager.remove

            # overriding the original methods with our custom ones (that include logging)
            manager.add = custom_add
            manager.remove = custom_remove

            return manager

        # Monkey patch the add method of the ManyRelatedManager
        # to add logging to ALL group add/remove operations regardless of how they got there
        # this functions the same as post_save listener on the auth_group_user table but that
        # is not possible to implement without setting a custom through table on the User/Group
        # models which is a bit of a pain
        django.db.models.fields.related_descriptors.create_forward_many_to_many_manager = (
            custom_create_forward_many_to_many_manager
        )
>>>>>>> 8445c843
<|MERGE_RESOLUTION|>--- conflicted
+++ resolved
@@ -2,9 +2,6 @@
 
 from django.apps import AppConfig
 from django.conf import settings
-<<<<<<< HEAD
-from django.db.utils import ProgrammingError
-=======
 from django.contrib.auth import get_user_model
 from django.db import router, transaction
 from django.db.models.fields.related_descriptors import (
@@ -15,7 +12,6 @@
 from django.db.utils import ProgrammingError
 from django.dispatch import receiver
 from v2_api_client.shared.logging import audit_logger
->>>>>>> 8445c843
 
 logger = logging.getLogger(__name__)
 
@@ -27,10 +23,6 @@
         from django.contrib.auth.models import Group
 
         try:
-<<<<<<< HEAD
-
-=======
->>>>>>> 8445c843
             for flag in settings.FLAGS:
                 group_object, created = Group.objects.update_or_create(name=flag)
                 if created:
@@ -43,9 +35,6 @@
             logger.error(
                 "There was an error creating some of "
                 "the feature flag groups during app initialisation"
-<<<<<<< HEAD
-            )
-=======
             )
 
         user_model = get_user_model()
@@ -115,5 +104,4 @@
         # models which is a bit of a pain
         django.db.models.fields.related_descriptors.create_forward_many_to_many_manager = (
             custom_create_forward_many_to_many_manager
-        )
->>>>>>> 8445c843
+        )