[
    {
        "key": "AUDIT_PAGE_SIZE",
        "data_type": "int",
        "default": 10,
        "editable": true
    },
    {
        "key": "NOTIFY_AD_HOC_EMAIL",
        "data_type": "str",
        "default": "a833cc08-aae1-4b47-a44c-9dfef4193063"
    },
    {
        "key": "NOTIFY_INTERESTED_PARTY_REQUEST_DENIED",
        "data_type": "str",
        "default": "3246cf3a-179e-48df-a92d-4725ab12179d"
    },
    {
        "key": "NOTIFY_INTERESTED_PARTY_REQUEST_PERMITTED",
        "data_type": "str",
        "default": "f8703b0a-f462-43e9-a364-b75171a6fe47"
    },
    {
        "key": "NOTIFY_INTERESTED_PARTY_REQUEST_CONFIRMATION",
        "data_type": "str",
        "default": "40bb7d30-ba9d-4d61-a5b3-14c3162bfcc0"
    },
    {
        "key": "NOTIFY_UPDATE_TO_CASE",
        "data_type": "str",
        "default": "e110e97b-966c-4612-bfb5-43e430f40c8c"
    },
    {
        "key": "NOTIFY_FINAL_APPLICATION_REMINDER",
        "data_type": "str",
        "default": "1a0ab34d-a7d2-4ad0-93a6-19a79bf41f2a"
    },
    {
        "key": "NOTIFY_FINAL_DETERMINATION",
        "data_type": "str",
        "default": "19923e9b-d835-456f-b9e0-4c1ddcd0e11f"
    },
    {
        "key": "NOTIFY_DISCLOSURE_OF_ESSENTIAL_FACTS",
        "data_type": "str",
        "default": "c1c204e4-793d-44c6-b5ab-a375e2cb3524"
    },
    {
        "key": "NOTIFY_PROVISIONAL_DETERMINATION",
        "data_type": "str",
        "default": "1b24b9fa-46df-4c13-ba6c-f3b64a05bc90"
    },
    {
        "key": "NOTIFY_CASE_INITIATION",
        "data_type": "str",
        "default": "d46711d0-7536-4f6b-871b-da6b5ca24f3d"
    },
    {
        "key": "NOTIFY_VERIFICATION_REPORT_COMPLETED",
        "data_type": "str",
        "default": "2370f6fe-d216-476b-9231-8bd0bc345a96"
    },
    {
        "key": "NOTIFY_VERIFICATION_VISIT_CONFIRMATION",
        "data_type": "str",
        "default": "2f0284ef-5392-4879-b2f9-e26cd7793b21"
    },
    {
        "key": "NOTIFY_QUESTIONNAIRE_REMINDER",
        "data_type": "str",
        "default": "2071db92-4ebd-4e27-affa-82daa52c743c"
    },
    {
        "key": "NOTIFY_QUESTIONNAIRE_RECEIVED",
        "data_type": "str",
        "default": "9f2b2e18-32d9-44db-9344-42f44ebc25cd"
    },
    {
        "key": "NOTIFY_QUESTIONNAIRE",
        "data_type": "str",
        "default": "850ec7ec-cb38-4851-98dc-c70e4564b3b3"
    },
    {
        "key": "NOTIFY_INVESTIGATION_NOT_STARTED",
        "data_type": "str",
        "default": "b7da7a36-428d-4dcd-9a40-c80d3059d8b0"
    },
    {
        "key": "NOTIFY_APPLICATION_SUCCESSFUL",
        "data_type": "str",
        "default": "58dfbf2d-a39d-4e5f-b1cc-f0eb2313f212"
    },
    {
        "key": "NOTIFY_APPLICATION_SUCCESSFUL_V2",
        "data_type": "str",
        "default": "6f753e5e-b3bc-4c2b-9e77-e08514431135"
    },
    {
        "key": "NOTIFY_FINAL_APPLICATION_RECEIVED",
        "data_type": "str",
        "default": "7faa2f2b-e25a-48d8-9608-c7374b06e5f5"
    },
    {
        "key": "NOTIFY_DRAFT_APPLICATION_REVIEWED",
        "data_type": "str",
        "default": "376d232b-7eee-4607-b85a-705490f39d6f"
    },
    {
        "key": "NOTIFY_DRAFT_APPLICATION_RECEIVED",
        "data_type": "str",
        "default": "a74b8560-e9d1-4662-b995-9f007c515ae8"
    },
    {
        "key": "NOTIFY_ACCOUNT_USER_DETAILS_CHANGE",
        "data_type": "str",
        "default": "65d5cc1b-2ffc-426f-bcb9-c820d74eaeb8"
    },
    {
        "key": "NOTIFY_ACCOUNT_USER_PERMISSION_CHANGE",
        "data_type": "str",
        "default": "ef3991ce-22db-4df4-a841-163b792073c6"
    },
    {
        "key": "NOTIFY_ACCOUNT_NEW_USER",
        "data_type": "str",
        "default": "1a2cab58-6f95-4e1b-85c4-8138accbbae1"
    },
    {
        "key": "NOTIFY_RESET_PASSWORD",
        "data_type": "str",
        "default": "b88e3ace-223d-4651-b080-bb2d663402a0"
    },
    {
        "key": "NOTIFY_RESET_PASSWORD_V2",
        "data_type": "str",
        "default": "d464417c-9a62-46d5-a725-0f9579416566"
    },
    {
        "key": "NOTIFY_VERIFY_EMAIL",
        "data_type": "str",
        "default": "57e6211a-3878-4178-8065-def16465fe60"
    },
    {
        "key": "NOTIFY_REGISTRATION",
        "data_type": "str",
        "default": ""
    },
    {
        "key": "NOTIFY_INFORM_INTERESTED_PARTIES",
        "data_type": "str",
        "default": "671c3643-0fa1-4c1c-97de-e15b0c7c9739"
    },
    {
        "key": "2FA_CODE_MESSAGE",
        "data_type": "str",
        "default": "580f86cc-e8ca-4b85-8a61-68df3ab27776",
        "editable": false
    },
    {
        "key": "REGISTRATION_SOFT_LOCK",
        "data_type": "bool",
        "default": false,
        "editable": true
    },
    {
        "key": "REGISTRATION_SOFT_LOCK_KEY",
        "data_type": "str",
        "default": "Fal4f3l!"
    },
    {
        "key": "NOTIFY_SUBMISSION_DEFICIENCY",
        "data_type": "str",
        "default": "931bc432-5778-47a7-8e5c-3b96f1e76c8a"
    },
    {
        "key": "NOTICE_OF_INITIATION_DOCUMENT",
        "data_type": "str",
        "default": ""
    },
    {
        "key": "AWAITING_APPROVAL_ROLE_ID",
        "data_type": "int",
        "default": 9
    },
    {
        "key": "NOTIFY_THIRD_PARTY_INVITE",
        "data_type": "str",
        "default": "5e5a7c12-8816-47f3-9405-2c0c406dc69f"
    },
    {
        "key": "NOTIFY_THIRD_PARTY_INVITE_APPROVED",
        "data_type": "str",
        "default": "752c5c54-a48e-42cc-b4c5-e48b3712e8c2"
    },
    {
        "key": "NOTIFY_SUBMISSION_RECEIVED",
        "data_type": "str",
        "default": "d6fb3018-2338-40c9-aa6d-f1195f5f65de"
    },
    {
        "key": "NOTIFY_APPLICATION_INSUFFICIENT_V2",
        "data_type": "str",
        "default": "d653eb1b-e4c7-46e5-a92d-6b3c16e76db7"
    },
    {
        "key": "DUPE-NOTIFY_APPLICATION_SUCCESSFUL",
        "data_type": "str",
        "default": "58dfbf2d-a39d-4e5f-b1cc-f0eb2313f212"
    },
    {
        "key": "PRE_RELEASE_INVITATIONS",
        "data_type": "bool",
        "default": true,
        "content_type": null,
        "editable": true
    },
    {
        "key": "PRE_RELEASE_ARCHIVE",
        "remove": true,
        "data_type": "bool",
        "default": false,
        "content_type": null,
        "editable": true
    },
    {
        "key": "FEATURE_CONTACT_EMAIL_READ_ONLY",
        "data_type": "int",
        "default": 0,
        "editable": true
    },
    {
        "key": "PUBLIC_2FA_CODE_EMAIL",
        "data_type": "str",
        "default": "32b4e56c-207f-4b45-98a5-aca8862492fd"
    },
    {
        "key": "ENABLE_2FA",
        "data_type": "bool",
        "default": true,
        "editable": true
    },
    {
        "key": "NOTIFY_BLOCK_FOOTER",
        "data_type": "str",
        "default": "Investigations Team\nTrade Remedies\nDepartment for International Trade",
<<<<<<< HEAD
        "value": "Investigations Team\nTrade Remedies\nDepartment for International Trade",
=======
>>>>>>> 039fb3fb
        "editable": true
    },
    {
        "key": "PRE_MANAGE_TEAM",
        "data_type": "bool",
        "default": true,
        "editable": true
    },
    {
        "key": "PRE_APPLICATIONS",
        "data_type": "bool",
        "default": true,
        "editable": true
    },
    {
        "key": "HOLDING_PAGE_TEXT",
        "data_type": "str",
        "default": "",
        "editable": true
    },
    {
        "key": "PRE_REGISTER_INTEREST",
        "data_type": "bool",
        "default": true,
        "editable": true
    },
    {
        "key": "NOTIFY_COMPANY_ROLE_CHANGED_V2",
        "data_type": "str",
        "default": "1d621d2d-d7d7-403f-8fad-f13f6254660a"
    },
    {
        "key": "NOTIFY_COMPANY_ROLE_DENIED_V2",
        "data_type": "str",
        "default": "82a96f97-a4c6-4ce9-bb6f-920983f0e8ce"
    },
    {
        "key": "NOTIFY_APPLICATION_CANCELLED",
        "data_type": "str",
        "default": "5f74bf2a-4fa0-40ac-8636-37c969b0d4c4"
    },
    {
        "key": "FEATURE_ORGANISATION_ADMIN",
        "data_type": "int",
        "default": 0,
        "editable": true
    },
    {
        "key": "TRADE_REMEDIES_EMAIL",
        "data_type": "str",
        "default": "contact@traderemedies.gov.uk",
        "editable": true
    },
    {
        "key": "TRADE_REMEDIES_EMAIL_DOMAIN",
        "data_type": "str",
        "default": "traderemedies.gov.uk",
        "editable": true
    },
    {
        "key": "TRADE_REMEDIES_EMAIL_DOMAIN",
        "data_type": "str",
        "default": "traderemedies.gov.uk",
        "editable": true
    },
    {
        "key": "NOTIFY_INVITE_ORGANISATION_USER",
        "data_type": "str",
        "default": "4e7e9a27-d96f-401c-b8e3-5397d57e68fc"
    },
    {
        "key": "NOTIFY_INVITE_EXISTING_ORGANISATION_USER",
        "data_type": "str",
        "default": "c86b426f-c63f-4fd1-9088-2b0bebea3f7a"
    },
    {
        "key": "DRAFT_SUBMISSION_CANCELLED",
        "data_type": "str",
        "default": "c7a7e77f-3016-483a-8845-12f034c6a6c8"
    },
    {
        "key": "PRE_NEW_SUBMISSION_PAGE",
        "data_type": "bool",
        "default": false,
        "editable": true
    },
    {
        "key": "NOTIFY_USER_ASSIGNED_TO_CASE",
        "data_type": "str",
        "default": "adf96a56-541a-4286-9b30-fa1a7903b0cf"
    },
    {
        "key": "NOTIFY_ORGANISATION_MERGED",
        "data_type": "str",
        "default": "8b93ff53-ae4a-4525-b1df-faa3330982ae"
    },
    {
        "key": "NOTIFY_EMAIL_EXISTS",
        "data_type": "str",
        "default": "b1c4603e-2168-4d06-b079-46a48f750e7d"
    },
    {
        "key": "PRE_REVIEW_APPLICATIONS",
        "data_type": "bool",
        "default": true,
        "content_type": null,
        "editable": true
    },
    {
        "key": "PRE_DOCUMENT_SEARCH",
        "data_type": "bool",
        "default": false,
        "content_type": null,
        "editable": true
    },
    {
        "key": "FEATURE_NOTICES",
        "data_type": "int",
        "default": 0,
        "content_type": null,
        "editable": true
    },
    {
        "key": "FEATURE_SYSTEM_DASHBOARD",
        "data_type": "int",
        "default": 0,
        "content_type": null,
        "editable": true
    },
    {
        "key": "PUBLIC_NOTICE",
        "data_type": "string",
        "default": "",
        "content_type": null,
        "editable": true
    },
    {
        "key": "PRE_RELEASE_PANELS",
        "data_type": "bool",
        "content_type": null,
        "editable": true
    },
    {
        "key": "NOTIFY_INFORM_REPAYMENT_INVESTIGATION",
        "data_type": "str",
        "default": "195619b2-755e-420d-8a2f-650655610ad6"
    },
    {
        "key": "NOTIFY_REPORT_ISSUED",
        "data_type": "str",
        "default": "a04f8b01-58cf-4365-8284-7ba5abe316cb"
    },
    {
        "key": "NOTIFY_HEARING_ARRANGEMENTS",
        "data_type": "str",
        "default": "d644a5a7-ab54-4a57-9f49-26e98bed19c1"
    }
]<|MERGE_RESOLUTION|>--- conflicted
+++ resolved
@@ -243,10 +243,6 @@
         "key": "NOTIFY_BLOCK_FOOTER",
         "data_type": "str",
         "default": "Investigations Team\nTrade Remedies\nDepartment for International Trade",
-<<<<<<< HEAD
-        "value": "Investigations Team\nTrade Remedies\nDepartment for International Trade",
-=======
->>>>>>> 039fb3fb
         "editable": true
     },
     {
@@ -298,12 +294,6 @@
         "key": "TRADE_REMEDIES_EMAIL",
         "data_type": "str",
         "default": "contact@traderemedies.gov.uk",
-        "editable": true
-    },
-    {
-        "key": "TRADE_REMEDIES_EMAIL_DOMAIN",
-        "data_type": "str",
-        "default": "traderemedies.gov.uk",
         "editable": true
     },
     {
