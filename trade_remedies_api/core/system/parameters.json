--- conflicted
+++ resolved
@@ -243,10 +243,6 @@
         "key": "NOTIFY_BLOCK_FOOTER",
         "data_type": "str",
         "default": "Investigations Team\nTrade Remedies\nDepartment for International Trade",
-<<<<<<< HEAD
-        "value": "Investigations Team\nTrade Remedies\nDepartment for International Trade",
-=======
->>>>>>> ec7b29bf
         "editable": true
     },
     {
