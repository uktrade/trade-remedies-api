import base64
import json

from config.test_bases import CaseSetupTestMixin
from organisations.models import Organisation
from test_functional import FunctionalTestBase


class CaseAPITest(CaseSetupTestMixin, FunctionalTestBase):
    def test_filter_parameters_queryset(self):
        """
        Tests that filter_parameters can be passed as a base64-encoded json string to filter the
        queryset."""
        Organisation.objects.create(name="filter_1"),
        organisations = self.client.get("/api/v2/organisations/").json()
        assert len(organisations["results"]) == 2
        assert organisations["results"][1]["name"] == self.organisation.name

        # now lets filter
        organisations = self.client.get(
            f"""/api/v2/organisations/?filter_parameters={base64.urlsafe_b64encode(json.dumps({
                "name": "filter_1"
            }).encode()).decode()}"""
        ).json()
        assert len(organisations["results"]) == 1
        assert organisations["results"][0]["name"] == "filter_1"

        # try filtering with a non-existent company
        organisations = self.client.get(
            f"""/api/v2/organisations/?filter_parameters={base64.urlsafe_b64encode(json.dumps({
                "name": "dont exist"
            }).encode()).decode()}"""
        ).json()
        assert len(organisations["results"]) == 0

<<<<<<< HEAD
    def test_slim(self):
        """Tests that when the 'slim' query parameter is passed, a slimmed-down of the serializer is
        used.
        """
        fat_response = self.client.get(f"/api/v2/organisations/{self.organisation.pk}").json()
        assert "id" in fat_response
        assert "full_country_name" in fat_response
        assert "name" in fat_response

        slim_response = self.client.get(
            f"/api/v2/organisations/{self.organisation.pk}?slim=yes"
        ).json()
        assert "id" in slim_response
        assert "full_country_name" not in slim_response
        assert "name" in slim_response
=======
    def test_deleted_item(self):
        case = self.client.get(f"/api/v2/cases/{self.case_object.id}/")
        assert case.status_code == 200

        self.case_object.delete()
        case = self.client.get(f"/api/v2/cases/{self.case_object.id}/")
        assert case.status_code == 404

    def test_deleted_items(self):
        case = self.client.get("/api/v2/cases/")
        assert case.status_code == 200
        assert len(case.json()) == 1

        self.case_object.delete()
        case = self.client.get("/api/v2/cases/")
        assert case.status_code == 200
        assert len(case.json()) == 0
>>>>>>> 7556138f
<|MERGE_RESOLUTION|>--- conflicted
+++ resolved
@@ -33,7 +33,6 @@
         ).json()
         assert len(organisations["results"]) == 0
 
-<<<<<<< HEAD
     def test_slim(self):
         """Tests that when the 'slim' query parameter is passed, a slimmed-down of the serializer is
         used.
@@ -49,7 +48,7 @@
         assert "id" in slim_response
         assert "full_country_name" not in slim_response
         assert "name" in slim_response
-=======
+
     def test_deleted_item(self):
         case = self.client.get(f"/api/v2/cases/{self.case_object.id}/")
         assert case.status_code == 200
@@ -66,5 +65,4 @@
         self.case_object.delete()
         case = self.client.get("/api/v2/cases/")
         assert case.status_code == 200
-        assert len(case.json()) == 0
->>>>>>> 7556138f
+        assert len(case.json()) == 0