--- conflicted
+++ resolved
@@ -9,20 +9,10 @@
 from core.constants import STATE_INCOMPLETE
 
 
-
 logger = logging.getLogger(__name__)
 
 
-<<<<<<< HEAD
-XLSX_INJECTION_CHECK_CHARS = [
-    "=",
-    "+",
-    "-",
-    "@"
-]
-=======
 XLSX_INJECTION_CHECK_CHARS = ["=", "+", "-", "@"]
->>>>>>> c419b3aa
 
 MAX_INJECTION_CHECK_STR_LENGTH = 10000
 
@@ -211,12 +201,6 @@
         return ""
 
     if len(value) > 0 and str(value)[0] in XLSX_INJECTION_CHECK_CHARS:
-<<<<<<< HEAD
-        return remove_xlsx_injection_attack_chars(
-            value[1:len(value)]
-        )
-=======
         return remove_xlsx_injection_attack_chars(value[1 : len(value)])
->>>>>>> c419b3aa
 
     return value