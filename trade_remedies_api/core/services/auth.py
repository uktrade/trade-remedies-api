--- conflicted
+++ resolved
@@ -269,11 +269,7 @@
             raise InvalidRequestParams("Invalid 2FA delivery type requested")
         if delivery_type == TwoFactorAuth.SMS and not request.user.phone:
             delivery_type = TwoFactorAuth.EMAIL
-<<<<<<< HEAD
-        two_factor = request.user.two_factor
-=======
         two_factor = request.user.twofactorauth
->>>>>>> 529c4ffd
         two_factor.delivery_type = delivery_type
         two_factor.save()
         if two_factor.is_locked():
