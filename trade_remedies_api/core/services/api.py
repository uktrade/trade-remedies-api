import json
import mimetypes
import re

from django.contrib.auth.models import Group
from django.contrib.auth.password_validation import validate_password
from django.core.cache import cache
from django.core.exceptions import ValidationError
from django.db import transaction
from django.db.models import Q
from django.db.utils import IntegrityError
from django.http import HttpResponse
<<<<<<< HEAD
=======
from django.utils.html import escape
>>>>>>> 6111e5d9
from feedback.models import FeedbackForm
from rest_framework import status
from rest_framework.views import APIView

from audit import AUDIT_TYPE_NOTIFY
from core.constants import TRUTHFUL_INPUT_VALUES
from core.feature_flags import FeatureFlagNotFound, is_enabled
from core.feedback import feedback_export
from core.models import JobTitle, SystemParameter, User
from core.notifier import get_preview, get_template
from core.tasks import send_mail
from core.utils import convert_to_e164, pluck, public_login_url
from invitations.models import Invitation
from organisations.models import Organisation
from security.constants import (
    GROUPS,
    SECURITY_GROUPS_PUBLIC,
    SECURITY_GROUPS_TRA,
    SECURITY_GROUPS_TRA_ADMINS,
    SECURITY_GROUP_ORGANISATION_OWNER,
    SECURITY_GROUP_SUPER_USER,
)
from security.exceptions import InvalidAccess
from .auth.serializers import UserExistsSerializer
from .base import ResponseError, ResponseSuccess, TradeRemediesApiView
from .exceptions import IntegrityErrorRequest, InvalidRequestParams, NotFoundApiExceptions
from ..validation_errors import validation_errors


class ApiHealthView(APIView):
    """
    Perform a healthcheck on the API and return a status report.

    `GET /api/v1/health/`

    """

    authentication_classes = []

    def get(self, request, *args, **kwargs):
        """
        Return current API health status
        """
        try:
            database_ok = bool(User.objects.first())
        except Exception:
            database_ok = False
        try:
            cache.set("health-check", True, 10)
            cache_ok = cache.get("health-check") is True
            cache.delete("health-check")
        except Exception:
            cache_ok = False
        return ResponseSuccess(
            {
                "result": {
                    "health": "OK",
                    "database": "OK" if database_ok else "ERROR",
                    "cache": "OK" if cache_ok else "ERROR",
                }
            }
        )


class SecurityGroupsView(TradeRemediesApiView):
    """
    Return all available security groups

    `GET /security/groups`
    """

    def get(self, request, user_group=None, *args, **kwargs):
        group_limiter = (
            SECURITY_GROUPS_TRA if user_group == "caseworker" else SECURITY_GROUPS_PUBLIC
        )
        groups = [item for item in GROUPS[1:] if item[0] in group_limiter]
        return ResponseSuccess({"results": groups})


class GetUserEmailAPIView(TradeRemediesApiView):
    def get(self, request, user_email, *args, **kwargs):
        serializer = UserExistsSerializer(data={"email": user_email})
        if serializer.is_valid():
            return ResponseSuccess({"result": serializer.user.to_dict()})
        else:
            return ResponseError(
                error="User not found",
                http_status=status.HTTP_404_NOT_FOUND,
            )


class UserApiView(TradeRemediesApiView):
    allowed_groups = {
        "GET": SECURITY_GROUPS_TRA,
        "POST": SECURITY_GROUPS_TRA_ADMINS,
        "DELETE": SECURITY_GROUPS_TRA_ADMINS,
    }
    required_keys = ["email", "password"]

    def get(self, request, user_id=None, user_group=None, *args, **kwargs):
        """
        Return all users or a specific one by id
        """
        if user_id is not None:
            user = User.objects.get(id=user_id)
            return ResponseSuccess({"result": user.to_dict()})
        else:
            groups = request.query_params.getlist("groups")
            users = (
                User.objects.exclude(groups__name=SECURITY_GROUP_SUPER_USER)
                .exclude(userprofile__isnull=True)
                .exclude(deleted_at__isnull=False)
            )
            if groups:
                users = users.filter(groups__name__in=groups)
            if user_group == "caseworker":  # general user group caseworker/public
                users = users.filter(groups__name__in=SECURITY_GROUPS_TRA)
            elif user_group == "public":
                users = users.filter(groups__name__in=SECURITY_GROUPS_PUBLIC)
            return ResponseSuccess(
                {
                    "results": [
                        # user.to_embedded_dict(groups=True) for user in users
                        user.to_dict()
                        for user in users
                    ]
                }
            )

    @transaction.atomic
    def post(self, request, user_id=None, *args, **kwargs):
        email = request.data.get("email")
        password = request.data.get("password")
        roles = request.data.getlist("roles", [])
        country = request.data.get("country_code")
        timezone = request.data.get("timezone")
        phone = request.data.get("phone")
        name = request.data.get("name")
        title_id = request.data.get("job_title_id")
        active = request.data.get("active") in TRUTHFUL_INPUT_VALUES
        colour = request.data.get("colour")
        set_verified = request.data.get("set_verified")
        errors = []
        if user_id is not None:
            try:
                user = User.objects.update_user(
                    user_id=user_id,
                    name=name,
                    password=password,
                    groups=roles,
                    country=country,
                    timezone=timezone,
                    phone=phone,
                    job_title_id=title_id,
                    is_active=active,
                    colour=colour,
                    set_verified=set_verified,
                )
                return ResponseSuccess(
                    {"result": user.to_dict()}, http_status=status.HTTP_201_CREATED
                )
            except ValidationError as exc:
                raise InvalidRequestParams(detail={"errors": {"password": exc.messages}})
        else:
            missing_keys = self.validate_required_fields(request)
            if not missing_keys:
                try:
                    user = User.objects.create_user(
                        email=email.lower(),
                        password=password,
                        name=name,
                        groups=roles,
                        assign_default_groups=False,
                        contact_country=country,
                        contact_phone=phone,
                        timezone=timezone,
                        job_title_id=title_id,
                        is_active=active,
                    )
                except IntegrityError:
                    raise IntegrityErrorRequest(
                        detail={"errors": {"email": f"Email {email} already exists"}}, code="email"
                    )
                except ValidationError as exc:
                    raise InvalidRequestParams(detail={"errors": {"password": exc.messages}})
                else:
                    return ResponseSuccess(
                        {"result": user.to_dict()}, http_status=status.HTTP_201_CREATED
                    )
            else:
                raise InvalidRequestParams(
                    detail={"errors": {k: f"{k} is required" for k in missing_keys}},
                    code="missing_keys",
                )

    @transaction.atomic
    def delete(self, request, user_id, *args, **kwargs):
        user = User.objects.get(id=user_id)
        user_stats = user.statistics()
        purge = user_stats.get("non_draft_subs") == 0
        if purge:
            user.delete(purge=purge)
        else:
            user.delete(purge=False, anonymize=True)
        return ResponseSuccess({"result": "deleted"}, http_status=status.HTTP_201_CREATED)


class SystemParameterApiView(TradeRemediesApiView):
    """
    Get or set system parameters.
    System params are predefined key value pairs, where value can
    be of any type. A content type can be determined as well which will
    result in the value being treated as a unique id of that content type model.

    ### GET
    `/core/systemparams/`
    Get all system parameters

    ### POST
    `/core/systemparams/`
    Update a parameter value

    ### Parameters:
    `key` the key name
    `value` the value to set
    `content_type` one of the available content type names
    """

    def get(self, request, *args, **kwargs):
        key = request.query_params.get("key") or kwargs.get("key")
        editable = request.query_params.get("editable") or False
        system_params = SystemParameter.objects.filter()
        if key:
            system_params = system_params.filter(key=key.upper()).first()
            if system_params:
                response = {"result": system_params.to_dict(user=request.user)}
            else:
                raise NotFoundApiExceptions(f"System param key {key} not found")
        else:
            if editable:
                system_params = system_params.filter(editable=True)
            response = {"results": [param.to_dict(user=request.user) for param in system_params]}
        return ResponseSuccess(response)

    def post(self, request, *args, **kwargs):
        key = request.data.get("key")
        try:
            system_param = SystemParameter.objects.get(key=key)
            if system_param.data_type == "list":
                value = request.data.getlist("value")
            else:
                value = request.data.get("value")
            system_param.set_value(value)
            system_param.save()
            return self.get(request, key=key)
        except SystemParameter.DoesNotExist:
            raise NotFoundApiExceptions(f"System param key {key} not found")


class FeatureFlagApiView(TradeRemediesApiView):
    def get(self, request, key, *args, **kwargs):
        try:
            response = {"result": is_enabled(key)}
        except FeatureFlagNotFound:
            raise NotFoundApiExceptions(f"Feature flag {key} not found")
        return ResponseSuccess(response)


class NotificationTemplateAPI(TradeRemediesApiView):
    """
    Return a notifier template data based on a named system parameter.
    The system paramter should map to a notifier template id.
    Sending this request as a post will return a preview of the notification
    and will expect a value dict to assist in the parsing
    """

    def get(self, request, template_key, *args, **kwargs):
        template_id = SystemParameter.get(template_key)
        template = get_template(template_id)
        return ResponseSuccess({"result": template})

    def post(self, request, template_key, *args, **kwargs):
        template_id = SystemParameter.get(template_key)
        values = request.data.get("values") or {}
        if isinstance(values, str):
            values = json.loads(values)
        template = get_preview(template_id, values)
        return ResponseSuccess({"result": template})


class PublicUserApiView(TradeRemediesApiView):
    allowed_groups = {
        "GET": SECURITY_GROUPS_PUBLIC,
    }
    required_keys = ["email", "password"]

    def get(self, request, organisation_id=None, user_id=None, *args, **kwargs):
        """
        Return all one or all public users
        """
        if not organisation_id:
            organisation = request.user.owner_of
            if organisation:
                organisation_id = organisation.id
        else:
            organisation = Organisation.objects.get(id=organisation_id)
        if not organisation:
            raise InvalidRequestParams("User is not an owner of any organisation")
        if user_id is not None and (
            user_id == request.user.id
            or request.user.groups.filter(name=SECURITY_GROUP_ORGANISATION_OWNER).exists()
        ):
            user = User.objects.get(id=user_id)
            _user = user.to_dict(organisation=organisation)
            _user["case_ids"] = [str(case.id) for case in user.get_cases(organisation)]
            return ResponseSuccess({"result": _user})
        else:
            users = (
                User.objects.exclude(groups__name=SECURITY_GROUP_SUPER_USER)
                .exclude(deleted_at__isnull=False)
                .filter(groups__name__in=SECURITY_GROUPS_PUBLIC)
                .filter(organisationuser__organisation__id=organisation_id)
                .distinct()
            )
            return ResponseSuccess(
                {"results": [user.to_dict(organisation=organisation) for user in users]}
            )

    @transaction.atomic  # noqa: C901
    def post(self, request, organisation_id, user_id=None, invitation_id=None, *args, **kwargs):

        group = None
        password = None
        invitation = None
        contact = None
        cases = None
        errors = {}

        # If this is not an organisation owner, they can only update their own details
        try:
            organisation = Organisation.objects.get(id=organisation_id)
        except Organisation.DoesNotExist:
            raise NotFoundApiExceptions("Invalid parameters or access denied")
        if user_id and (user_id != request.user.id):
            if not request.user.groups.filter(name=SECURITY_GROUP_ORGANISATION_OWNER).exists():
                raise InvalidAccess("Only organisation owners can update other members")
        elif not user_id and invitation_id:
            try:
                invitation = Invitation.objects.get(id=invitation_id, organisation=organisation)
            except Invitation.DoesNotExist:
                raise NotFoundApiExceptions("Invalid parameters of access denied")
        request_data = request.data.dict()
        if invitation:
            request_data["group"] = invitation.meta.get("group")
            request_data["active"] = invitation.meta.get("is_active")
            request_data["case_spec"] = invitation.meta.get("case_spec")
            request_data["email"] = invitation.email
            request_data["contact"] = invitation.contact
            organisation = invitation.organisation
        if request_data.get("group"):
            try:
                group = Group.objects.filter(name__in=SECURITY_GROUPS_PUBLIC).get(
                    name=request_data.get("group")
                )
            except Group.DoesNotExist:
                errors["group"] = "Invalid security group"
        if not request_data.get("email"):
            errors["email"] = "Email is required"
        if not request_data.get("name"):
            errors["name"] = "Name is required"
        if not user_id:
            try:
                User.objects.get(email=request.data.get("email"))
                errors["email"] = "User email already exists"
            except User.DoesNotExist:
                pass
        if request_data.get("password"):
            if request_data.get("password") == request_data.get("password_confirm"):
                password = request_data.get("password")
                try:
                    invalid_password = validate_password(password)
                    if invalid_password:
                        errors["password"] = invalid_password
                except ValidationError as exc:
                    errors["password"] = exc.messages
            else:
                errors["password"] = "Password not the same as confirmation"
        elif not user_id:
            errors["password"] = "Password is required"
        if request_data.get("terms_required") and not request_data.get("terms"):
            errors["terms"] = "Please accept the terms of use"
        phone_number_regex = r"^[\+]?[(]?[0-9]{3}[)]?[-\s\.]?[0-9]{3}[-\s\.]?[0-9]{4,6}$"
        if phone := request_data.get("phone"):
            if not re.fullmatch(phone_number_regex, phone):
                errors["phone"] = "Invalid phone number"

        if not errors:
            if user_id is not None:
                user = User.objects.get(id=user_id, organisationuser__organisation=organisation)
            else:
                user = User()
            # contact = user.contact
            user, _ = user.load_attributes(request_data)
            # contact.phone = request.data.get('phone', contact.phone)
            if request.data.get("active") is not None:
                is_active = request_data.get("active") in TRUTHFUL_INPUT_VALUES
                if is_active != user.is_active and not (user == request.user and not is_active):
                    user.is_active = is_active
            if password:
                user.set_password(request_data.get("password"))
            user.save()
            if group:
                user.groups.clear()
                user.groups.add(group)
                organisation.assign_user(user, group)
            cases = request_data.get("case_spec")
            phone = request_data.get("phone")
            if cases:
                cases = json.loads(cases) if isinstance(cases, str) else cases
                user.set_cases(organisation, cases, request.user)
            if request.data.getlist("unassign_case_id"):
                for case_id in request.data.getlist("unassign_case_id"):
                    user.remove_from_case(case_id, created_by=request.user)
                    # todo: remove contact from case too
            profile = user.userprofile
            if profile.contact:
                contact = profile.contact
                contact.organisation = organisation
                contact.address = request_data.get("address", contact.address)
                contact.country = request.data.get("country_code", contact.country.code)
                if not contact.address:
                    contact.address_from_org(organisation)
                contact.phone = convert_to_e164(phone, str(contact.country))
                contact._disable_audit = True
                contact.save()
            if not profile.email_verified_at or not profile.email_verify_code:
                profile.verify_email()
            return ResponseSuccess(
                {"result": user.to_dict(organisation=organisation)},
                http_status=status.HTTP_201_CREATED,
            )
        else:
            raise InvalidRequestParams(detail={"errors": errors})


class AssignUserToCaseView(TradeRemediesApiView):
    def get(self, request, organisation_id, user_id=None):
        from cases.models import Submission

        organisation = Organisation.objects.get(id=organisation_id)
        if user_id:
            user = User.objects.get(id=user_id)
            contact_ids = [user.contact.id]
        else:
            users = organisation.users
            contact_ids = users.values_list("user__userprofile__contact", flat=True)
        submissions = Submission.objects.filter(
            (Q(status__draft=True) | Q(status__received=True)),
            contact_id__in=contact_ids,
            created_by__in=users.values_list("user", flat=True),
            type__key="assign",
        )
        return ResponseSuccess({"results": [submission.to_dict() for submission in submissions]})

    @transaction.atomic
    def post(
        self,
        request,
        organisation_id,
        user_id,
        case_id,
        representing_id=None,
        submission_id=None,
        invite_id=None,
    ):
        from cases.models import get_case

        primary = request.data.get("primary")
        remove = request.data.get("remove")
        try:
            user_organisation = Organisation.objects.get(id=organisation_id)
            if representing_id:
                representing = Organisation.objects.get(id=representing_id)
            else:
                representing = user_organisation
        except Organisation.DoesNotExist:
            raise NotFoundApiExceptions("Invalid parameters or access denied")
        if not request.user.is_tra() and user_id and (user_id != request.user.id):
            if not request.user.groups.filter(name=SECURITY_GROUP_ORGANISATION_OWNER).exists():
                raise InvalidAccess("Only organisation owners can update other members")
        case = get_case(case_id)
        user = User.objects.get(id=user_id, organisationuser__organisation=user_organisation)
        if not remove:
            user.assign_to_case(case=case, organisation=representing, created_by=request.user)
            user.contact.add_to_case(
                case=case,
                organisation=representing,
                primary=bool(primary),
            )
            context = {
                "case_name": case.name,
                "case_number": case.reference,
                "company_name": user_organisation.name,
                "representing_clause": f" representing {representing.name}",
                "login_url": public_login_url(),
            }
            context["full_name"] = user.contact.name or user.name
            audit_kwargs = {
                "audit_type": AUDIT_TYPE_NOTIFY,
                "case": case,
                "user": user,
                "model": user.contact,
            }
            send_mail(
                email=user.contact.email,
                context=context,
                template_id=SystemParameter.get("NOTIFY_USER_ASSIGNED_TO_CASE"),
                audit_kwargs=audit_kwargs,
            )
        else:
            user.remove_from_case(case_id, created_by=request.user, representing_id=representing_id)
            user.contact.remove_from_case(case, organisation=representing)

        return ResponseSuccess(
            {
                "result": {
                    "user": user.to_dict(),
                    "case": case.to_embedded_dict(),
                    "primary": primary,
                    "assigned": not remove,
                }
            }
        )


class MyAccountView(UserApiView):
    """
    Sub-class of the UserApiView allowing any authenticated TRA user to view
    and update their own user profile.
    """

    allowed_groups = {"GET": SECURITY_GROUPS_TRA, "POST": SECURITY_GROUPS_TRA}

    def get(self, request, *args, **kwargs):
        return super().get(request, user_id=request.user.id, *args, **kwargs)

    def post(self, request, *args, **kwargs):
        return super().post(request, user_id=request.user.id, *args, **kwargs)


class JobTitlesView(TradeRemediesApiView):
    """
    Return all available job titles

    `GET /core/jobtitles/`
    """

    def get(self, request, user_group=None, *args, **kwargs):
        job_titles = JobTitle.objects.all().order_by("name")
        return ResponseSuccess(
            {"results": [{"id": title.id, "name": title.name} for title in job_titles]}
        )


class CreatePendingUserAPI(TradeRemediesApiView):
    """
    Create a pending user invitation.
    A pending user invite is wrapped in an invitation model and contains all the data
    required to generate the user once they confirm and complete registration.
    If the user invited already exists, a dummy invite is create to avoid exposing that fact,
    and the user is notified that this has happened.

    If an invitation id is provided, the existing invite, if valid, not yet accepted, and the email
    still matches the request, will update it's parameters.
    If the invite id is not found a 404 exception
    will be raise, otherwise a new invite will be created.

    The case spec is a list of dicts in the following format, specifying which cases to assign the
    contact to, and if they are the primary contact for that case.
            [
                {'case': 'CASE-ID', 'primary': True|False}
            ]
    """

    def post(self, request, organisation_id, invitation_id=None, *args, **kwargs):  # noqa: C901
        from invitations.models import Invitation

        case_spec = request.data.get("case_spec") or []
        data = pluck(request.data, ["email", "name", "group", "phone"])
        data["is_active"] = request.data.get("active", "False").upper() == "TRUE"
        organisation = Organisation.objects.get(id=organisation_id)
        user = None
        contact = None
        data["case_spec"] = json.loads(case_spec) if isinstance(case_spec, str) else case_spec
        if invitation_id:
            try:
                invite = Invitation.objects.get(
                    id=invitation_id,
                    organisation=organisation,
                    deleted_at__isnull=True,
                )
                if invite.accepted_at or data["email"] != invite.email:
                    invitation_id = None
                else:
                    if data and data.get("email"):
                        data["email"] = data["email"].lower()
                    invite.meta = data
                    invite.save()
                    contact = invite.contact
                    _save_contact = False
                    if contact.phone != data.get("phone"):
                        contact.phone = convert_to_e164(
                            data["phone"],
                            data.get("country", request.user.userprofile.country.code),
                        )
                        _save_contact = True
                    if contact.name != data.get("name"):
                        contact.name = data["name"]
                        _save_contact = True
                    if _save_contact:
                        contact.save()
            except Invitation.DoesNotExist:
                raise NotFoundApiExceptions("Invalid invitation")
        if not invitation_id:
            try:
                user = User.objects.get(email=data.get("email").strip().lower())
                # if the user already exists, send an email to the user and leave it at that.
                invite = Invitation.objects.invite_existing_user(
                    user=user,
                    organisation=organisation,
                    invited_by=request.user,
                    name=data.get("name"),
                )
            except User.DoesNotExist:
                invite = Invitation.objects.create_user_invite(
                    user_email=data["email"].lower(),
                    organisation=organisation,
                    invited_by=request.user,
                    meta=data,
                )
        return ResponseSuccess(
            {
                "result": {
                    "user": user.to_dict() if user else None,
                    "contact": contact.to_dict() if contact else None,
                    "invite": invite.to_dict(),
                }
            }
        )

    def delete(self, request, organisation_id, invitation_id, *args, **kwargs):
        try:
            invite = Invitation.objects.get(id=invitation_id, organisation=organisation_id)
            invite.set_user_context(request.user)
            if not invite.accepted_at:
                if invite.contact:
                    invite.contact.delete()
                invite.delete()
            else:
                raise Invitation.DoesNotExist()
            return ResponseSuccess({"result": {"id": str(invitation_id), "deleted": True}})
        except Invitation.DoesNotExist:
            raise NotFoundApiExceptions("Invalid invitation")


class FeedbackExport(TradeRemediesApiView):
    """
    Feedback data export
    """

    def get(self, request, form_id, *args, **kwargs):
        mimetypes.init()
        form = FeedbackForm.objects.get(id=form_id)
        export_file = feedback_export(form)
        mime_type = mimetypes.guess_type(export_file.name, False)[0]
        response = HttpResponse(export_file.read(), content_type=mime_type)
        response["Content-Disposition"] = "attachment; filename=Feedback-export.xls"
        return response


class ValidationErrorAPIView(APIView):
    """
    When given a key, returns the validation error dictionary found in core/validation_errors.py
    """

    def get(self, request, key, *args, **kwargs):
        return ResponseSuccess({"result": validation_errors.get(key, None)})<|MERGE_RESOLUTION|>--- conflicted
+++ resolved
@@ -10,10 +10,7 @@
 from django.db.models import Q
 from django.db.utils import IntegrityError
 from django.http import HttpResponse
-<<<<<<< HEAD
-=======
 from django.utils.html import escape
->>>>>>> 6111e5d9
 from feedback.models import FeedbackForm
 from rest_framework import status
 from rest_framework.views import APIView
@@ -344,7 +341,6 @@
 
     @transaction.atomic  # noqa: C901
     def post(self, request, organisation_id, user_id=None, invitation_id=None, *args, **kwargs):
-
         group = None
         password = None
         invitation = None
