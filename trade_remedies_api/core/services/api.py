import json
import mimetypes

from rest_framework.response import Response

from .auth.serializers import EmailSerializer
from .base import ResponseError, TradeRemediesApiView, ResponseSuccess
from .exceptions import InvalidRequestParams, IntegrityErrorRequest, NotFoundApiExceptions
from django.contrib.auth.models import Group
from django.db import transaction
from django.db.utils import IntegrityError
from django.db.models import Q
from django.contrib.auth.password_validation import validate_password
from django.core.exceptions import ValidationError
from django.core.cache import cache
from django.http import HttpResponse
from rest_framework import status
from rest_framework.views import APIView
from feedback.models import FeedbackForm
from audit import AUDIT_TYPE_NOTIFY
from core.feature_flags import is_enabled, FeatureFlagNotFound
from core.models import User, SystemParameter, JobTitle
from core.utils import convert_to_e164, pluck, public_login_url
from core.notifier import get_template, get_preview, notify_footer, notify_contact_email
from core.constants import TRUTHFUL_INPUT_VALUES
from core.tasks import send_mail
from core.feedback import feedback_export
from organisations.models import Organisation
from invitations.models import Invitation
from security.exceptions import InvalidAccess
from security.constants import (
    GROUPS,
    SECURITY_GROUP_SUPER_USER,
    SECURITY_GROUPS_TRA_ADMINS,
    SECURITY_GROUPS_TRA,
    SECURITY_GROUPS_PUBLIC,
    SECURITY_GROUP_ORGANISATION_OWNER,
)


class ApiHealthView(APIView):
    """
    Perform a healthcheck on the API and return a status report.

    `GET /api/v1/health/`

    """

    authentication_classes = []

    def get(self, request, *args, **kwargs):
        """
        Return current API health status
        """
        try:
            database_ok = bool(User.objects.first())
        except Exception:
            database_ok = False
        try:
            cache.set("health-check", True, 10)
            cache_ok = cache.get("health-check") is True
            cache.delete("health-check")
        except Exception:
            cache_ok = False
        return ResponseSuccess(
            {
                "result": {
                    "health": "OK",
                    "database": "OK" if database_ok else "ERROR",
                    "cache": "OK" if cache_ok else "ERROR",
                }
            }
        )


class SecurityGroupsView(TradeRemediesApiView):
    """
    Return all available security groups

    `GET /security/groups`
    """

    def get(self, request, user_group=None, *args, **kwargs):
        group_limiter = (
            SECURITY_GROUPS_TRA if user_group == "caseworker" else SECURITY_GROUPS_PUBLIC
        )
        groups = [item for item in GROUPS[1:] if item[0] in group_limiter]
        return ResponseSuccess({"results": groups})


class GetUserEmailAPIView(TradeRemediesApiView):
    def get(self, request, user_email, *args, **kwargs):
        serializer = EmailSerializer(data={"email": user_email})
        if serializer.is_valid():
            return ResponseSuccess({"result": serializer.user.to_dict()})
        else:
            return ResponseError(
                error="User not found",
                http_status=status.HTTP_404_NOT_FOUND,
            )


class UserApiView(TradeRemediesApiView):
    allowed_groups = {
        "GET": SECURITY_GROUPS_TRA,
        "POST": SECURITY_GROUPS_TRA_ADMINS,
        "DELETE": SECURITY_GROUPS_TRA_ADMINS,
    }
    required_keys = ["email", "password"]

    def get(self, request, user_id=None, user_group=None, *args, **kwargs):
        """
        Return all users or a specific one by id
        """
        if user_id is not None:
            user = User.objects.get(id=user_id)
            return ResponseSuccess({"result": user.to_dict()})
        else:
            groups = request.query_params.getlist("groups")
            users = (
                User.objects.exclude(groups__name=SECURITY_GROUP_SUPER_USER)
                .exclude(userprofile__isnull=True)
                .exclude(deleted_at__isnull=False)
            )
            if groups:
                users = users.filter(groups__name__in=groups)
            if user_group == "caseworker":  # general user group caseworker/public
                users = users.filter(groups__name__in=SECURITY_GROUPS_TRA)
            elif user_group == "public":
                users = users.filter(groups__name__in=SECURITY_GROUPS_PUBLIC)
            return ResponseSuccess(
                {
                    "results": [
                        # user.to_embedded_dict(groups=True) for user in users
                        user.to_dict()
                        for user in users
                    ]
                }
            )

    @transaction.atomic
    def post(self, request, user_id=None, *args, **kwargs):
        email = request.data.get("email")
        password = request.data.get("password")
        roles = request.data.getlist("roles", [])
        country = request.data.get("country_code")
        timezone = request.data.get("timezone")
        phone = request.data.get("phone")
        name = request.data.get("name")
        title_id = request.data.get("job_title_id")
        active = request.data.get("active") in TRUTHFUL_INPUT_VALUES
        colour = request.data.get("colour")
        set_verified = request.data.get("set_verified")
        errors = []
        if user_id is not None:
            try:
                user = User.objects.update_user(
                    user_id=user_id,
                    name=name,
                    password=password,
                    groups=roles,
                    country=country,
                    timezone=timezone,
                    phone=phone,
                    job_title_id=title_id,
                    is_active=active,
                    colour=colour,
                    set_verified=set_verified,
                )
                return ResponseSuccess(
                    {"result": user.to_dict()}, http_status=status.HTTP_201_CREATED
                )
            except ValidationError as exc:
                raise InvalidRequestParams(detail={"errors": {"password": exc.messages}})
        else:
            missing_keys = self.validate_required_fields(request)
            if not missing_keys:
                try:
                    user = User.objects.create_user(
                        email=email.lower(),
                        password=password,
                        name=name,
                        groups=roles,
                        assign_default_groups=False,
                        country=country,
                        timezone=timezone,
                        phone=phone,
                        job_title_id=title_id,
                        is_active=active,
                    )
                except IntegrityError:
                    raise IntegrityErrorRequest(
                        detail={"errors": {"email": f"Email {email} already exists"}}, code="email"
                    )
                except ValidationError as exc:
                    raise InvalidRequestParams(detail={"errors": {"password": exc.messages}})
                else:
                    return ResponseSuccess(
                        {"result": user.to_dict()}, http_status=status.HTTP_201_CREATED
                    )
            else:
                raise InvalidRequestParams(
                    detail={"errors": {k: f"{k} is required" for k in missing_keys}},
                    code="missing_keys",
                )

    @transaction.atomic
    def delete(self, request, user_id, *args, **kwargs):
        user = User.objects.get(id=user_id)
        user_stats = user.statistics()
        purge = user_stats.get("non_draft_subs") == 0
        if purge:
            user.delete(purge=purge)
        else:
            user.delete(purge=False, anonymize=True)
        return ResponseSuccess({"result": "deleted"}, http_status=status.HTTP_201_CREATED)


class SystemParameterApiView(TradeRemediesApiView):
    """
    Get or set system parameters.
    System params are predefined key value pairs, where value can
    be of any type. A content type can be determined as well which will
    result in the value being treated as a unique id of that content type model.

    ### GET
    `/core/systemparams/`
    Get all system parameters

    ### POST
    `/core/systemparams/`
    Update a parameter value

    ### Parameters:
    `key` the key name
    `value` the value to set
    `content_type` one of the available content type names
    """

    def get(self, request, *args, **kwargs):
        key = request.query_params.get("key") or kwargs.get("key")
        editable = request.query_params.get("editable") or False
        system_params = SystemParameter.objects.filter()
        if key:
            system_params = system_params.filter(key=key.upper()).first()
            if system_params:
                response = {"result": system_params.to_dict(user=request.user)}
            else:
                raise NotFoundApiExceptions(f"System param key {key} not found")
        else:
            if editable:
                system_params = system_params.filter(editable=True)
            response = {"results": [param.to_dict(user=request.user) for param in system_params]}
        return ResponseSuccess(response)

    def post(self, request, *args, **kwargs):
        key = request.data.get("key")
        try:
            system_param = SystemParameter.objects.get(key=key)
            if system_param.data_type == "list":
                value = request.data.getlist("value")
            else:
                value = request.data.get("value")
            system_param.set_value(value)
            system_param.save()
            return self.get(request, key=key)
        except SystemParameter.DoesNotExist:
            raise NotFoundApiExceptions(f"System param key {key} not found")


class FeatureFlagApiView(TradeRemediesApiView):
    def get(self, request, key, *args, **kwargs):
        try:
            response = {"result": is_enabled(key)}
        except FeatureFlagNotFound:
            raise NotFoundApiExceptions(f"Feature flag {key} not found")
        return ResponseSuccess(response)


class NotificationTemplateAPI(TradeRemediesApiView):
    """
    Return a notifier template data based on a named system parameter.
    The system paramter should map to a notifier template id.
    Sending this request as a post will return a preview of the notification
    and will expect a value dict to assist in the parsing
    """

    def get(self, request, template_key, *args, **kwargs):
        template_id = SystemParameter.get(template_key)
        template = get_template(template_id)
        return ResponseSuccess({"result": template})

    def post(self, request, template_key, *args, **kwargs):
        template_id = SystemParameter.get(template_key)
        values = request.data.get("values") or {}
        if isinstance(values, str):
            values = json.loads(values)
        template = get_preview(template_id, values)
        return ResponseSuccess({"result": template})


class PublicUserApiView(TradeRemediesApiView):
    allowed_groups = {
        "GET": SECURITY_GROUPS_PUBLIC,
    }
    required_keys = ["email", "password"]

    def get(self, request, organisation_id=None, user_id=None, *args, **kwargs):
        """
        Return all one or all public users
        """
        if not organisation_id:
            organisation = request.user.owner_of
            if organisation:
                organisation_id = organisation.id
        else:
            organisation = Organisation.objects.get(id=organisation_id)
        if not organisation:
            raise InvalidRequestParams("User is not an owner of any organisation")
        if user_id is not None and (
            user_id == request.user.id
            or request.user.groups.filter(name=SECURITY_GROUP_ORGANISATION_OWNER).exists()
        ):
            user = User.objects.get(id=user_id)
            _user = user.to_dict(organisation=organisation)
            _user["case_ids"] = [str(case.id) for case in user.get_cases(organisation)]
            return ResponseSuccess({"result": _user})
        else:
            users = (
                User.objects.exclude(groups__name=SECURITY_GROUP_SUPER_USER)
                .exclude(deleted_at__isnull=False)
                .filter(groups__name__in=SECURITY_GROUPS_PUBLIC)
                .filter(organisationuser__organisation__id=organisation_id)
                .distinct()
            )
            return ResponseSuccess(
                {"results": [user.to_dict(organisation=organisation) for user in users]}
            )

    @transaction.atomic  # noqa: C901
    def post(self, request, organisation_id, user_id=None, invitation_id=None, *args, **kwargs):

        group = None
        password = None
        invitation = None
        contact = None
        cases = None
        errors = {}

        # If this is not an organisation owner, they can only update their own details
        try:
            organisation = Organisation.objects.get(id=organisation_id)
        except Organisation.DoesNotExist:
            raise NotFoundApiExceptions("Invalid parameters or access denied")
        if user_id and (user_id != request.user.id):
            if not request.user.groups.filter(name=SECURITY_GROUP_ORGANISATION_OWNER).exists():
                raise InvalidAccess("Only organisation owners can update other members")
        elif not user_id and invitation_id:
            try:
                invitation = Invitation.objects.get(id=invitation_id, organisation=organisation)
            except Invitation.DoesNotExist:
                raise NotFoundApiExceptions("Invalid parameters of access denied")
        request_data = request.data.dict()
        if invitation:
            request_data["group"] = invitation.meta["group"]
            request_data["active"] = invitation.meta["is_active"]
            request_data["case_spec"] = invitation.meta["case_spec"]
            request_data["email"] = invitation.email
            request_data["contact"] = invitation.contact
            organisation = invitation.organisation
        if request_data.get("group"):
            try:
                group = Group.objects.filter(name__in=SECURITY_GROUPS_PUBLIC).get(
                    name=request_data.get("group")
                )
            except Group.DoesNotExist:
                errors["group"] = "Invalid security group"
        if not request_data.get("email"):
            errors["email"] = "Email is required"
        if not request_data.get("name"):
            errors["name"] = "Name is required"
        if not user_id:
            try:
                User.objects.get(email=request.data.get("email"))
                errors["email"] = "User email already exists"
            except User.DoesNotExist:
                pass
        if request_data.get("password"):
            if request_data.get("password") == request_data.get("password_confirm"):
                password = request_data.get("password")
                try:
                    invalid_password = validate_password(password)
                    if invalid_password:
                        errors["password"] = invalid_password
                except ValidationError as exc:
                    errors["password"] = exc.messages
            else:
                errors["password"] = "Password not the same as confirmation"
        elif not user_id:
            errors["password"] = "Password is required"
        if request_data.get("terms_required") and not request_data.get("terms"):
            errors["terms"] = "Please accept the terms of use"

        if not errors:
            if user_id is not None:
                user = User.objects.get(id=user_id, organisationuser__organisation=organisation)
            else:
                user = User()
            # contact = user.contact
            user, _ = user.load_attributes(request_data)
            # contact.phone = request.data.get('phone', contact.phone)
            if request.data.get("active") is not None:
                is_active = request_data.get("active") in TRUTHFUL_INPUT_VALUES
                if is_active != user.is_active and not (user == request.user and not is_active):
                    user.is_active = is_active
            if password:
                user.set_password(request_data.get("password"))
            user.save()
            if group:
                user.groups.clear()
                user.groups.add(group)
                organisation.assign_user(user, group)
            cases = request_data.get("case_spec")
            phone = request_data.get("phone")
            if cases:
                cases = json.loads(cases) if isinstance(cases, str) else cases
                user.set_cases(organisation, cases, request.user)
            if request.data.getlist("unassign_case_id"):
                for case_id in request.data.getlist("unassign_case_id"):
                    user.remove_from_case(case_id, created_by=request.user)
                    # todo: remove contact from case too
            profile = user.userprofile
            if profile.contact:
                contact = profile.contact
                contact.organisation = organisation
                contact.address = request_data.get("address", contact.address)
                contact.country = request.data.get("country_code", contact.country.code)
                if not contact.address:
                    contact.address_from_org(organisation)
                contact.phone = convert_to_e164(phone, str(contact.country))
                contact._disable_audit = True
                contact.save()
            if not profile.email_verified_at or not profile.email_verify_code:
                profile.verify_email()
            return ResponseSuccess(
                {"result": user.to_dict(organisation=organisation)},
                http_status=status.HTTP_201_CREATED,
            )
        else:
            raise InvalidRequestParams(detail={"errors": errors})


class AssignUserToCaseView(TradeRemediesApiView):
    def get(self, request, organisation_id, user_id=None):
        from cases.models import Submission

        organisation = Organisation.objects.get(id=organisation_id)
        if user_id:
            user = User.objects.get(id=user_id)
            contact_ids = [user.contact.id]
        else:
            users = organisation.users
            contact_ids = users.values_list("user__userprofile__contact", flat=True)
        submissions = Submission.objects.filter(
            (Q(status__draft=True) | Q(status__received=True)),
            contact_id__in=contact_ids,
            created_by__in=users.values_list("user", flat=True),
            type__key="assign",
        )
        return ResponseSuccess({"results": [submission.to_dict() for submission in submissions]})

    @transaction.atomic
    def post(
        self,
        request,
        organisation_id,
        user_id,
        case_id,
        representing_id=None,
        submission_id=None,
        invite_id=None,
    ):
        from cases.models import get_case

        primary = request.data.get("primary")
        remove = request.data.get("remove")
        try:
            user_organisation = Organisation.objects.get(id=organisation_id)
            if representing_id:
                representing = Organisation.objects.get(id=representing_id)
            else:
                representing = user_organisation
        except Organisation.DoesNotExist:
            raise NotFoundApiExceptions("Invalid parameters or access denied")
        if not request.user.is_tra() and user_id and (user_id != request.user.id):
            if not request.user.groups.filter(name=SECURITY_GROUP_ORGANISATION_OWNER).exists():
                raise InvalidAccess("Only organisation owners can update other members")
        case = get_case(case_id)
        user = User.objects.get(id=user_id, organisationuser__organisation=user_organisation)
        if not remove:
            user.assign_to_case(case=case, organisation=representing, created_by=request.user)
            user.contact.add_to_case(
                case=case,
                organisation=representing,
                primary=bool(primary),
            )
            context = {
                "case_name": case.name,
                "case_number": case.reference,
                "company_name": user_organisation.name,
                "representing_clause": f" representing {representing.name}",
                "login_url": public_login_url(),
            }
<<<<<<< HEAD
            context["footer"] = notify_footer(notify_contact_email(context.get("case_number")))
=======
            context[
                "footer"
            ] = "Investigations Team\r\nTrade Remedies\r\nDepartment for International Trade"  # /PS-IGNORE
            context["full_name"] = user.contact.name or user.name
>>>>>>> 5f9b223f
            audit_kwargs = {
                "audit_type": AUDIT_TYPE_NOTIFY,
                "case": case,
                "user": user,
                "model": user.contact,
            }
            send_mail(
                email=user.contact.email,
                context=context,
                template_id=SystemParameter.get("NOTIFY_USER_ASSIGNED_TO_CASE"),
                audit_kwargs=audit_kwargs,
            )
        else:
            user.remove_from_case(case_id, created_by=request.user, representing_id=representing_id)
            user.contact.remove_from_case(case, organisation=representing)

        return ResponseSuccess(
            {
                "result": {
                    "user": user.to_dict(),
                    "case": case.to_embedded_dict(),
                    "primary": primary,
                    "assigned": not remove,
                }
            }
        )


class MyAccountView(UserApiView):
    """
    Sub-class of the UserApiView allowing any authenticated TRA user to view
    and update their own user profile.
    """

    allowed_groups = {"GET": SECURITY_GROUPS_TRA, "POST": SECURITY_GROUPS_TRA}

    def get(self, request, *args, **kwargs):
        return super().get(request, user_id=request.user.id, *args, **kwargs)

    def post(self, request, *args, **kwargs):
        return super().post(request, user_id=request.user.id, *args, **kwargs)


class JobTitlesView(TradeRemediesApiView):
    """
    Return all available job titles

    `GET /core/jobtitles/`
    """

    def get(self, request, user_group=None, *args, **kwargs):
        job_titles = JobTitle.objects.all().order_by("name")
        return ResponseSuccess(
            {"results": [{"id": title.id, "name": title.name} for title in job_titles]}
        )


class CreatePendingUserAPI(TradeRemediesApiView):
    """
    Create a pending user invitation.
    A pending user invite is wrapped in an invitation model and contains all the data
    required to generate the user once they confirm and complete registration.
    If the user invited already exists, a dummy invite is create to avoid exposing that fact,
    and the user is notified that this has happened.

    If an invitation id is provided, the existing invite, if valid, not yet accepted, and the email
    still matches the request, will update it's parameters.
    If the invite id is not found a 404 exception
    will be raise, otherwise a new invite will be created.

    The case spec is a list of dicts in the following format, specifying which cases to assign the
    contact to, and if they are the primary contact for that case.
            [
                {'case': 'CASE-ID', 'primary': True|False}
            ]
    """

    def post(self, request, organisation_id, invitation_id=None, *args, **kwargs):  # noqa: C901
        from invitations.models import Invitation

        case_spec = request.data.get("case_spec") or []
        data = pluck(request.data, ["email", "name", "group", "phone"])
        data["is_active"] = request.data.get("active", "False").upper() == "TRUE"
        organisation = Organisation.objects.get(id=organisation_id)
        user = None
        contact = None
        data["case_spec"] = json.loads(case_spec) if isinstance(case_spec, str) else case_spec
        if invitation_id:
            try:
                invite = Invitation.objects.get(
                    id=invitation_id,
                    organisation=organisation,
                    deleted_at__isnull=True,
                )
                if invite.accepted_at or data["email"] != invite.email:
                    invitation_id = None
                else:
                    if data and data.get("email"):
                        data["email"] = data["email"].lower()
                    invite.meta = data
                    invite.save()
                    contact = invite.contact
                    _save_contact = False
                    if contact.phone != data.get("phone"):
                        contact.phone = convert_to_e164(
                            data["phone"],
                            data.get("country", request.user.userprofile.country.code),
                        )
                        _save_contact = True
                    if contact.name != data.get("name"):
                        contact.name = data["name"]
                        _save_contact = True
                    if _save_contact:
                        contact.save()
            except Invitation.DoesNotExist:
                raise NotFoundApiExceptions("Invalid invitation")
        if not invitation_id:
            try:
                user = User.objects.get(email=data.get("email").strip().lower())
                # if the user already exists, send an email to the user and leave it at that.
                invite = Invitation.objects.invite_existing_user(
                    user=user,
                    organisation=organisation,
                    invited_by=request.user,
                    name=data.get("name"),
                )
            except User.DoesNotExist:
                invite = Invitation.objects.create_user_invite(
                    user_email=data["email"].lower(),
                    organisation=organisation,
                    invited_by=request.user,
                    meta=data,
                )
        return ResponseSuccess(
            {
                "result": {
                    "user": user.to_dict() if user else None,
                    "contact": contact.to_dict() if contact else None,
                    "invite": invite.to_dict(),
                }
            }
        )

    def delete(self, request, organisation_id, invitation_id, *args, **kwargs):
        try:
            invite = Invitation.objects.get(id=invitation_id, organisation=organisation_id)
            invite.set_user_context(request.user)
            if not invite.accepted_at:
                invite.contact.delete()
                invite.delete()
            else:
                raise Invitation.DoesNotExist()
            return ResponseSuccess({"result": {"id": str(invitation_id), "deleted": True}})
        except Invitation.DoesNotExist:
            raise NotFoundApiExceptions("Invalid invitation")


class FeedbackExport(TradeRemediesApiView):
    """
    Feedback data export
    """

    def get(self, request, form_id, *args, **kwargs):
        mimetypes.init()
        form = FeedbackForm.objects.get(id=form_id)
        export_file = feedback_export(form)
        mime_type = mimetypes.guess_type(export_file.name, False)[0]
        response = HttpResponse(export_file.read(), content_type=mime_type)
        response["Content-Disposition"] = "attachment; filename=Feedback-export.xls"
        return response<|MERGE_RESOLUTION|>--- conflicted
+++ resolved
@@ -511,14 +511,10 @@
                 "representing_clause": f" representing {representing.name}",
                 "login_url": public_login_url(),
             }
-<<<<<<< HEAD
-            context["footer"] = notify_footer(notify_contact_email(context.get("case_number")))
-=======
             context[
                 "footer"
             ] = "Investigations Team\r\nTrade Remedies\r\nDepartment for International Trade"  # /PS-IGNORE
             context["full_name"] = user.contact.name or user.name
->>>>>>> 5f9b223f
             audit_kwargs = {
                 "audit_type": AUDIT_TYPE_NOTIFY,
                 "case": case,
