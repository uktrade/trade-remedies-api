--- conflicted
+++ resolved
@@ -1,16 +1,7 @@
 import json
 import mimetypes
-<<<<<<< HEAD
-
-from rest_framework.response import Response
-
-from .auth.serializers import UserExistsSerializer
-from .base import ResponseError, TradeRemediesApiView, ResponseSuccess
-from .exceptions import InvalidRequestParams, IntegrityErrorRequest, NotFoundApiExceptions
-=======
 import re
 
->>>>>>> f2460604
 from django.contrib.auth.models import Group
 from django.contrib.auth.password_validation import validate_password
 from django.core.cache import cache
@@ -24,13 +15,6 @@
 from rest_framework.views import APIView
 
 from audit import AUDIT_TYPE_NOTIFY
-<<<<<<< HEAD
-from core.feature_flags import is_enabled, FeatureFlagNotFound
-from core.models import User, SystemParameter, JobTitle
-from core.utils import convert_to_e164, pluck, public_login_url
-from core.notifier import get_template, get_preview, notify_footer, notify_contact_email
-=======
->>>>>>> f2460604
 from core.constants import TRUTHFUL_INPUT_VALUES
 from core.feature_flags import FeatureFlagNotFound, is_enabled
 from core.feedback import feedback_export
@@ -48,13 +32,10 @@
     SECURITY_GROUP_ORGANISATION_OWNER,
     SECURITY_GROUP_SUPER_USER,
 )
-<<<<<<< HEAD
-=======
 from security.exceptions import InvalidAccess
 from .auth.serializers import UserExistsSerializer
 from .base import ResponseError, ResponseSuccess, TradeRemediesApiView
 from .exceptions import IntegrityErrorRequest, InvalidRequestParams, NotFoundApiExceptions
->>>>>>> f2460604
 from ..validation_errors import validation_errors
 
 
@@ -535,12 +516,6 @@
                 "representing_clause": f" representing {representing.name}",
                 "login_url": public_login_url(),
             }
-<<<<<<< HEAD
-            context[
-                "footer"
-            ] = "Investigations Team\r\nTrade Remedies\r\nDepartment for International Trade"  # /PS-IGNORE
-=======
->>>>>>> f2460604
             context["full_name"] = user.contact.name or user.name
             audit_kwargs = {
                 "audit_type": AUDIT_TYPE_NOTIFY,
