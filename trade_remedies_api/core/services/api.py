import json
import mimetypes
import re

from django.contrib.auth.models import Group
from django.contrib.auth.password_validation import validate_password
from django.core.cache import cache
from django.core.exceptions import ValidationError
from django.db import transaction
from django.db.models import Q
from django.db.utils import IntegrityError
from django.http import HttpResponse
<<<<<<< HEAD
=======
from django.utils.html import escape
>>>>>>> 3ff6b997
from feedback.models import FeedbackForm
from rest_framework import status
from rest_framework.views import APIView

from audit import AUDIT_TYPE_NOTIFY
from core.constants import TRUTHFUL_INPUT_VALUES
from core.feature_flags import FeatureFlagNotFound, is_enabled
from core.feedback import feedback_export
from core.models import JobTitle, SystemParameter, User
from core.notifier import get_preview, get_template
from core.tasks import send_mail
from core.utils import convert_to_e164, pluck, public_login_url
from invitations.models import Invitation
from organisations.models import Organisation
from security.constants import (
    GROUPS,
    SECURITY_GROUPS_PUBLIC,
    SECURITY_GROUPS_TRA,
    SECURITY_GROUPS_TRA_ADMINS,
    SECURITY_GROUP_ORGANISATION_OWNER,
    SECURITY_GROUP_SUPER_USER,
)
from security.exceptions import InvalidAccess
from .auth.serializers import UserExistsSerializer
from .base import ResponseError, ResponseSuccess, TradeRemediesApiView
from .exceptions import IntegrityErrorRequest, InvalidRequestParams, NotFoundApiExceptions
from ..validation_errors import validation_errors


class ApiHealthView(APIView):
    """
    Perform a healthcheck on the API and return a status report.

    `GET /api/v1/health/`

    """

    authentication_classes = []

    def get(self, request, *args, **kwargs):
        """
        Return current API health status
        """
        try:
            database_ok = bool(User.objects.first())
        except Exception:
            database_ok = False
        try:
            cache.set("health-check", True, 10)
            cache_ok = cache.get("health-check") is True
            cache.delete("health-check")
        except Exception:
            cache_ok = False
        return ResponseSuccess(
            {
                "result": {
                    "health": "OK",
                    "database": "OK" if database_ok else "ERROR",
                    "cache": "OK" if cache_ok else "ERROR",
                }
            }
        )


class SecurityGroupsView(TradeRemediesApiView):
    """
    Return all available security groups

    `GET /security/groups`
    """

    def get(self, request, user_group=None, *args, **kwargs):
        group_limiter = (
            SECURITY_GROUPS_TRA if user_group == "caseworker" else SECURITY_GROUPS_PUBLIC
        )
        groups = [item for item in GROUPS[1:] if item[0] in group_limiter]
        return ResponseSuccess({"results": groups})


class GetUserEmailAPIView(TradeRemediesApiView):
    def get(self, request, user_email, *args, **kwargs):
        serializer = UserExistsSerializer(data={"email": user_email})
        if serializer.is_valid():
            return ResponseSuccess({"result": serializer.user.to_dict()})
        else:
            return ResponseError(
                error="User not found",
                http_status=status.HTTP_404_NOT_FOUND,
            )


class UserApiView(TradeRemediesApiView):
    allowed_groups = {
        "GET": SECURITY_GROUPS_TRA,
        "POST": SECURITY_GROUPS_TRA_ADMINS,
        "DELETE": SECURITY_GROUPS_TRA_ADMINS,
    }
    required_keys = ["email", "password"]

    def get(self, request, user_id=None, user_group=None, *args, **kwargs):
        """
        Return all users or a specific one by id
        """
        if user_id is not None:
            user = User.objects.get(id=user_id)
            return ResponseSuccess({"result": user.to_dict()})
        else:
            groups = request.query_params.getlist("groups")
            users = (
                User.objects.exclude(groups__name=SECURITY_GROUP_SUPER_USER)
                .exclude(userprofile__isnull=True)
                .exclude(deleted_at__isnull=False)
            )
            if groups:
                users = users.filter(groups__name__in=groups)
            if user_group == "caseworker":  # general user group caseworker/public
                users = users.filter(groups__name__in=SECURITY_GROUPS_TRA)
            elif user_group == "public":
                users = users.filter(groups__name__in=SECURITY_GROUPS_PUBLIC)
            return ResponseSuccess(
                {
                    "results": [
                        # user.to_embedded_dict(groups=True) for user in users
                        user.to_dict()
                        for user in users
                    ]
                }
            )

    @transaction.atomic
    def post(self, request, user_id=None, *args, **kwargs):
        email = request.data.get("email")
        password = request.data.get("password")
        roles = request.data.getlist("roles", [])
        country = request.data.get("country_code")
        timezone = request.data.get("timezone")
        phone = request.data.get("phone")
        name = request.data.get("name")
        title_id = request.data.get("job_title_id")
        active = request.data.get("active") in TRUTHFUL_INPUT_VALUES
        colour = request.data.get("colour")
        set_verified = request.data.get("set_verified")
        errors = []
        if user_id is not None:
            try:
                user = User.objects.update_user(
                    user_id=user_id,
                    name=name,
                    password=password,
                    groups=roles,
                    country=country,
                    timezone=timezone,
                    phone=phone,
                    job_title_id=title_id,
                    is_active=active,
                    colour=colour,
                    set_verified=set_verified,
                )
                return ResponseSuccess(
                    {"result": user.to_dict()}, http_status=status.HTTP_201_CREATED
                )
            except ValidationError as exc:
                raise InvalidRequestParams(detail={"errors": {"password": exc.messages}})
        else:
            missing_keys = self.validate_required_fields(request)
            if not missing_keys:
                try:
                    user = User.objects.create_user(
                        email=email.lower(),
                        password=password,
                        name=name,
                        groups=roles,
                        assign_default_groups=False,
                        contact_country=country,
                        contact_phone=phone,
                        timezone=timezone,
                        job_title_id=title_id,
                        is_active=active,
                    )
                except IntegrityError:
                    raise IntegrityErrorRequest(
                        detail={"errors": {"email": f"Email {email} already exists"}}, code="email"
                    )
                except ValidationError as exc:
                    raise InvalidRequestParams(detail={"errors": {"password": exc.messages}})
                else:
                    return ResponseSuccess(
                        {"result": user.to_dict()}, http_status=status.HTTP_201_CREATED
                    )
            else:
                raise InvalidRequestParams(
                    detail={"errors": {k: f"{k} is required" for k in missing_keys}},
                    code="missing_keys",
                )

    @transaction.atomic
    def delete(self, request, user_id, *args, **kwargs):
        user = User.objects.get(id=user_id)
        user_stats = user.statistics()
        purge = user_stats.get("non_draft_subs") == 0
        if purge:
            user.delete(purge=purge)
        else:
            user.delete(purge=False, anonymize=True)
        return ResponseSuccess({"result": "deleted"}, http_status=status.HTTP_201_CREATED)


class SystemParameterApiView(TradeRemediesApiView):
    """
    Get or set system parameters.
    System params are predefined key value pairs, where value can
    be of any type. A content type can be determined as well which will
    result in the value being treated as a unique id of that content type model.

    ### GET
    `/core/systemparams/`
    Get all system parameters

    ### POST
    `/core/systemparams/`
    Update a parameter value

    ### Parameters:
    `key` the key name
    `value` the value to set
    `content_type` one of the available content type names
    """

    def get(self, request, *args, **kwargs):
        key = request.query_params.get("key") or kwargs.get("key")
        editable = request.query_params.get("editable") or False
        system_params = SystemParameter.objects.filter()
        if key:
            system_params = system_params.filter(key=key.upper()).first()
            if system_params:
                response = {"result": system_params.to_dict(user=request.user)}
            else:
                raise NotFoundApiExceptions(f"System param key {key} not found")
        else:
            if editable:
                system_params = system_params.filter(editable=True)
            response = {"results": [param.to_dict(user=request.user) for param in system_params]}
        return ResponseSuccess(response)

    def post(self, request, *args, **kwargs):
        key = request.data.get("key")
        try:
            system_param = SystemParameter.objects.get(key=key)
            if system_param.data_type == "list":
                value = request.data.getlist("value")
            else:
                value = request.data.get("value")
            system_param.set_value(value)
            system_param.save()
            return self.get(request, key=key)
        except SystemParameter.DoesNotExist:
            raise NotFoundApiExceptions(f"System param key {key} not found")


class FeatureFlagApiView(TradeRemediesApiView):
    def get(self, request, key, *args, **kwargs):
        try:
            response = {"result": is_enabled(key)}
        except FeatureFlagNotFound:
            raise NotFoundApiExceptions(f"Feature flag {key} not found")
        return ResponseSuccess(response)


class NotificationTemplateAPI(TradeRemediesApiView):
    """
    Return a notifier template data based on a named system parameter.
    The system paramter should map to a notifier template id.
    Sending this request as a post will return a preview of the notification
    and will expect a value dict to assist in the parsing
    """

    def get(self, request, template_key, *args, **kwargs):
        template_id = SystemParameter.get(template_key)
        template = get_template(template_id)
        return ResponseSuccess({"result": template})

    def post(self, request, template_key, *args, **kwargs):
        template_id = SystemParameter.get(template_key)
        values = request.data.get("values") or {}
        if isinstance(values, str):
            values = json.loads(values)
        template = get_preview(template_id, values)
        return ResponseSuccess({"result": template})


class PublicUserApiView(TradeRemediesApiView):
    allowed_groups = {
        "GET": SECURITY_GROUPS_PUBLIC,
    }
    required_keys = ["email", "password"]

    def get(self, request, organisation_id=None, user_id=None, *args, **kwargs):
        """
        Return all one or all public users
        """
        if not organisation_id:
            organisation = request.user.owner_of
            if organisation:
                organisation_id = organisation.id
        else:
            organisation = Organisation.objects.get(id=organisation_id)
        if not organisation:
            raise InvalidRequestParams("User is not an owner of any organisation")
        if user_id is not None and (
            user_id == request.user.id
            or request.user.groups.filter(name=SECURITY_GROUP_ORGANISATION_OWNER).exists()
        ):
            user = User.objects.get(id=user_id)
            _user = user.to_dict(organisation=organisation)
            _user["case_ids"] = [str(case.id) for case in user.get_cases(organisation)]
            return ResponseSuccess({"result": _user})
        else:
            users = (
                User.objects.exclude(groups__name=SECURITY_GROUP_SUPER_USER)
                .exclude(deleted_at__isnull=False)
                .filter(groups__name__in=SECURITY_GROUPS_PUBLIC)
                .filter(organisationuser__organisation__id=organisation_id)
                .distinct()
            )
            return ResponseSuccess(
                {"results": [user.to_dict(organisation=organisation) for user in users]}
            )

    @transaction.atomic  # noqa: C901
    def post(self, request, organisation_id, user_id=None, invitation_id=None, *args, **kwargs):
        group = None
        password = None
        invitation = None
        contact = None
        cases = None
        errors = {}

        # If this is not an organisation owner, they can only update their own details
        try:
            organisation = Organisation.objects.get(id=organisation_id)
        except Organisation.DoesNotExist:
            raise NotFoundApiExceptions("Invalid parameters or access denied")
        if user_id and (user_id != request.user.id):
            if not request.user.groups.filter(name=SECURITY_GROUP_ORGANISATION_OWNER).exists():
                raise InvalidAccess("Only organisation owners can update other members")
        elif not user_id and invitation_id:
            try:
                invitation = Invitation.objects.get(id=invitation_id, organisation=organisation)
            except Invitation.DoesNotExist:
                raise NotFoundApiExceptions("Invalid parameters of access denied")
        request_data = request.data.dict()
        if invitation:
            request_data["group"] = invitation.meta.get("group")
            request_data["active"] = invitation.meta.get("is_active")
            request_data["case_spec"] = invitation.meta.get("case_spec")
            request_data["email"] = invitation.email
            request_data["contact"] = invitation.contact
            organisation = invitation.organisation
        if request_data.get("group"):
            try:
                group = Group.objects.filter(name__in=SECURITY_GROUPS_PUBLIC).get(
                    name=request_data.get("group")
                )
            except Group.DoesNotExist:
                errors["group"] = "Invalid security group"
        if not request_data.get("email"):
            errors["email"] = "Email is required"
        if not request_data.get("name"):
            errors["name"] = "Name is required"
        if not user_id:
            try:
                User.objects.get(email=request.data.get("email"))
                errors["email"] = "User email already exists"
            except User.DoesNotExist:
                pass
        if request_data.get("password"):
            if request_data.get("password") == request_data.get("password_confirm"):
                password = request_data.get("password")
                try:
                    invalid_password = validate_password(password)
                    if invalid_password:
                        errors["password"] = invalid_password
                except ValidationError as exc:
                    errors["password"] = exc.messages
            else:
                errors["password"] = "Password not the same as confirmation"
        elif not user_id:
            errors["password"] = "Password is required"
        if request_data.get("terms_required") and not request_data.get("terms"):
            errors["terms"] = "Please accept the terms of use"
        phone_number_regex = r"^[\+]?[(]?[0-9]{3}[)]?[-\s\.]?[0-9]{3}[-\s\.]?[0-9]{4,6}$"
        if phone := request_data.get("phone"):
            if not re.fullmatch(phone_number_regex, phone):
                errors["phone"] = "Invalid phone number"

        if not errors:
            if user_id is not None:
                user = User.objects.get(id=user_id, organisationuser__organisation=organisation)
            else:
                user = User()
            # contact = user.contact
            user, _ = user.load_attributes(request_data)
            # contact.phone = request.data.get('phone', contact.phone)
            if request.data.get("active") is not None:
                is_active = request_data.get("active") in TRUTHFUL_INPUT_VALUES
                if is_active != user.is_active and not (user == request.user and not is_active):
                    user.is_active = is_active
            if password:
                user.set_password(request_data.get("password"))
            user.save()
            if group:
                user.groups.clear()
                user.groups.add(group)
                organisation.assign_user(user, group)
            cases = request_data.get("case_spec")
            phone = request_data.get("phone")
            if cases:
                cases = json.loads(cases) if isinstance(cases, str) else cases
                user.set_cases(organisation, cases, request.user)
            if request.data.getlist("unassign_case_id"):
                for case_id in request.data.getlist("unassign_case_id"):
                    user.remove_from_case(case_id, created_by=request.user)
                    # todo: remove contact from case too
            profile = user.userprofile
            if profile.contact:
                contact = profile.contact
                contact.organisation = organisation
                contact.address = request_data.get("address", contact.address)
                contact.country = request.data.get("country_code", contact.country.code)
                if not contact.address:
                    contact.address_from_org(organisation)
                contact.phone = convert_to_e164(phone, str(contact.country))
                contact._disable_audit = True
                contact.save()
            if not profile.email_verified_at or not profile.email_verify_code:
                profile.verify_email()
            return ResponseSuccess(
                {"result": user.to_dict(organisation=organisation)},
                http_status=status.HTTP_201_CREATED,
            )
        else:
            raise InvalidRequestParams(detail={"errors": errors})


class AssignUserToCaseView(TradeRemediesApiView):
    def get(self, request, organisation_id, user_id=None):
        from cases.models import Submission

        organisation = Organisation.objects.get(id=organisation_id)
        if user_id:
            user = User.objects.get(id=user_id)
            contact_ids = [user.contact.id]
        else:
            users = organisation.users
            contact_ids = users.values_list("user__userprofile__contact", flat=True)
        submissions = Submission.objects.filter(
            (Q(status__draft=True) | Q(status__received=True)),
            contact_id__in=contact_ids,
            created_by__in=users.values_list("user", flat=True),
            type__key="assign",
        )
        return ResponseSuccess({"results": [submission.to_dict() for submission in submissions]})

    @transaction.atomic
    def post(
        self,
        request,
        organisation_id,
        user_id,
        case_id,
        representing_id=None,
        submission_id=None,
        invite_id=None,
    ):
        from cases.models import get_case

        primary = request.data.get("primary")
        remove = request.data.get("remove")
        try:
            user_organisation = Organisation.objects.get(id=organisation_id)
            if representing_id:
                representing = Organisation.objects.get(id=representing_id)
            else:
                representing = user_organisation
        except Organisation.DoesNotExist:
            raise NotFoundApiExceptions("Invalid parameters or access denied")
        if not request.user.is_tra() and user_id and (user_id != request.user.id):
            if not request.user.groups.filter(name=SECURITY_GROUP_ORGANISATION_OWNER).exists():
                raise InvalidAccess("Only organisation owners can update other members")
        case = get_case(case_id)
        user = User.objects.get(id=user_id, organisationuser__organisation=user_organisation)
        if not remove:
            user.assign_to_case(case=case, organisation=representing, created_by=request.user)
            user.contact.add_to_case(
                case=case,
                organisation=representing,
                primary=bool(primary),
            )
            context = {
                "case_name": case.name,
                "case_number": case.reference,
                "company_name": user_organisation.name,
                "representing_clause": f" representing {representing.name}",
                "login_url": public_login_url(),
            }
            context["full_name"] = user.contact.name or user.name
            audit_kwargs = {
                "audit_type": AUDIT_TYPE_NOTIFY,
                "case": case,
                "user": user,
                "model": user.contact,
            }
            send_mail(
                email=user.contact.email,
                context=context,
                template_id=SystemParameter.get("NOTIFY_USER_ASSIGNED_TO_CASE"),
                audit_kwargs=audit_kwargs,
            )
        else:
            user.remove_from_case(case_id, created_by=request.user, representing_id=representing_id)
            user.contact.remove_from_case(case, organisation=representing)

        return ResponseSuccess(
            {
                "result": {
                    "user": user.to_dict(),
                    "case": case.to_embedded_dict(),
                    "primary": primary,
                    "assigned": not remove,
                }
            }
        )


class MyAccountView(UserApiView):
    """
    Sub-class of the UserApiView allowing any authenticated TRA user to view
    and update their own user profile.
    """

    allowed_groups = {"GET": SECURITY_GROUPS_TRA, "POST": SECURITY_GROUPS_TRA}

    def get(self, request, *args, **kwargs):
        return super().get(request, user_id=request.user.id, *args, **kwargs)

    def post(self, request, *args, **kwargs):
        return super().post(request, user_id=request.user.id, *args, **kwargs)


class JobTitlesView(TradeRemediesApiView):
    """
    Return all available job titles

    `GET /core/jobtitles/`
    """

    def get(self, request, user_group=None, *args, **kwargs):
        job_titles = JobTitle.objects.all().order_by("name")
        return ResponseSuccess(
            {"results": [{"id": title.id, "name": title.name} for title in job_titles]}
        )


class CreatePendingUserAPI(TradeRemediesApiView):
    """
    Create a pending user invitation.
    A pending user invite is wrapped in an invitation model and contains all the data
    required to generate the user once they confirm and complete registration.
    If the user invited already exists, a dummy invite is create to avoid exposing that fact,
    and the user is notified that this has happened.

    If an invitation id is provided, the existing invite, if valid, not yet accepted, and the email
    still matches the request, will update it's parameters.
    If the invite id is not found a 404 exception
    will be raise, otherwise a new invite will be created.

    The case spec is a list of dicts in the following format, specifying which cases to assign the
    contact to, and if they are the primary contact for that case.
            [
                {'case': 'CASE-ID', 'primary': True|False}
            ]
    """

    def post(self, request, organisation_id, invitation_id=None, *args, **kwargs):  # noqa: C901
        from invitations.models import Invitation

        case_spec = request.data.get("case_spec") or []
        data = pluck(request.data, ["email", "name", "group", "phone"])
        data["is_active"] = request.data.get("active", "False").upper() == "TRUE"
        organisation = Organisation.objects.get(id=organisation_id)
        user = None
        contact = None
        data["case_spec"] = json.loads(case_spec) if isinstance(case_spec, str) else case_spec
        if invitation_id:
            try:
                invite = Invitation.objects.get(
                    id=invitation_id,
                    organisation=organisation,
                    deleted_at__isnull=True,
                )
                if invite.accepted_at or data["email"] != invite.email:
                    invitation_id = None
                else:
                    if data and data.get("email"):
                        data["email"] = data["email"].lower()
                    invite.meta = data
                    invite.save()
                    contact = invite.contact
                    _save_contact = False
                    if contact.phone != data.get("phone"):
                        contact.phone = convert_to_e164(
                            data["phone"],
                            data.get("country", request.user.userprofile.country.code),
                        )
                        _save_contact = True
                    if contact.name != data.get("name"):
                        contact.name = data["name"]
                        _save_contact = True
                    if _save_contact:
                        contact.save()
            except Invitation.DoesNotExist:
                raise NotFoundApiExceptions("Invalid invitation")
        if not invitation_id:
            try:
                user = User.objects.get(email=data.get("email").strip().lower())
                # if the user already exists, send an email to the user and leave it at that.
                invite = Invitation.objects.invite_existing_user(
                    user=user,
                    organisation=organisation,
                    invited_by=request.user,
                    name=data.get("name"),
                )
            except User.DoesNotExist:
                invite = Invitation.objects.create_user_invite(
                    user_email=data["email"].lower(),
                    organisation=organisation,
                    invited_by=request.user,
                    meta=data,
                )
        return ResponseSuccess(
            {
                "result": {
                    "user": user.to_dict() if user else None,
                    "contact": contact.to_dict() if contact else None,
                    "invite": invite.to_dict(),
                }
            }
        )

    def delete(self, request, organisation_id, invitation_id, *args, **kwargs):
        try:
            invite = Invitation.objects.get(id=invitation_id, organisation=organisation_id)
            invite.set_user_context(request.user)
            if not invite.accepted_at:
                if invite.contact:
                    invite.contact.delete()
                invite.delete()
            else:
                raise Invitation.DoesNotExist()
            return ResponseSuccess({"result": {"id": str(invitation_id), "deleted": True}})
        except Invitation.DoesNotExist:
            raise NotFoundApiExceptions("Invalid invitation")


class FeedbackExport(TradeRemediesApiView):
    """
    Feedback data export
    """

    def get(self, request, form_id, *args, **kwargs):
        mimetypes.init()
        form = FeedbackForm.objects.get(id=form_id)
        export_file = feedback_export(form)
        mime_type = mimetypes.guess_type(export_file.name, False)[0]
        response = HttpResponse(export_file.read(), content_type=mime_type)
        response["Content-Disposition"] = "attachment; filename=Feedback-export.xls"
        return response


class ValidationErrorAPIView(APIView):
    """
    When given a key, returns the validation error dictionary found in core/validation_errors.py
    """

    def get(self, request, key, *args, **kwargs):
        return ResponseSuccess({"result": validation_errors.get(key, None)})<|MERGE_RESOLUTION|>--- conflicted
+++ resolved
@@ -10,10 +10,7 @@
 from django.db.models import Q
 from django.db.utils import IntegrityError
 from django.http import HttpResponse
-<<<<<<< HEAD
-=======
 from django.utils.html import escape
->>>>>>> 3ff6b997
 from feedback.models import FeedbackForm
 from rest_framework import status
 from rest_framework.views import APIView
