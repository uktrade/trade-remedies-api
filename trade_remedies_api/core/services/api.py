import json
import mimetypes

from rest_framework.response import Response

<<<<<<< HEAD
from .auth.serializers import EmailSerializer
=======
from .auth.serializers import UserExistsSerializer
>>>>>>> 039fb3fb
from .base import ResponseError, TradeRemediesApiView, ResponseSuccess
from .exceptions import InvalidRequestParams, IntegrityErrorRequest, NotFoundApiExceptions
from django.contrib.auth.models import Group
from django.db import transaction
from django.db.utils import IntegrityError
from django.db.models import Q
from django.contrib.auth.password_validation import validate_password
from django.core.exceptions import ValidationError
from django.core.cache import cache
from django.http import HttpResponse
from rest_framework import status
from rest_framework.views import APIView
from feedback.models import FeedbackForm
from audit import AUDIT_TYPE_NOTIFY
from core.feature_flags import is_enabled, FeatureFlagNotFound
from core.models import User, SystemParameter, JobTitle
from core.utils import convert_to_e164, pluck, public_login_url
from core.notifier import get_template, get_preview, notify_footer, notify_contact_email
from core.constants import TRUTHFUL_INPUT_VALUES
from core.tasks import send_mail
from core.feedback import feedback_export
from organisations.models import Organisation
from invitations.models import Invitation
from security.exceptions import InvalidAccess
from security.constants import (
    GROUPS,
    SECURITY_GROUP_SUPER_USER,
    SECURITY_GROUPS_TRA_ADMINS,
    SECURITY_GROUPS_TRA,
    SECURITY_GROUPS_PUBLIC,
    SECURITY_GROUP_ORGANISATION_OWNER,
)
from ..validation_errors import validation_errors


class ApiHealthView(APIView):
    """
    Perform a healthcheck on the API and return a status report.

    `GET /api/v1/health/`

    """

    authentication_classes = []

    def get(self, request, *args, **kwargs):
        """
        Return current API health status
        """
        try:
            database_ok = bool(User.objects.first())
        except Exception:
            database_ok = False
        try:
            cache.set("health-check", True, 10)
            cache_ok = cache.get("health-check") is True
            cache.delete("health-check")
        except Exception:
            cache_ok = False
        return ResponseSuccess(
            {
                "result": {
                    "health": "OK",
                    "database": "OK" if database_ok else "ERROR",
                    "cache": "OK" if cache_ok else "ERROR",
                }
            }
        )


class SecurityGroupsView(TradeRemediesApiView):
    """
    Return all available security groups

    `GET /security/groups`
    """

    def get(self, request, user_group=None, *args, **kwargs):
        group_limiter = (
            SECURITY_GROUPS_TRA if user_group == "caseworker" else SECURITY_GROUPS_PUBLIC
        )
        groups = [item for item in GROUPS[1:] if item[0] in group_limiter]
        return ResponseSuccess({"results": groups})


class GetUserEmailAPIView(TradeRemediesApiView):
    def get(self, request, user_email, *args, **kwargs):
<<<<<<< HEAD
        serializer = EmailSerializer(data={"email": user_email})
=======
        serializer = UserExistsSerializer(data={"email": user_email})
>>>>>>> 039fb3fb
        if serializer.is_valid():
            return ResponseSuccess({"result": serializer.user.to_dict()})
        else:
            return ResponseError(
                error="User not found",
                http_status=status.HTTP_404_NOT_FOUND,
            )


class UserApiView(TradeRemediesApiView):
    allowed_groups = {
        "GET": SECURITY_GROUPS_TRA,
        "POST": SECURITY_GROUPS_TRA_ADMINS,
        "DELETE": SECURITY_GROUPS_TRA_ADMINS,
    }
    required_keys = ["email", "password"]

    def get(self, request, user_id=None, user_group=None, *args, **kwargs):
        """
        Return all users or a specific one by id
        """
        if user_id is not None:
            user = User.objects.get(id=user_id)
            return ResponseSuccess({"result": user.to_dict()})
        else:
            groups = request.query_params.getlist("groups")
            users = (
                User.objects.exclude(groups__name=SECURITY_GROUP_SUPER_USER)
                .exclude(userprofile__isnull=True)
                .exclude(deleted_at__isnull=False)
            )
            if groups:
                users = users.filter(groups__name__in=groups)
            if user_group == "caseworker":  # general user group caseworker/public
                users = users.filter(groups__name__in=SECURITY_GROUPS_TRA)
            elif user_group == "public":
                users = users.filter(groups__name__in=SECURITY_GROUPS_PUBLIC)
            return ResponseSuccess(
                {
                    "results": [
                        # user.to_embedded_dict(groups=True) for user in users
                        user.to_dict()
                        for user in users
                    ]
                }
            )

    @transaction.atomic
    def post(self, request, user_id=None, *args, **kwargs):
        email = request.data.get("email")
        password = request.data.get("password")
        roles = request.data.getlist("roles", [])
        country = request.data.get("country_code")
        timezone = request.data.get("timezone")
        phone = request.data.get("phone")
        name = request.data.get("name")
        title_id = request.data.get("job_title_id")
        active = request.data.get("active") in TRUTHFUL_INPUT_VALUES
        colour = request.data.get("colour")
        set_verified = request.data.get("set_verified")
        errors = []
        if user_id is not None:
            try:
                user = User.objects.update_user(
                    user_id=user_id,
                    name=name,
                    password=password,
                    groups=roles,
                    country=country,
                    timezone=timezone,
                    phone=phone,
                    job_title_id=title_id,
                    is_active=active,
                    colour=colour,
                    set_verified=set_verified,
                )
                return ResponseSuccess(
                    {"result": user.to_dict()}, http_status=status.HTTP_201_CREATED
                )
            except ValidationError as exc:
                raise InvalidRequestParams(detail={"errors": {"password": exc.messages}})
        else:
            missing_keys = self.validate_required_fields(request)
            if not missing_keys:
                try:
                    user = User.objects.create_user(
                        email=email.lower(),
                        password=password,
                        name=name,
                        groups=roles,
                        assign_default_groups=False,
                        contact_country=country,
                        contact_phone=phone,
                        timezone=timezone,
                        job_title_id=title_id,
                        is_active=active,
                    )
                except IntegrityError:
                    raise IntegrityErrorRequest(
                        detail={"errors": {"email": f"Email {email} already exists"}}, code="email"
                    )
                except ValidationError as exc:
                    raise InvalidRequestParams(detail={"errors": {"password": exc.messages}})
                else:
                    return ResponseSuccess(
                        {"result": user.to_dict()}, http_status=status.HTTP_201_CREATED
                    )
            else:
                raise InvalidRequestParams(
                    detail={"errors": {k: f"{k} is required" for k in missing_keys}},
                    code="missing_keys",
                )

    @transaction.atomic
    def delete(self, request, user_id, *args, **kwargs):
        user = User.objects.get(id=user_id)
        user_stats = user.statistics()
        purge = user_stats.get("non_draft_subs") == 0
        if purge:
            user.delete(purge=purge)
        else:
            user.delete(purge=False, anonymize=True)
        return ResponseSuccess({"result": "deleted"}, http_status=status.HTTP_201_CREATED)


class SystemParameterApiView(TradeRemediesApiView):
    """
    Get or set system parameters.
    System params are predefined key value pairs, where value can
    be of any type. A content type can be determined as well which will
    result in the value being treated as a unique id of that content type model.

    ### GET
    `/core/systemparams/`
    Get all system parameters

    ### POST
    `/core/systemparams/`
    Update a parameter value

    ### Parameters:
    `key` the key name
    `value` the value to set
    `content_type` one of the available content type names
    """

    def get(self, request, *args, **kwargs):
        key = request.query_params.get("key") or kwargs.get("key")
        editable = request.query_params.get("editable") or False
        system_params = SystemParameter.objects.filter()
        if key:
            system_params = system_params.filter(key=key.upper()).first()
            if system_params:
                response = {"result": system_params.to_dict(user=request.user)}
            else:
                raise NotFoundApiExceptions(f"System param key {key} not found")
        else:
            if editable:
                system_params = system_params.filter(editable=True)
            response = {"results": [param.to_dict(user=request.user) for param in system_params]}
        return ResponseSuccess(response)

    def post(self, request, *args, **kwargs):
        key = request.data.get("key")
        try:
            system_param = SystemParameter.objects.get(key=key)
            if system_param.data_type == "list":
                value = request.data.getlist("value")
            else:
                value = request.data.get("value")
            system_param.set_value(value)
            system_param.save()
            return self.get(request, key=key)
        except SystemParameter.DoesNotExist:
            raise NotFoundApiExceptions(f"System param key {key} not found")


class FeatureFlagApiView(TradeRemediesApiView):
    def get(self, request, key, *args, **kwargs):
        try:
            response = {"result": is_enabled(key)}
        except FeatureFlagNotFound:
            raise NotFoundApiExceptions(f"Feature flag {key} not found")
        return ResponseSuccess(response)


class NotificationTemplateAPI(TradeRemediesApiView):
    """
    Return a notifier template data based on a named system parameter.
    The system paramter should map to a notifier template id.
    Sending this request as a post will return a preview of the notification
    and will expect a value dict to assist in the parsing
    """

    def get(self, request, template_key, *args, **kwargs):
        template_id = SystemParameter.get(template_key)
        template = get_template(template_id)
        return ResponseSuccess({"result": template})

    def post(self, request, template_key, *args, **kwargs):
        template_id = SystemParameter.get(template_key)
        values = request.data.get("values") or {}
        if isinstance(values, str):
            values = json.loads(values)
        template = get_preview(template_id, values)
        return ResponseSuccess({"result": template})


class PublicUserApiView(TradeRemediesApiView):
    allowed_groups = {
        "GET": SECURITY_GROUPS_PUBLIC,
    }
    required_keys = ["email", "password"]

    def get(self, request, organisation_id=None, user_id=None, *args, **kwargs):
        """
        Return all one or all public users
        """
        if not organisation_id:
            organisation = request.user.owner_of
            if organisation:
                organisation_id = organisation.id
        else:
            organisation = Organisation.objects.get(id=organisation_id)
        if not organisation:
            raise InvalidRequestParams("User is not an owner of any organisation")
        if user_id is not None and (
            user_id == request.user.id
            or request.user.groups.filter(name=SECURITY_GROUP_ORGANISATION_OWNER).exists()
        ):
            user = User.objects.get(id=user_id)
            _user = user.to_dict(organisation=organisation)
            _user["case_ids"] = [str(case.id) for case in user.get_cases(organisation)]
            return ResponseSuccess({"result": _user})
        else:
            users = (
                User.objects.exclude(groups__name=SECURITY_GROUP_SUPER_USER)
                .exclude(deleted_at__isnull=False)
                .filter(groups__name__in=SECURITY_GROUPS_PUBLIC)
                .filter(organisationuser__organisation__id=organisation_id)
                .distinct()
            )
            return ResponseSuccess(
                {"results": [user.to_dict(organisation=organisation) for user in users]}
            )

    @transaction.atomic  # noqa: C901
    def post(self, request, organisation_id, user_id=None, invitation_id=None, *args, **kwargs):

        group = None
        password = None
        invitation = None
        contact = None
        cases = None
        errors = {}

        # If this is not an organisation owner, they can only update their own details
        try:
            organisation = Organisation.objects.get(id=organisation_id)
        except Organisation.DoesNotExist:
            raise NotFoundApiExceptions("Invalid parameters or access denied")
        if user_id and (user_id != request.user.id):
            if not request.user.groups.filter(name=SECURITY_GROUP_ORGANISATION_OWNER).exists():
                raise InvalidAccess("Only organisation owners can update other members")
        elif not user_id and invitation_id:
            try:
                invitation = Invitation.objects.get(id=invitation_id, organisation=organisation)
            except Invitation.DoesNotExist:
                raise NotFoundApiExceptions("Invalid parameters of access denied")
        request_data = request.data.dict()
        if invitation:
            request_data["group"] = invitation.meta["group"]
            request_data["active"] = invitation.meta["is_active"]
            request_data["case_spec"] = invitation.meta["case_spec"]
            request_data["email"] = invitation.email
            request_data["contact"] = invitation.contact
            organisation = invitation.organisation
        if request_data.get("group"):
            try:
                group = Group.objects.filter(name__in=SECURITY_GROUPS_PUBLIC).get(
                    name=request_data.get("group")
                )
            except Group.DoesNotExist:
                errors["group"] = "Invalid security group"
        if not request_data.get("email"):
            errors["email"] = "Email is required"
        if not request_data.get("name"):
            errors["name"] = "Name is required"
        if not user_id:
            try:
                User.objects.get(email=request.data.get("email"))
                errors["email"] = "User email already exists"
            except User.DoesNotExist:
                pass
        if request_data.get("password"):
            if request_data.get("password") == request_data.get("password_confirm"):
                password = request_data.get("password")
                try:
                    invalid_password = validate_password(password)
                    if invalid_password:
                        errors["password"] = invalid_password
                except ValidationError as exc:
                    errors["password"] = exc.messages
            else:
                errors["password"] = "Password not the same as confirmation"
        elif not user_id:
            errors["password"] = "Password is required"
        if request_data.get("terms_required") and not request_data.get("terms"):
            errors["terms"] = "Please accept the terms of use"

        if not errors:
            if user_id is not None:
                user = User.objects.get(id=user_id, organisationuser__organisation=organisation)
            else:
                user = User()
            # contact = user.contact
            user, _ = user.load_attributes(request_data)
            # contact.phone = request.data.get('phone', contact.phone)
            if request.data.get("active") is not None:
                is_active = request_data.get("active") in TRUTHFUL_INPUT_VALUES
                if is_active != user.is_active and not (user == request.user and not is_active):
                    user.is_active = is_active
            if password:
                user.set_password(request_data.get("password"))
            user.save()
            if group:
                user.groups.clear()
                user.groups.add(group)
                organisation.assign_user(user, group)
            cases = request_data.get("case_spec")
            phone = request_data.get("phone")
            if cases:
                cases = json.loads(cases) if isinstance(cases, str) else cases
                user.set_cases(organisation, cases, request.user)
            if request.data.getlist("unassign_case_id"):
                for case_id in request.data.getlist("unassign_case_id"):
                    user.remove_from_case(case_id, created_by=request.user)
                    # todo: remove contact from case too
            profile = user.userprofile
            if profile.contact:
                contact = profile.contact
                contact.organisation = organisation
                contact.address = request_data.get("address", contact.address)
                contact.country = request.data.get("country_code", contact.country.code)
                if not contact.address:
                    contact.address_from_org(organisation)
                contact.phone = convert_to_e164(phone, str(contact.country))
                contact._disable_audit = True
                contact.save()
            if not profile.email_verified_at or not profile.email_verify_code:
                profile.verify_email()
            return ResponseSuccess(
                {"result": user.to_dict(organisation=organisation)},
                http_status=status.HTTP_201_CREATED,
            )
        else:
            raise InvalidRequestParams(detail={"errors": errors})


class AssignUserToCaseView(TradeRemediesApiView):
    def get(self, request, organisation_id, user_id=None):
        from cases.models import Submission

        organisation = Organisation.objects.get(id=organisation_id)
        if user_id:
            user = User.objects.get(id=user_id)
            contact_ids = [user.contact.id]
        else:
            users = organisation.users
            contact_ids = users.values_list("user__userprofile__contact", flat=True)
        submissions = Submission.objects.filter(
            (Q(status__draft=True) | Q(status__received=True)),
            contact_id__in=contact_ids,
            created_by__in=users.values_list("user", flat=True),
            type__key="assign",
        )
        return ResponseSuccess({"results": [submission.to_dict() for submission in submissions]})

    @transaction.atomic
    def post(
        self,
        request,
        organisation_id,
        user_id,
        case_id,
        representing_id=None,
        submission_id=None,
        invite_id=None,
    ):
        from cases.models import get_case

        primary = request.data.get("primary")
        remove = request.data.get("remove")
        try:
            user_organisation = Organisation.objects.get(id=organisation_id)
            if representing_id:
                representing = Organisation.objects.get(id=representing_id)
            else:
                representing = user_organisation
        except Organisation.DoesNotExist:
            raise NotFoundApiExceptions("Invalid parameters or access denied")
        if not request.user.is_tra() and user_id and (user_id != request.user.id):
            if not request.user.groups.filter(name=SECURITY_GROUP_ORGANISATION_OWNER).exists():
                raise InvalidAccess("Only organisation owners can update other members")
        case = get_case(case_id)
        user = User.objects.get(id=user_id, organisationuser__organisation=user_organisation)
        if not remove:
            user.assign_to_case(case=case, organisation=representing, created_by=request.user)
            user.contact.add_to_case(
                case=case,
                organisation=representing,
                primary=bool(primary),
            )
            context = {
                "case_name": case.name,
                "case_number": case.reference,
                "company_name": user_organisation.name,
                "representing_clause": f" representing {representing.name}",
                "login_url": public_login_url(),
            }
            context[
                "footer"
            ] = "Investigations Team\r\nTrade Remedies\r\nDepartment for International Trade"  # /PS-IGNORE
            context["full_name"] = user.contact.name or user.name
            audit_kwargs = {
                "audit_type": AUDIT_TYPE_NOTIFY,
                "case": case,
                "user": user,
                "model": user.contact,
            }
            send_mail(
                email=user.contact.email,
                context=context,
                template_id=SystemParameter.get("NOTIFY_USER_ASSIGNED_TO_CASE"),
                audit_kwargs=audit_kwargs,
            )
        else:
            user.remove_from_case(case_id, created_by=request.user, representing_id=representing_id)
            user.contact.remove_from_case(case, organisation=representing)

        return ResponseSuccess(
            {
                "result": {
                    "user": user.to_dict(),
                    "case": case.to_embedded_dict(),
                    "primary": primary,
                    "assigned": not remove,
                }
            }
        )


class MyAccountView(UserApiView):
    """
    Sub-class of the UserApiView allowing any authenticated TRA user to view
    and update their own user profile.
    """

    allowed_groups = {"GET": SECURITY_GROUPS_TRA, "POST": SECURITY_GROUPS_TRA}

    def get(self, request, *args, **kwargs):
        return super().get(request, user_id=request.user.id, *args, **kwargs)

    def post(self, request, *args, **kwargs):
        return super().post(request, user_id=request.user.id, *args, **kwargs)


class JobTitlesView(TradeRemediesApiView):
    """
    Return all available job titles

    `GET /core/jobtitles/`
    """

    def get(self, request, user_group=None, *args, **kwargs):
        job_titles = JobTitle.objects.all().order_by("name")
        return ResponseSuccess(
            {"results": [{"id": title.id, "name": title.name} for title in job_titles]}
        )


class CreatePendingUserAPI(TradeRemediesApiView):
    """
    Create a pending user invitation.
    A pending user invite is wrapped in an invitation model and contains all the data
    required to generate the user once they confirm and complete registration.
    If the user invited already exists, a dummy invite is create to avoid exposing that fact,
    and the user is notified that this has happened.

    If an invitation id is provided, the existing invite, if valid, not yet accepted, and the email
    still matches the request, will update it's parameters.
    If the invite id is not found a 404 exception
    will be raise, otherwise a new invite will be created.

    The case spec is a list of dicts in the following format, specifying which cases to assign the
    contact to, and if they are the primary contact for that case.
            [
                {'case': 'CASE-ID', 'primary': True|False}
            ]
    """

    def post(self, request, organisation_id, invitation_id=None, *args, **kwargs):  # noqa: C901
        from invitations.models import Invitation

        case_spec = request.data.get("case_spec") or []
        data = pluck(request.data, ["email", "name", "group", "phone"])
        data["is_active"] = request.data.get("active", "False").upper() == "TRUE"
        organisation = Organisation.objects.get(id=organisation_id)
        user = None
        contact = None
        data["case_spec"] = json.loads(case_spec) if isinstance(case_spec, str) else case_spec
        if invitation_id:
            try:
                invite = Invitation.objects.get(
                    id=invitation_id,
                    organisation=organisation,
                    deleted_at__isnull=True,
                )
                if invite.accepted_at or data["email"] != invite.email:
                    invitation_id = None
                else:
                    if data and data.get("email"):
                        data["email"] = data["email"].lower()
                    invite.meta = data
                    invite.save()
                    contact = invite.contact
                    _save_contact = False
                    if contact.phone != data.get("phone"):
                        contact.phone = convert_to_e164(
                            data["phone"],
                            data.get("country", request.user.userprofile.country.code),
                        )
                        _save_contact = True
                    if contact.name != data.get("name"):
                        contact.name = data["name"]
                        _save_contact = True
                    if _save_contact:
                        contact.save()
            except Invitation.DoesNotExist:
                raise NotFoundApiExceptions("Invalid invitation")
        if not invitation_id:
            try:
                user = User.objects.get(email=data.get("email").strip().lower())
                # if the user already exists, send an email to the user and leave it at that.
                invite = Invitation.objects.invite_existing_user(
                    user=user,
                    organisation=organisation,
                    invited_by=request.user,
                    name=data.get("name"),
                )
            except User.DoesNotExist:
                invite = Invitation.objects.create_user_invite(
                    user_email=data["email"].lower(),
                    organisation=organisation,
                    invited_by=request.user,
                    meta=data,
                )
        return ResponseSuccess(
            {
                "result": {
                    "user": user.to_dict() if user else None,
                    "contact": contact.to_dict() if contact else None,
                    "invite": invite.to_dict(),
                }
            }
        )

    def delete(self, request, organisation_id, invitation_id, *args, **kwargs):
        try:
            invite = Invitation.objects.get(id=invitation_id, organisation=organisation_id)
            invite.set_user_context(request.user)
            if not invite.accepted_at:
                invite.contact.delete()
                invite.delete()
            else:
                raise Invitation.DoesNotExist()
            return ResponseSuccess({"result": {"id": str(invitation_id), "deleted": True}})
        except Invitation.DoesNotExist:
            raise NotFoundApiExceptions("Invalid invitation")


class FeedbackExport(TradeRemediesApiView):
    """
    Feedback data export
    """

    def get(self, request, form_id, *args, **kwargs):
        mimetypes.init()
        form = FeedbackForm.objects.get(id=form_id)
        export_file = feedback_export(form)
        mime_type = mimetypes.guess_type(export_file.name, False)[0]
        response = HttpResponse(export_file.read(), content_type=mime_type)
        response["Content-Disposition"] = "attachment; filename=Feedback-export.xls"
        return response


class ValidationErrorAPIView(APIView):
    """
    When given a key, returns the validation error dictionary found in core/validation_errors.py
    """

    def get(self, request, key, *args, **kwargs):
        return ResponseSuccess({"result": validation_errors.get(key, None)})<|MERGE_RESOLUTION|>--- conflicted
+++ resolved
@@ -3,11 +3,7 @@
 
 from rest_framework.response import Response
 
-<<<<<<< HEAD
-from .auth.serializers import EmailSerializer
-=======
 from .auth.serializers import UserExistsSerializer
->>>>>>> 039fb3fb
 from .base import ResponseError, TradeRemediesApiView, ResponseSuccess
 from .exceptions import InvalidRequestParams, IntegrityErrorRequest, NotFoundApiExceptions
 from django.contrib.auth.models import Group
@@ -95,11 +91,7 @@
 
 class GetUserEmailAPIView(TradeRemediesApiView):
     def get(self, request, user_email, *args, **kwargs):
-<<<<<<< HEAD
-        serializer = EmailSerializer(data={"email": user_email})
-=======
         serializer = UserExistsSerializer(data={"email": user_email})
->>>>>>> 039fb3fb
         if serializer.is_valid():
             return ResponseSuccess({"result": serializer.user.to_dict()})
         else:
