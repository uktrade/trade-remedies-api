from django.contrib.auth.models import Group
from django.contrib.auth.password_validation import validate_password
from django_restql.fields import NestedField
from rest_framework import serializers

from cases.models import Case
from config.serializers import CustomValidationModelSerializer
from contacts.models import Contact
from core.models import TwoFactorAuth, User
from core.utils import convert_to_e164


class TwoFactorAuthSerializer(serializers.ModelSerializer):
    class Meta:
        model = TwoFactorAuth
        exclude = ["user"]

    id = serializers.ReadOnlyField(source="user.id")  # One-to-One field which is also PK


class ContactSerializer(CustomValidationModelSerializer):
    class Meta:
        model = Contact
        fields = "__all__"

    name = serializers.CharField(required=False)
    country = serializers.CharField(source="country.alpha3", required=False)
    organisation_name = serializers.ReadOnlyField(source="organisation.name")
<<<<<<< HEAD
    user_id = serializers.SerializerMethodField()

    @staticmethod
    def get_user_id(instance):
        if user := instance.user:
            return user.id
=======
    has_user = serializers.ReadOnlyField()
>>>>>>> 2722de9c

    def save(self, **kwargs):
        # If the 'country' is present in changed data, we need to fetch the true value from the dic
        if country := self.validated_data.get("country"):
            self.validated_data["country"] = country["alpha3"]

        # Let's internationalise the phone number and convert it to e164 format
        if phone := self.validated_data.get("phone"):
            # Checking the number hasn't already been internationalised
            if not phone.startswith("+"):
                # We need to figure out what country we are internationalising for, default to GB
                country = "GB"
                # If the instance has a country, let's use that
                if self.instance.country and self.instance.country.alpha3:
                    country = self.instance.country.alpha3
                # Even better, we can use the validated data which has just been passed in
                if self.validated_data.get("country"):
                    country = self.validated_data["country"]

                e164_phone = convert_to_e164(phone, country)
                self.validated_data["phone"] = e164_phone

        return super().save(**kwargs)


class UserSerializer(CustomValidationModelSerializer):
    editable_only_on_create_fields = ["email"]

    class Meta:
        model = User
        fields = "__all__"

    password = serializers.CharField(required=False)
    email = serializers.EmailField()
    cases = serializers.SerializerMethodField()
    organisation = serializers.SerializerMethodField()
    twofactorauth = TwoFactorAuthSerializer(required=False)
    contact = NestedField(serializer_class=ContactSerializer, required=False)

    def to_internal_value(self, data):
        data = super().to_internal_value(data)
        # Remove password field if serializer is updating an existing user
        if self.instance:
            data.pop("password", None)
        return data

    def get_cases(self, instance):
        from cases.services.v2.serializers import CaseSerializer

        return [CaseSerializer(each).data for each in Case.objects.user_cases(user=instance)]

    def get_organisation(self, instance):
        """Gets the organisation that this user belongs to.

        Provides an exclude argument to the OrganisationSerializer to avoid recursive infinite
        serialization.
        """
        from organisations.services.v2.serializers import OrganisationSerializer

        if organisation_user_object := instance.organisation:
            return OrganisationSerializer(
                instance=organisation_user_object.organisation, exclude=["organisationuser_set"]
            ).data

    @staticmethod
    def validate_password(value):
        validate_password(value)
        return value

    def create(self, validated_data):
        return User.objects.create_new_user(
            email=validated_data.pop("email"),
            name=validated_data.pop("name"),
            raise_exception=False,
            password=validated_data.pop(
                "password", None
            ),  # None will generate an unusable password
        )


class GroupSerializer(serializers.ModelSerializer):
    class Meta:
        model = Group
        fields = "__all__"

    def to_internal_value(self, data):
        data = data.copy()  # Making the QueryDict mutable
        if security_group := data.get("security_group"):
            # We can pass a security group in the request.POST which we can use
            # to look up a Group object
            role_object = Group.objects.get(name=security_group)
            data[""] = role_object.pk
        return super().to_internal_value(data)<|MERGE_RESOLUTION|>--- conflicted
+++ resolved
@@ -26,16 +26,13 @@
     name = serializers.CharField(required=False)
     country = serializers.CharField(source="country.alpha3", required=False)
     organisation_name = serializers.ReadOnlyField(source="organisation.name")
-<<<<<<< HEAD
+    has_user = serializers.ReadOnlyField()
     user_id = serializers.SerializerMethodField()
 
     @staticmethod
     def get_user_id(instance):
         if user := instance.user:
             return user.id
-=======
-    has_user = serializers.ReadOnlyField()
->>>>>>> 2722de9c
 
     def save(self, **kwargs):
         # If the 'country' is present in changed data, we need to fetch the true value from the dic
