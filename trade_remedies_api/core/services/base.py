--- conflicted
+++ resolved
@@ -24,18 +24,10 @@
 
 
 class GroupPermission(BasePermission):
-<<<<<<< HEAD
-
     @staticmethod
     def _user_in_group(user, group):
         """Check is a user is in a group.
 
-=======
-    @staticmethod
-    def _user_in_group(user, group):
-        """Check is a user is in a group.
-
->>>>>>> c419b3aa
         :param (User) user: User to check.
         :param (Group) group: Group to check membership of.
         :returns (bool): True if the user is in a given group, False otherwise.
@@ -183,15 +175,10 @@
 
 class ResponseSuccess(Response):
     """Common response object.
-<<<<<<< HEAD
-=======
 
     Manages a standard response format for all API calls.
     """
->>>>>>> c419b3aa
-
-    Manages a standard response format for all API calls.
-    """
+
     def __init__(self, data=None, http_status=None, content_type=None):
         _status = http_status or status.HTTP_200_OK
         data = data or {}
@@ -202,19 +189,12 @@
 
 class ResponseError(Response):
     """Common error response object.
-<<<<<<< HEAD
-=======
 
     When an exception is not sufficient and a response can still be returned
     (e.g. certain errors to correct) we can use ResponseError to standardise
     this response format.
     """
->>>>>>> c419b3aa
-
-    When an exception is not sufficient and a response can still be returned
-    (e.g. certain errors to correct) we can use ResponseError to standardise
-    this response format.
-    """
+
     def __init__(
         self,
         error,
@@ -243,6 +223,7 @@
     It is not to be used as a replacement for MultiPartParser, only in cases where
     MultiPart AND JSON data are expected.
     """
+
     media_type = "multipart/form-data"
 
     def parse(self, stream, media_type=None, parser_context=None):
