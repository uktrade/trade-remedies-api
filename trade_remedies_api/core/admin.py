from django import forms
from django.contrib import admin
from django.contrib.auth.admin import UserAdmin
from django.contrib.auth.forms import ReadOnlyPasswordHashField
from core.models import (
    UserProfile,
    User,
    SystemParameter,
    TwoFactorAuth,
    JobTitle,
)


class UserCreationForm(forms.ModelForm):
    """
    A form that creates a user, with no privileges, from the given email and
    password.
    """

    error_messages = {
        "password_mismatch": "The two password fields didn't match.",
    }
    password1 = forms.CharField(label="Password", widget=forms.PasswordInput)
    password2 = forms.CharField(
        label="Password confirmation",
        widget=forms.PasswordInput,
        help_text="Enter the same password as above, for verification.",
    )

    class Meta:
        model = User
        fields = ("email",)

    def clean_password2(self):
        password1 = self.cleaned_data.get("password1")
        password2 = self.cleaned_data.get("password2")
        if password1 and password2 and password1 != password2:
            raise forms.ValidationError(
                self.error_messages["password_mismatch"],
                code="password_mismatch",
            )
        return password2

    def save(self, commit=True):
        user = super(UserCreationForm, self).save(commit=False)
        user.set_password(self.cleaned_data["password1"])
        if commit:
            user.save()
        return user


class UserChangeForm(forms.ModelForm):
    password = ReadOnlyPasswordHashField(
        label="Password",
        help_text="""Raw passwords are not stored, so there is no way to see
                                         this user's password, but you can change the password
                                         using <a href=\"../password/\">this form</a>.""",
    )

    class Meta:
        model = User
        fields = "__all__"

    def __init__(self, *args, **kwargs):
        super(UserChangeForm, self).__init__(*args, **kwargs)
        f = self.fields.get("user_permissions")
        if f is not None:
            f.queryset = f.queryset.select_related("content_type")

    def clean_password(self):
        # Regardless of what the user provides, return the initial value.
        # This is done here, rather than on the field, because the
        # field does not have access to the initial value
        return self.initial["password"]


class UserProfileInline(admin.StackedInline):
    model = UserProfile
    can_delete = False
    verbose_name_plural = "user profiles"


# Define a new User admin
class UserAdmin(UserAdmin):  # noqa
    form = UserChangeForm
    add_form = UserCreationForm
    list_display = ("email", "name", "country", "timezone", "phone", "is_staff")
    search_fields = ("userprofile__contact__country", "name", "email")
    fieldsets = (
        (None, {"fields": ("email", "password")}),
        ("Personal info", {"fields": ("name",)}),
        (
            "Permissions",
            {"fields": ("is_active", "is_staff", "is_superuser", "groups", "user_permissions")},
        ),
        ("Important dates", {"fields": ("last_login", "created_at", "deleted_at")}),
    )
    add_fieldsets = (
<<<<<<< HEAD
        (None, {"classes": ("wide",), "fields": ("email", "password1", "password2"), }),
=======
        (
            None,
            {
                "classes": ("wide",),
                "fields": ("email", "password1", "password2"),
            },
        ),
>>>>>>> c419b3aa
    )
    ordering = ("email",)
    inlines = (UserProfileInline,)


class SystemParameterAdmin(admin.ModelAdmin):
    list_display = ("key", "value")


class TwoFactorAuthAdmin(admin.ModelAdmin):
<<<<<<< HEAD
    readonly_fields = ("generated_at", )
=======
    readonly_fields = ("generated_at",)
>>>>>>> c419b3aa


class JobTitleAdmin(admin.ModelAdmin):
    pass


# Re-register UserAdmin
admin.site.register(User, UserAdmin)
admin.site.register(SystemParameter, SystemParameterAdmin)
admin.site.register(TwoFactorAuth, TwoFactorAuthAdmin)
admin.site.register(JobTitle, JobTitleAdmin)<|MERGE_RESOLUTION|>--- conflicted
+++ resolved
@@ -96,9 +96,6 @@
         ("Important dates", {"fields": ("last_login", "created_at", "deleted_at")}),
     )
     add_fieldsets = (
-<<<<<<< HEAD
-        (None, {"classes": ("wide",), "fields": ("email", "password1", "password2"), }),
-=======
         (
             None,
             {
@@ -106,7 +103,6 @@
                 "fields": ("email", "password1", "password2"),
             },
         ),
->>>>>>> c419b3aa
     )
     ordering = ("email",)
     inlines = (UserProfileInline,)
@@ -117,11 +113,7 @@
 
 
 class TwoFactorAuthAdmin(admin.ModelAdmin):
-<<<<<<< HEAD
-    readonly_fields = ("generated_at", )
-=======
     readonly_fields = ("generated_at",)
->>>>>>> c419b3aa
 
 
 class JobTitleAdmin(admin.ModelAdmin):
