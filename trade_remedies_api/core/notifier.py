--- conflicted
+++ resolved
@@ -57,13 +57,8 @@
       value of TRADE_REMEDIES_EMAIL system parameter.
     """
     if case_number:
-<<<<<<< HEAD
-        return f"{case_number}@{SystemParameter.get('TRADE_REMEDIES_EMAIL_DOMAIN')}"
-    return "contact@traderemedies.gov.uk"
-=======
         return f"{case_number}@traderemedies.gov.uk"  # /PS-IGNORE
     return "contact@traderemedies.gov.uk"  # /PS-IGNORE
->>>>>>> afe736e3
 
 
 def get_context(extra_context=None):
