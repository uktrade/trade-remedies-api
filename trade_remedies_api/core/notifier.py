import os
import re
<<<<<<< HEAD

=======
>>>>>>> 7556138f
from django.conf import settings
from notifications_python_client.notifications import NotificationsAPIClient

from .utils import convert_to_e164


def get_client():
    """
    Return a Notification client
    """
    return NotificationsAPIClient(os.environ["GOV_NOTIFY_API_KEY"])


def send_mail(email, context, template_id, reference=None):
    if is_whitelisted(email):
        client = get_client()
        send_report = client.send_email_notification(
            email_address=email,
            template_id=template_id,
            personalisation=get_context(context),
            reference=reference,
        )
    else:
        send_report = {
            "content": {},
            "whitelist": False,
        }
    send_report["to_email"] = email
    send_report["template_id"] = template_id
    return send_report


def notify_footer(email=None):
    """Build notify footer with specified email.

    :param (str) email: contact email for footer.
    :returns (str): NOTIFY_BLOCK_FOOTER system parameter value
      with email appended, if any.
    """

    footer = "Investigations Team\r\nTrade Remedies Authority"
    if email:
        return "\n".join([footer, f"Contact: {email}"])
    return footer


def notify_contact_email(case_number=None):
    """Build notify email address.

    If a case is specified build contact email with it.

    :param (str) case_number: e.g. 'TD0001'
    :returns (str): A case contact email if case number specified, otherwise
      value of TRADE_REMEDIES_EMAIL system parameter.
    """
    if case_number:
        return f"{case_number}@traderemedies.gov.uk"  # /PS-IGNORE
    return "contact@traderemedies.gov.uk"  # /PS-IGNORE


def get_context(extra_context=None):
    from core.models import SystemParameter

    extra_context = extra_context or {}
    email = notify_contact_email(extra_context.get("case_number"))
    footer = notify_footer(email)
    context = {
        "footer": footer,
        "email": email,
        "guidance_url": SystemParameter.get("LINK_HELP_BOX_GUIDANCE"),
    }
    context.update(extra_context)
    return context


def get_template(template_id):
    client = get_client()
    return client.get_template(template_id)


def get_preview(template_id, values):
    client = get_client()
    return client.post_template_preview(
        template_id=template_id, personalisation=get_context(values)
    )


def send_sms(number, context, template_id, country=None, reference=None):
    client = get_client()
    return client.send_sms_notification(
        phone_number=convert_to_e164(number, country=country),
        template_id=template_id,
        personalisation=context,
        reference=reference,
    )


def is_whitelisted(email):
    """
    Temporary measure to restrict notify emails to certain domains.
    disabled on production.
    """
    if (
        os.environ.get("DJANGO_SETTINGS_MODULE", "").endswith("prod")
        or settings.DISABLE_NOTIFY_WHITELIST
    ):
        return True

    whitelist = {"gov.uk", "trade.gov.uk", "digital.trade.gov.uk"}
    regex_whitelist = []
    _, domain = email.split("@")
    in_whitelist = domain in whitelist or email in whitelist
    if not in_whitelist:
        in_whitelist = any([re.match(pattern, email) for pattern in regex_whitelist])
    return in_whitelist<|MERGE_RESOLUTION|>--- conflicted
+++ resolved
@@ -1,9 +1,5 @@
 import os
 import re
-<<<<<<< HEAD
-
-=======
->>>>>>> 7556138f
 from django.conf import settings
 from notifications_python_client.notifications import NotificationsAPIClient
 
