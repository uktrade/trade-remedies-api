--- conflicted
+++ resolved
@@ -108,18 +108,8 @@
         or settings.DISABLE_NOTIFY_WHITELIST
     ):
         return True
-<<<<<<< HEAD
-    whitelist = set(
-        [
-            "gov.uk",
-            "trade.gov.uk",
-            "digital.trade.gov.uk",
-        ]
-    )
-=======
 
     whitelist = {"gov.uk", "trade.gov.uk", "digital.trade.gov.uk"}
->>>>>>> 9568005a
     regex_whitelist = []
     _, domain = email.split("@")
     in_whitelist = domain in whitelist or email in whitelist
