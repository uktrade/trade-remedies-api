import datetime
import json
import logging
import os
import uuid
from functools import singledispatch
from random import randint

import pytz
import sentry_sdk
from django.conf import settings
from django.contrib.auth.base_user import AbstractBaseUser, BaseUserManager
from django.contrib.auth.models import Group, Permission, PermissionsMixin
from django.contrib.auth.password_validation import validate_password
from django.contrib.auth.tokens import PasswordResetTokenGenerator
from django.contrib.contenttypes.models import ContentType
from django.db import models, transaction
from django.utils import crypto, timezone
from phonenumbers.phonenumberutil import NumberParseException
from rest_framework.authtoken.models import Token
from timezone_field import TimeZoneField

from audit.models import Audit
from core.notifier import send_sms
from security.constants import (
    DEFAULT_ADMIN_PERMISSIONS,
    DEFAULT_USER_PERMISSIONS,
    SECURITY_GROUPS_PUBLIC,
    SECURITY_GROUPS_TRA,
    SECURITY_GROUPS_TRA_ADMINS,
    SECURITY_GROUP_ORGANISATION_OWNER,
    SECURITY_GROUP_ORGANISATION_USER,
    SECURITY_GROUP_TRA_HEAD_OF_INVESTIGATION,
    SOS_SECURITY_GROUPS,
)
from security.models import CaseSecurityMixin, OrganisationUser, UserCase
from .constants import DEFAULT_USER_COLOUR, SAFE_COLOURS, TRUTHFUL_INPUT_VALUES
from .decorators import method_cache
from .exceptions import UserExists
from .services.auth.exceptions import TwoFactorRequestedTooMany
from .tasks import send_mail
from .utils import convert_to_e164

logger = logging.getLogger(__name__)


@singledispatch
def get_groups(groups):
    return groups


@get_groups.register(list)  # noqa
def _(groups):
    return Group.objects.filter(name__in=groups)


class JobTitle(models.Model):
    name = models.CharField(max_length=250, blank=False, null=False)

    def __str__(self):
        return self.name


class UserManager(BaseUserManager):
    def create_base_user_model(self, email, **kwargs):
        """
        Generate a base user record.
        Does not save the model returned.
        """
        if not email:
            raise ValueError("Users must have an email address")
        normalised_email = email.lower().strip()
        exists = self.filter(email__iexact=normalised_email).first()
        if exists:
            raise UserExists("Email already registered")
        user = self.model(email=normalised_email)
        user.name = kwargs["name"] if kwargs.get("name") else ""

        user.is_active = kwargs.get("is_active", True)
        return user

    def evaluate_sos_membership(self, user, groups):
        if groups:
            from organisations.models import Organisation

            sos_org = Organisation.objects.get(id=settings.SECRETARY_OF_STATE_ORGANISATION_ID)
            if any([grp in SOS_SECURITY_GROUPS for grp in groups]):
                user.assign_to_organisation(sos_org, SECURITY_GROUP_TRA_HEAD_OF_INVESTIGATION)
            else:
                user.remove_from_organisation(sos_org)

    @transaction.atomic
    def create_user(
        self, email, password=None, assign_default_groups=True, groups=(), admin=False, **kwargs
    ):
        """
        Creates and saves a User with the given email and password.
        Along with the user, a profile and contact is also created.
        If an organisation name is provided, it is created and associated with the
        user. Optionally a ready-made organisation record can be passed along as well.
        """
        from contacts.models import Contact

        user = self.create_base_user_model(email, **kwargs)
        validate_password(password)  # Will raise validation error if password validation fails
        user.set_password(password)
        user.twofactorauth = TwoFactorAuth(user=user)
        UserProfile.objects.create(
            user=user,
            contact=None,
            timezone=pytz.timezone(kwargs.get("timezone")) if kwargs.get("timezone") else None,
            colour=str(user.get_user_colour() or "black"),
            job_title_id=kwargs.get("job_title_id"),
        )
        user.save()

        if assign_default_groups and not groups:
            permissions = DEFAULT_ADMIN_PERMISSIONS if admin is True else DEFAULT_USER_PERMISSIONS
            groups = Group.objects.filter(name__in=permissions)
        if groups:
            for group in get_groups(groups):
                user.groups.add(group)
        self.evaluate_sos_membership(user, groups)

        # Contact and profile details
        contact = kwargs.get(
            "contact",
            Contact.objects.create_contact(
                name=user.name,
                email=user.email,
                phone=kwargs.get("contact_phone"),
                address=kwargs.get("contact_address"),
                post_code=kwargs.get("contact_post_code"),
                country=kwargs.get("contact_country"),
                created_by=user,
            ),
        )
        UserProfile.objects.filter(user=user).update(contact=contact)

        user.save()
        user.auth_token = Token.objects.create(user=user)
        user.refresh_from_db()
        return user

    @transaction.atomic
    def create_pending_user(
        self, email, name, organisation, group=None, cases=None, phone=None, request=None, **kwargs
    ):
        """
        Create a user which cannot yet log in to the system. The user is pending
        until the person validates the account and sets a password etc.
        The required attributes are the email, name and organisation for the user.
        However, optional fields for the security group (defaults to regular user), phone
        and a case spec can be provided.
        The case spec is a list of dicts in the following format,
        specifying which cases to assign the
        contact to, and if they are the primary contact for that case.
            [
                {'case': 'CASE-ID|CASE INSTANCE', 'primary': True|False}
            ]
        """
        user = None
        contact = None
        security_group_name = group or SECURITY_GROUP_ORGANISATION_USER
        # The following will raise UserExists if the user already exists
        user = self.create_base_user_model(
            email, name=name, group=security_group_name, cases=cases, phone=phone, **kwargs
        )
        user.set_unusable_password()
        user.save()
        UserProfile.objects.create(user=user)
        group = Group.objects.get(name=security_group_name)
        user.groups.add(group)
        user.assign_to_organisation(organisation, group)
        user.get_access_token()
        contact = user.contact
        contact.phone = phone
        contact.save()
        if cases:
            user.set_cases(organisation, cases, request.user)
        return user, contact

    @transaction.atomic  # noqa: C901
    def update_user(self, user_id, password=None, groups=None, **kwargs):
        """
        Update a user model
        """
        user = User.objects.get(id=user_id)
        if password:
            # Will raise Validation Error if validation fails
            validate_password(password)
            user.set_password(password)
        if "name" in kwargs:
            user.name = kwargs["name"]
        if groups:
            user.groups.clear()
            for group in get_groups(groups):
                user.groups.add(group)
        if "is_active" in kwargs:
            user.is_active = kwargs.get("is_active")
        userprofile = user.userprofile
        contact = userprofile.get_contact()
        country = kwargs.get("country") or userprofile.contact.country
        phone = kwargs.get("phone") or userprofile.contact.phone
        user_timezone = kwargs.get("timezone", userprofile.timezone)
        userprofile.timezone = (
            pytz.timezone(user_timezone) if user_timezone else pytz.timezone("UTC")
        )
        userprofile.colour = kwargs.get("colour") or userprofile.colour
        userprofile.job_title_id = kwargs.get("job_title_id")
        if "set_verified" in kwargs:
            set_verified = kwargs["set_verified"]
            if set_verified == "set":
                userprofile.email_verified_at = timezone.now()
            elif set_verified == "clear":
                userprofile.email_verified_at = None
        if phone and phone != userprofile.contact.phone:
            try:
                phone = convert_to_e164(phone, country=country)
            except NumberParseException:
                pass
            contact.phone = phone
        contact.country = country
        contact.address = kwargs.get("address") or contact.address
        contact.save()
        userprofile.save()
        user.save()
        self.evaluate_sos_membership(user, groups)
        return user

    @transaction.atomic
    def create_superuser(self, email, password, **kwargs):
        """
        Creates and saves a superuser with the given email and password.
        """
        user = self.create_user(email=email.lower(), password=password, name="Super User", **kwargs)
        user.is_staff = True
        user.is_superuser = True
        UserProfile.objects.get_or_create(user=user)
        user.save()
        return user

    def get_cases(self, user, organisation=None, current=True):
        """
        Return all user cases for an organisation.
        A user can see organisation cases if they are of group Owner
        or are explicitly assigned to the case
        """
        from cases.models import Case

        kwargs = {}
        if organisation:
            kwargs["organisation"] = organisation
        if current is not None:
            kwargs["current"] = current
        return Case.objects.user_cases(user=user, **kwargs)

    def public_users(self):
        """
        Return all public users
        """
        return self.filter(groups__name__in=SECURITY_GROUPS_PUBLIC)

    def tra_users(self):
        """
        Return all TRA users
        """
        return self.filter(groups__name__in=SECURITY_GROUPS_TRA)

    def get_by_natural_key(self, username):
        """
        Override filter for username to serach for the email in case
        insensitive manner
        """
        return self.get(**{f"{self.model.USERNAME_FIELD}__iexact": username})


class User(AbstractBaseUser, PermissionsMixin, CaseSecurityMixin):
    """
    A custom user implementation using email address as username.
    """

    id = models.UUIDField(primary_key=True, default=uuid.uuid4, editable=False)
    email = models.EmailField(max_length=255, unique=True, blank=False, null=False)
    name = models.CharField(max_length=250, blank=True, null=True)
    first_name = models.CharField(max_length=30, blank=True)  # TODO: DEPRECATED
    last_name = models.CharField(max_length=30, blank=True)  # TODO: DEPRECATED
    is_staff = models.BooleanField(default=False)
    is_active = models.BooleanField(default=True)
    created_at = models.DateTimeField(default=timezone.now)
    last_modified = models.DateTimeField(auto_now=True, null=True)
    deleted_at = models.DateTimeField(null=True, blank=True)
    login_code = models.CharField(max_length=50, null=True, blank=True)
    login_code_created_at = models.DateTimeField(null=True, blank=True)
    auto_assign = models.BooleanField(default=False)

    objects = UserManager()

    USERNAME_FIELD = "email"
    REQUIRED_FIELDS = []

    class Meta:
        permissions = (
            ("change_org_user", "Can modify own organisation users"),
            ("can_view_all_org_cases", "Can view all cases across the Organisation"),
        )

    def delete(self, purge=False, anonymize=True):
        """
        Overriden delete method to only mark the user as deleted.
        Original hard delete is attempted if purge is True
        """
        if purge is True:
            purged = self.purge_related()
            if purged:
                return super().delete()
            else:
                raise Exception(
                    "Attempted purge failed. Related models not purged, process halted."
                )
        self.deleted_at = timezone.now()
        self.save()
        if self.anonymize:
            user, contact = self.anonymize()
            user.save()
            contact.save()
        return self

    def purge_related(self):
        """
        This method will hard delete all related models of this user.
        For safety, an explicit re-check of the ability to do so is performed first.
        I.e., no non-draft submissions created.
        Returnes True if the deletion was successful.
        """

        user_stats = self.statistics()
        if user_stats.get("non_draft_subs") == 0:
            Audit.objects.filter(created_by_id=self.id).delete()
            self.invitation_set.all().delete()
            if self.organisation and self.organisation.organisation:
                if len(self.organisation.organisation.users) == 1:
                    self.organisation.organisation.delete()
                self.organisation.delete()
            return True
        return False

    def anonymize(self):
        """
        anonymize this user and related contact.
        The user and contact are not saved, but are returned
        read to be saved by the caller.
        """
        self.email = crypto.get_random_string(len(self.email))
        self.name = crypto.get_random_string(len(self.name))
        contact = self.contact
        contact.name = self.name
        contact.address = "redacted"
        contact.country = None
        contact.post_code = None
        contact.email = self.email
        contact.phone = None
        return self, contact

    @property
    def username(self):
        return self.email

    @property
    def phone(self):
        try:
            return self.contact.phone
        except Exception:
            return ""

    @property
    def country(self):
        return self.get_user_profile().get_contact().country

    @property
    def timezone(self):
        return self.get_user_profile().timezone

    @property
    def contact(self):
        return self.get_user_profile().get_contact()

    def get_user_profile(self):
        try:
            return self.userprofile
        except UserProfile.DoesNotExist:
            new_user_profile_object = UserProfile.objects.create(
                user=self,
                contact=None,
                colour=str(self.get_user_colour() or "black"),
            )
            return new_user_profile_object

    @property
    def address(self):
        contact = self.contact
        if contact:
            return {
                "address": contact.address,
                "country": {"code": contact.country.code, "name": contact.country.name}
                if contact.country
                else {},
                "post_code": contact.post_code,
            }
        else:
            return {}

    @property
    def approved_organisations(self):
        from organisations.models import Organisation

        return list(
            Organisation.objects.select_related(
                "created_by", "modified_by", "duplicate_of", "merged_from"
            ).filter(
                organisationuser__user=self,
                organisationuser__confirmed=True,
            )
        )

    @property
    def organisations(self):
        """
        All the organisations this user is a member of.
        TODO: Might be redundant, user->org is now 1-1
        """
        from organisations.models import Organisation

        return list(
            Organisation.objects.filter(
                organisationuser__user=self,
            )
        )

    @property
    def organisation(self):
        """
        The organisation this user is direct employee/owner of
        """
        return self.organisationuser_set.first()

    @property
    def representing(self):
        """
        Return all organisations represented by this user
        """
        case_user = UserCase.objects.select_related(
            "organisation",
        ).filter(user=self)
        organisations = [cu.organisation for cu in case_user]
        return organisations + self.organisations

    def assign_to_organisation(self, organisation, group):
        from security.models import OrganisationUser

        org_user = OrganisationUser.objects.assign_user(
            organisation=organisation, user=self, security_group=group
        )
        return org_user

    def remove_from_organisation(self, organisation):
        from security.models import OrganisationUser

        org_user = OrganisationUser.objects.filter(organisation=organisation, user=self).first()
        if org_user:
            org_user.delete()
            return True
        return False

    def is_representing(self, organisation):
        """
        Check if this user is representing a given organisation in a case.
        Eequivalent to asking if this user has explicit access to the case, for that organisation
        """
        return UserCase.objects.filter(user=self, organisation=organisation).exists()

    def is_member_of(self, organisation):
        """
        Returns True if this user is a member (user) of a given organisation
        """
        return self.organisationuser_set.filter(organisation=organisation).exists()

    def is_associated_with(self, organisation):
        """
        Returns True if the user is associated with the organisation in any way,
        either by membership or representation.
        """
        return self.is_representing(organisation) or self.is_member_of(organisation)

    def toggle_role(self, role):
        """
        Toggles the given role name for this user
        """
        found_role = self.groups.filter(name=role)
        if len(found_role):
            self.groups.remove(found_role[0])
            if role == SECURITY_GROUP_ORGANISATION_OWNER and not self.groups.all():
                # A user without a group cannot log on to the public site
                # when this  function is  used to remove 'organisation owner'
                # it is safe to grant 'organisation user' instead
                self.groups.add(Group.objects.get(name=SECURITY_GROUP_ORGANISATION_USER))
        else:
            self.groups.add(Group.objects.get(name=role))

    @property
    def owner_of(self):
        """
        Return the single organisation this user is an owner of, or none
        """
        user_org = (
            self.organisationuser_set.select_related(
                "organisation",
            )
            .filter(security_group__name=SECURITY_GROUP_ORGANISATION_OWNER)
            .first()
        )
        if user_org:
            return user_org.organisation
        return None

    @property
    def initials(self):
        if not hasattr(self, "_initials"):
            self._initials = "N/A"
            if self.name:
                self._initials = "".join([n[0] for n in self.name.split(" ") if n])
        return self._initials

    @property
    def colour(self):
        return self.userprofile.colour

    def generate_login_code(self):
        """
        Generate a 2FA login code
        """
        self.login_code = str(randint(10000, 99999))
        self.login_code_created_at = timezone.now()
        return self.login_code, self.login_code_created_at

    def set_cases(self, organisation, case_specs, request_user):
        """
        Take a list of {caseid, primary} objects and update this user
        """
        from cases.models import get_case

        contact = self.contact
        if isinstance(case_specs, str):
            case_specs = json.loads(case_specs)
        for case_spec in case_specs:
            case_id = case_spec.get("case")
            case = get_case(case_spec.get("case"))
            primary = case_spec.get("primary", False)
            self.assign_to_case(case, organisation=organisation, created_by=request_user)
            contact.add_to_case(
                case, organisation=organisation, primary=primary
            )  # TODO: Note this only works for company orgs, not third party.

    @method_cache
    def is_tra(self, manager=False, with_role=None):
        """
        Returns True if this user is a TRA member.
        if manager is True, only returns true if the user is also a TRA administrator/manager.
        If with role, returns True if the user has that specific role
        """
        if with_role:
            with_role = [with_role] if isinstance(with_role, str) else with_role
            return self.groups.filter(name__in=with_role).exists()
        elif not manager:
            return self.groups.filter(name__in=SECURITY_GROUPS_TRA).exists()
        else:
            return self.groups.filter(name__in=SECURITY_GROUPS_TRA_ADMINS).exists()

    def get_full_name(self):
        """
        The user is identified by their full name and email address
        """
        return "{0} <{1}>".format(self.name, self.email)

    def get_short_name(self):
        """
        The user is identified by their email address
        """
        return self.email

    def __str__(self):
        return self.email

    def get_groups(self):
        """
        Return all the security groups the user is a member of
        """
        return Group.objects.filter(user=self)

    def get_organisation_user_groups(self):
        """Return all the Organisations the user is a member of it in respect of the OrganisationUser model"""
        return self.organisationuser_set.select_related("security_group").all()

    def has_groups(self, groups):
        return any([self.has_group(group) for group in groups])

    @method_cache
    def to_embedded_dict(self, groups=False):
        _dict = {
            "id": str(self.id),
            "name": self.name,
            "email": self.email,
            "tra": self.is_tra(),
            "initials": self.initials,
            "colour": self.colour,
            "active": self.is_active,
        }
        if groups:
            _dict["groups"] = [group.name for group in self.get_groups()]
        return _dict

    def to_minimal_dict(self):
        return {"id": str(self.id), "name": self.name}

    def to_dict(self, organisation=None, user_agent=None):
        """
        Return a JSON ready dict representation of the model.
        If the implementing class has the _to_dict method, it's output
        if used to update the core dict data
        """
        _dict = {
            "id": str(self.id),
            "created_at": self.created_at.strftime(settings.API_DATETIME_FORMAT),
            "email": self.email,
            "name": self.name,
            "initials": self.initials,
            "active": self.is_active,
            "groups": [group.name for group in self.get_groups()],
            "organisation_groups": [
                o_user.security_group.name for o_user in self.get_organisation_user_groups()
            ],
            "tra": self.is_tra(),
            "manager": self.is_tra(manager=True),
            "should_two_factor": self.should_two_factor(user_agent),
            "representing": [
                representing.to_embedded_dict()
                for representing in self.representing
                if representing
            ],
            "permissions": self.permission_map,
            **self.address,
        }
        # TODO: There is a duplication here between this code and the userprofile following
        # Is this needed? why? seems to be validating an organisation...
        if organisation:
            user_org = self.organisationuser_set.filter(
                organisation=organisation, user=self
            ).first()
            _dict["organisation"] = {
                "id": str(organisation.id),
                "name": organisation.name,
                "role": user_org.to_embedded_dict() if user_org else {},
            }
        try:
            # System users (e.g. Healthcheck) will not have a profile.
            _dict.update(self.userprofile.to_dict())
        except AttributeError as e:
            logger.warning(f"Cannot expand user profile: {e}")
        except Exception as e:
            # Silly optional job title causes get_prep_lookup ValueError,
            # now fixed in front end which should progressively fix up data.
            logger.warning(f"Problem expanding user profile: {e}")
        return _dict

    def get_cases(self, organisation=None):
        """
        Return all user cases for the organisation
        """
        return User.objects.get_cases(user=self, organisation=organisation)

    def assign_to_case(self, case, created_by=None, organisation=None):
        """
        Assign a case to this user
        """
        from cases.models import get_case

        case = get_case(case)
        case.assign_user(
            self, created_by=created_by, relax_security=True, organisation=organisation
        )
        return case

    def remove_from_case(self, case_id, created_by=None, representing_id=None):
        """
        Remove a user from a case
        """
        from cases.models import Case

        case = Case.objects.get(id=case_id)
        case.remove_user(
            self, created_by=created_by, relax_security=True, organisation_id=representing_id
        )
        return case

    @transaction.atomic
    def load_attributes(self, attrs):
        user_keys = ["name", "email"]
        contact_keys = ["phone", "country_code"]
        profile_keys = ["timezone", "colour", "contact"]
        for key in user_keys:
            if attrs.get(key):
                setattr(self, key, attrs[key])
        self.save()
        try:
            profile = self.userprofile
        except Exception:
            profile = UserProfile.objects.create(user=self)
        for key in profile_keys:
            if attrs.get(key):
                setattr(profile, key, attrs[key])
        if not profile.contact:
            contact = profile.get_contact()
            contact.country = (
                attrs.get("country_code") or self.organisation.organisation.country.code
            )
            contact.phone = convert_to_e164(attrs.get("phone"), contact.country.code)
            contact.save()
        profile.save()
        # Sync the contact details
        for key in user_keys:
            if attrs.get(key):
                setattr(profile.contact, key, attrs[key])
        return self, profile

    def get_user_colour(self):
        """
        Derive a colour for this user.
        A test for this

        for user in User.objects.all().order_by('created_at'):
            print(user.get_user_colour())

        """
        try:
            user_count = (
                User.objects.select_related(
                    "userprofile",
                )
                .filter(userprofile__isnull=False, created_at__lt=self.created_at)
                .count()
            )
            total_colours = len(SAFE_COLOURS)
            index = user_count % total_colours
            return SAFE_COLOURS[index]
        except Exception:
            return DEFAULT_USER_COLOUR

    def should_two_factor(self, user_agent=None):
        """Assert if user should perform 2FA.

        Two-factor authentication is only required if the ENABLE_2FA system
        parameter is set to True, and Two-factor authentication has lapsed.
        Authentication lapses after TWO_FACTOR_AUTH_VALID_DAYS, or a new
        user-agent is detected.

        Note: The public portal will force 2FA for every login.

        :param (str) user_agent: The HTTP_X_USER_AGENT value
          (i.e. the user's browser -> portal request's user-agent header).
        :returns (bool): True if this user should 2FA, or if 2FA is disabled
          via ENABLE_2FA system parameter.
        """
        if not SystemParameter.get("ENABLE_2FA", True):
            return False
        try:
            self.twofactorauth
        except TwoFactorAuth.DoesNotExist as e:  # noqa
            twofactor, _ = TwoFactorAuth.objects.get_or_create(user=self)
            self.twofactorauth = twofactor
            self.save()
        if not self.is_tra():
            # This is a public user, force 2FA
            return True
        user_agent = user_agent or self.twofactorauth.last_user_agent
        return (
            not self.twofactorauth.last_validated
            or user_agent != self.twofactorauth.last_user_agent
            or (timezone.now() - self.twofactorauth.last_validated).days
            > settings.TWO_FACTOR_AUTH_VALID_DAYS
        )

    def get_access_token(self):
        """
        Returns the user's auth token or create one if missing
        """
        try:
            auth_token = self.auth_token
        except Token.DoesNotExist:
            token = Token.objects.create(user=self)
            auth_token = token.key
        return auth_token

    def get_all_permissions(self):
        """
        Return all user permissions,
        either directly associated or indirectly via it's security group
        """
        return set(Permission.objects.filter(user=self)).union(
            set(Permission.objects.filter(group__user=self))
        )

    @property
    def permission_map(self):
        permissions = self.get_all_permissions()
        return {perm.codename: perm.name for perm in permissions}

    @property
    def organisation_users(self):
        """Return all organisation users for this user's organisation

        Returns:
            list -- User models
        """

        org_users = OrganisationUser.objects.filter(
            organisation=self.organisation.organisation, user__deleted_at__isnull=True
        ).values_list("user", flat=True)
        return org_users

    def get_setting(self, key, default=None):
        try:
            return self.userprofile.get_setting(key, default)
        except UserProfile.DoesNotExist:
            return default

    def set_setting(self, key, value):
        try:
            self.userprofile.set_setting(key, value)
            return True
        except UserProfile.DoesNotExist:
            return False

    def statistics(self):
        """
        Return some statistics about the user in regards to data created.
        The data is used to determine if the user can be hard-deleted.
        """
        from cases.models import Submission

        user_cases = [uc.case for uc in self.usercase_set.all()]
        user_stats = {
            "participating_cases": [{"id": str(case.id), "name": case.name} for case in user_cases],
            "cases_created": self.case_created_by.count(),
            "submissions_created": self.submission_created_by.count(),
            "documents": self.document_created_by.count(),
            "member_of": self.organisationuser_set.count(),
            "non_draft_subs": self.submission_created_by.filter(
                status__draft=False, status__default=False
            ).count(),
        }
        user_stats["interacted_cases"] = (
            Submission.objects.filter(case__in=user_cases).exclude(created_by=self).count()
        )
        return user_stats


class UserProfile(models.Model):
    """
    Additional information about a user.
    A user is also associated with a contact.
    NOTE: If an existing user is following an invite process,
    the invite contact might be replaced with the
    user's one, or alternatively merged.
    This is not yet implemented as invites are not direct-to-case at the moment.
    """

    id = models.UUIDField(primary_key=True, default=uuid.uuid4, editable=False)
    user = models.OneToOneField(settings.AUTH_USER_MODEL, on_delete=models.CASCADE)
    job_title = models.ForeignKey(JobTitle, null=True, blank=True, on_delete=models.PROTECT)
    timezone = TimeZoneField(null=True, blank=True)
    contact = models.OneToOneField(
        "contacts.Contact",
        null=True,
        blank=True,
        on_delete=models.PROTECT,
        related_name="userprofile",
    )
    colour = models.CharField(max_length=8, null=True, blank=True)
    email_verify_code = models.CharField(max_length=250, null=True, blank=True)
    email_verify_code_last_sent = models.DateTimeField(null=True, blank=True)
    email_verified_at = models.DateTimeField(null=True, blank=True)
    last_modified = models.DateTimeField(auto_now=True)
<<<<<<< HEAD
    settings = models.JSONField(default=dict)
=======
    settings = models.JSONField(default=dict, null=True, blank=True)
>>>>>>> ecf174a4

    def __str__(self):
        return "{0}".format(self.user.get_full_name())

    def to_dict(self):
        country = self.contact.country if self.contact and self.contact.country else None
        _dict = {
            "country": country.name if country else None,
            "contact": self.contact.to_dict() if self.contact else None,
            "country_code": country.code if country else None,
            "phone": self.contact.phone if self.contact else None,
            "address": self.contact.address if self.contact else None,
            "email_verified_at": self.email_verified_at.strftime(settings.API_DATETIME_FORMAT)
            if self.email_verified_at
            else None,
            "email_verify_code_last_sent": self.email_verify_code_last_sent.strftime(
                settings.API_DATETIME_FORMAT
            )
            if self.email_verify_code_last_sent
            else None,
            "timezone": str(self.timezone) if self.timezone else None,
            "colour": self.colour,
            "job_title": {"id": self.job_title.id, "name": self.job_title.name}
            if self.job_title
            else None,
            # todo: We don't need this - esp if we don't allow multiple orgs/user
            "organisations": [orguser.to_embedded_dict() for orguser in self.organisations],
        }
        return _dict

    @property
    def all_organisations(self):
        from organisations.models import Organisation

        return list(Organisation.objects.filter(organisationuser__user=self.user))

    @property
    def organisations(self):
        from security.models import OrganisationUser

        return (
            OrganisationUser.objects.select_related(
                "organisation",
                "user",
                "security_group",
            )
            .filter(user=self.user)
            .distinct("organisation")
        )

    def get_contact(self):
        """
        Return a contact for this userprofile or create one if it doesn't exist
        """
        if self.contact:
            return self.contact
        else:
            from contacts.models import Contact

            contact = Contact.objects.create(
                name=self.user.name,
                email=self.user.email,
            )
            self.contact = contact
            self._disable_audit = True
            self.save()
            return contact

    def verify_email(self):
        if (
            not self.email_verify_code
            or self.last_modified
            + datetime.timedelta(minutes=settings.EMAIL_VERIFY_CODE_REGENERATE_TIMEOUT)
            < timezone.now()
        ):
            self.email_verify_code = crypto.get_random_string(64)
            self.email_verify_code_last_sent = timezone.now()
            self.email_verified_at = None
            self.save()
        template_id = SystemParameter.get("NOTIFY_VERIFY_EMAIL")
        context = {
            "name": self.user.name,
            "verification_link": f"{settings.PUBLIC_ROOT_URL}/register/verify_email/{self.user.pk}/{self.email_verify_code}",
        }
        send_report = send_mail(self.user.email, context, template_id)
        return send_report

    def get_setting(self, key, default=None):
        return self.settings.get(key, default)

    def set_setting(self, key, value):
        self.settings[key] = value
        self.save()


class TwoFactorAuth(models.Model):
    """
    Hold the required information for a user's 2FA authentication.
    Each user can have a single record in this model's data table.
    When attempts fail after n times (defined in settings.TWO_FACTOR_MAX_ATTEMPTS),
    the mechanism is locked for the duration specified in settings.TWO_FACTOR_LOCK_MINUTES
    """

    SMS = "sms"
    EMAIL = "email"
    DELIVERY_TYPE_CHOICES = [
        (SMS, "SMS"),
        (EMAIL, "Email"),
    ]
    user = models.OneToOneField(User, primary_key=True, on_delete=models.CASCADE)
    code = models.CharField(max_length=16, null=True, blank=True)
    last_validated = models.DateTimeField(null=True, blank=True)
    generated_at = models.DateTimeField(auto_now_add=True, null=True, blank=True)
    last_user_agent = models.CharField(max_length=1000, null=True, blank=True)
    locked_until = models.DateTimeField(null=True, blank=True)
    attempts = models.SmallIntegerField(default=0)
    delivery_type = models.CharField(max_length=8, choices=DELIVERY_TYPE_CHOICES, default=SMS)

    def __str__(self):
        return f"{self.user} last validated at {self.last_validated}"

    def lock(self):
        self.locked_until = timezone.now() + datetime.timedelta(
            minutes=settings.TWO_FACTOR_LOCK_MINUTES
        )
        self.attempts = 0
        self.save()

    def is_locked(self):
        return self.locked_until and self.locked_until > timezone.now()

    def fail(self):
        self.attempts += 1
        if self.attempts > settings.TWO_FACTOR_MAX_ATTEMPTS:
            self.lock()
        self.save()

    def success(self, user_agent=None):
        self.last_validated = timezone.now()
        self.last_user_agent = user_agent
        self.attempts = 0
        self.save()

    @staticmethod
    def validity_period_for(delivery_type):
        """Get validity period for delivery type.

        If delivery_type is not recognised, default to
        TWO_FACTOR_CODE_SMS_VALID_MINUTES.

        :param (str) delivery_type: TwoFactorAuth.DELIVERY_TYPE_CHOICES.
        :returns (int): validity period in minutes.
        """
        valid_minutes = {
            TwoFactorAuth.SMS: settings.TWO_FACTOR_CODE_SMS_VALID_MINUTES,
            TwoFactorAuth.EMAIL: settings.TWO_FACTOR_CODE_EMAIL_VALID_MINUTES,
        }.get(delivery_type, settings.TWO_FACTOR_CODE_SMS_VALID_MINUTES)
        logger.debug(f"Determined 2FA code validity period: {valid_minutes} minutes")
        return valid_minutes

    def validate(self, code):
        """Validate a 2FA code.

        Check code is the same as generated one and not expired based on the
        validity period for the delivery type.

        :param (str) code: 2FA code.
        :returns (bool): True if code is valid, False otherwise.
        """
        return code == self.code and self.code_within_valid_timeframe()

    def code_within_valid_timeframe(self) -> bool:
        """Checks that the code is still within the relevant timeframe for validation.

        It does not matter if the code is correct, if this is False then the code is ultimately
        deemed invalid.

        Returns:
            True if the code is within the valid duration, False if not
        """
        valid_minutes = self.validity_period_for(self.delivery_type)
        # self.code_duration is in seconds, so we need to compare it against seconds
        if self.code_duration < (valid_minutes * 60):
            return True
        else:
            return False

    @property
    def code_duration(self):
        """
        Return the current code's life duration in seconds
        """
        duration = 0
        if self.generated_at:
            duration = (timezone.now() - self.generated_at).seconds
        return duration

    def generate_code(self, user_agent=None, valid_minutes=1):
        """Generate a 2FA code.

        If this is attempt 0 for TWO_FACTOR_AUTH_VALID_DAYS or code has expired,
        generate a new code and reset the last_validated date. Otherwise return
        current code.

        :param (str) user_agent: The HTTP_X_USER_AGENT value
          (i.e. the user's browser -> portal request's user-agent header).
        :param (int) valid_minutes: 2FA validity period in minutes.
        :returns (str): New or existing 2FA code.
        """
        now = timezone.now()
        if (
            self.generated_at
            and (now - self.generated_at).seconds <= settings.TWO_FACTOR_RESEND_TIMEOUT_SECONDS
<<<<<<< HEAD
=======
            # Newly registered users need to receive codes as well, if there is no code yet,
            # this 2fa object has just been created
            and self.code
>>>>>>> ecf174a4
        ):
            # They have requested a new code in the last TWO_FACTOR_RESEND_TIMEOUT_SECONDS seconds
            raise TwoFactorRequestedTooMany()

        if self.attempts == 0 or self.code_duration >= (valid_minutes * 60):
            self.code = str(randint(10000, 99999))
            self.last_user_agent = user_agent
            self.last_validated = None
            self.generated_at = timezone.now()
            self.save()
            logger.debug(f"Generated a new 2FA code valid for {valid_minutes} minutes")
        return self.code

    def two_factor_auth(self, user_agent=None, delivery_type=None):
        """Perform 2FA delivery according to delivery type.

        :param (str) user_agent: The HTTP_X_USER_AGENT value
          (i.e. the user's browser -> portal request's user-agent header).
        :param (str) delivery_type: TwoFactorAuth.DELIVERY_TYPE_CHOICES.
        :returns (dict): JSON send report.
        """
        try:
            delivery_type = delivery_type or self.SMS
            if delivery_type != self.EMAIL and not self.user.phone:
                delivery_type = self.EMAIL
            valid_minutes = self.validity_period_for(delivery_type)
            code = self.generate_code(user_agent=user_agent, valid_minutes=valid_minutes)
            context = {"code": code}
            send_report = None
            if delivery_type == self.SMS:
                template_id = SystemParameter.get("2FA_CODE_MESSAGE")
                phone = self.user.phone
                send_report = send_sms(phone, context, template_id, country=self.user.country.code)
            elif delivery_type == self.EMAIL:
                template_id = SystemParameter.get("PUBLIC_2FA_CODE_EMAIL")
                send_report = send_mail(self.user.email, context, template_id)
            self.delivery_type = delivery_type
            self.save()
            return send_report
        except TwoFactorRequestedTooMany as exc:
            raise exc
        except Exception as two_fa_exception:
            sentry_sdk.capture_exception(two_fa_exception)
<<<<<<< HEAD
            raise two_fa_exception
=======
>>>>>>> ecf174a4


class PasswordResetManager(models.Manager):
    def validate_token(self, token, user_pk, validate_only=False):
        """
        Validate a reset request code.
        The code is made of a user's uuid and a unique 64 char code separated with an exclamation.
        Once acknowledged, the code becomes useless, even if the user did not complete the password
        reset process.
        Returns the reset model if it validates ok
        """
        user_object = User.objects.get(pk=user_pk)
        is_valid = PasswordResetTokenGenerator().check_token(user=user_object, token=token)
        if not validate_only:
            if password_reset_object := self.filter(token=token).first():
                password_reset_object.ack_at = timezone.now()
                password_reset_object.invalidated_at = timezone.now()
                password_reset_object.save()
        return is_valid

    def validate_token_using_request_id(self, token, request_id, validate_only=False):
        """
        Validate a reset request code.
        The code is made of a user's uuid and a unique 64 char code separated with an exclamation.
        Once acknowledged, the code becomes useless, even if the user did not complete the password
        reset process.
        Returns the reset model if it validates ok
        """
        user_object = PasswordResetRequest.objects.get(request_id=request_id).user
        is_valid = PasswordResetTokenGenerator().check_token(user=user_object, token=token)
        if not validate_only:
            if password_reset_object := self.filter(token=token).first():
                password_reset_object.ack_at = timezone.now()
                password_reset_object.invalidated_at = timezone.now()
                password_reset_object.save()
        return is_valid

    def send_reset(self, user):
        self.filter(user=user, ack_at__isnull=True, invalidated_at__isnull=True).update(
            invalidated_at=timezone.now()
        )
        reset = self.create(user=user)
        reset.ack_at = None
        reset.invalidated_at = None
        reset.generate_token()
        send_report = reset.send_reset_link()
        return reset, send_report

    def reset_request(self, email):
        try:
            user = User.objects.get(email__iexact=email)
        except User.DoesNotExist:
            logger.warning(f"Password reset request failed, user {email} does not exist")
            return None, None
        reset, send_report = self.send_reset(user)
        return reset, send_report

    def reset_request_using_request_id(self, request_id):
        try:
            user_pk = PasswordResetRequest.objects.get(request_id=request_id).user.pk
            user = User.objects.get(id=user_pk)
        except User.DoesNotExist:
            logger.warning(
                f"Password reset request failed, no user associated with request {request_id}"
            )
            return None, None
        reset, send_report = self.send_reset(user)
        return reset, send_report

    def password_reset(self, token, user_pk, new_password):
        """
        Performs a password reset if the code validates ok
        Raises ValidationError if the password does not pass the min requirements
        """
        reset = self.validate_token(token, user_pk)
        if reset:
            validate_password(new_password)
            try:
                user = User.objects.get(pk=user_pk)
                user.set_password(new_password)
                user.save()
                # todo - send email to user alerting them their password has been changed
                return user
            except User.DoesNotExist:
                logger.warning(
                    f"Password reset failed for user {user_pk} as the user could not be found in the database"
                )

    def password_reset_v2(self, token, request_id, new_password):
        """
        Performs a password reset if the code validates ok
        Raises ValidationError if the password does not pass the min requirements
        """
        reset = self.validate_token_using_request_id(token, request_id)
        if reset:
            validate_password(new_password)
            try:
                user_pk = PasswordResetRequest.objects.get(request_id=request_id).user.pk
                user = User.objects.get(pk=user_pk)
                user.set_password(new_password)
                user.save()
                return user
            except User.DoesNotExist:
                logger.warning(
                    f"Password reset failed for request {request_id} as the user could not be found in the database"
                )


class PasswordResetRequest(models.Model):
    """
    This model holds password reset requests.
    The password reset is requested for an email address. if the request
    made is for a valid user's email, the user will be associated and the request
    will be accepted.
    A user can request many password resets although only the last one is valid.
    If existing un-acknowledged reset requests exist they will be invalidated.
    """

    user = models.ForeignKey(User, null=False, blank=False, on_delete=models.CASCADE)
    token = models.CharField(max_length=250, null=False, blank=False, unique=False)
    created_at = models.DateTimeField(auto_now_add=True)
    ack_at = models.DateTimeField(null=True, blank=True)
    invalidated_at = models.DateTimeField(null=True, blank=True)
    request_id = models.UUIDField(default=uuid.uuid4, editable=False)

    objects = PasswordResetManager()

    def __str__(self):
        return f"{self.user} @ {self.created_at}"

    def generate_token(self):
        """
        Generate a new code and reset the last_validated date.
        """
        token = PasswordResetTokenGenerator().make_token(self.user)
        self.token = token
        self.save()
        return self.token

    def get_link(self):
        if self.user.is_tra():
            return f"{settings.CASEWORKER_ROOT_URL}/accounts/password/reset/{self.user.pk}/{self.token}/"  # noqa: E501
        else:
            return f"{settings.PUBLIC_ROOT_URL}/accounts/password/reset/{self.request_id}/{self.token}/"

    def send_reset_link(self):
        template_id = SystemParameter.get("NOTIFY_RESET_PASSWORD_V2")
        context = {
            "password_reset_link": self.get_link(),
            "footer": "The Investigations Team,\r\nTrade Remedies Authority\r\n",  # /PS-IGNORE
        }
        send_mail(self.user.email, context, template_id)
        return True


class SystemParameter(models.Model):
    """
    > SystemParameter.get('APPLICATION_TEMPLATE_DOCUMENTS')
    > [<Document: Application-dumping-countervailing-2 (2).docx>,
       <Document: tr-doc1.odt>]
    > SystemParameter.get('DEFAULT_CASE_NAME')
    > 'Default Case'

    """

    key = models.CharField(max_length=100, null=False, blank=False)
    data_type = models.CharField(
        max_length=20,
        null=False,
        blank=False,
        default="str",
        choices=[
            ("str", "String"),
            ("list", "List"),
            ("dict", "Dictionary"),
            ("int", "Number"),
            ("bool", "Boolean"),
        ],
    )
    value = models.JSONField(null=True, blank=True)
    content_type = models.ForeignKey(ContentType, null=True, blank=True, on_delete=models.PROTECT)
    editable = models.BooleanField(default=False)

    def __str__(self):
        return f"{self.key}={self.value}"

    def get_value(self, default=None):
        """Return the value of this system parameter, cast to the right data type

        Keyword Arguments:
            default {any} -- Default value (default: {None})

        Returns:
            any -- the parameter value
        """
        if self.data_type == "list":
            if self.content_type and self.value:
                return [self.content_type.get_object_for_this_type(id=val) for val in self.value]
            else:
                return self.value or []
        elif self.value and self.data_type == "str" and self.content_type:
            return self.content_type.get_object_for_this_type(id=self.value)
        else:
            return default if self.value is None else self.value

    def set_value(self, value):
        """Sets the value of this system parameters, casting it to the right data type

        Arguments:
            value {any} -- the value to assign to the system parameter
        """
        if self.data_type == "list" and not isinstance(value, list):
            self.value = [value]
        elif self.data_type == "dict" and isinstance(value, str):
            self.value = json.loads(value)
        elif self.data_type == "bool":
            self.value = True if value in TRUTHFUL_INPUT_VALUES else False
        elif self.data_type == "int":
            try:
                self.value = int(value)
            except:
                self.value = 0
        else:
            self.value = value

    def to_dict(self, user=None):
        value = self.get(self.key, user=user)
        if self.content_type and isinstance(value, list) and value and hasattr(value[0], "to_dict"):
            value = [val.to_dict() for val in value]
        elif self.content_type and hasattr(value, "to_dict"):
            value = value.to_dict()
        return {
            "key": self.key,
            "value": value,
            "raw_value": self.value,
            "data_type": self.data_type,
            "editable": self.editable,
            "content_type": self.content_type.model if self.content_type else None,
        }

    @staticmethod
    def get(key, default=None, user=None):
        """Get a system parameter value. If an environment variable exists
        with the same name prefixed with SP_ it will be used instead.

        Arguments:
            key {str} -- The system param key to get
            default{any} -- A default value if none is set
            user{User} -- If a User model is provided, check it's settings for an override first

        Keyword Arguments:
            default {any} -- Default value (default: {None})

        Returns:
            any -- The system parameter value
        """
        try:
            override_value = None
            sysparam = SystemParameter.objects.get(key=key.upper())
            if user:
                override_value = user.get_setting(key, os.environ.get(f"SP_{key.upper()}"))
            else:
                override_value = os.environ.get(f"SP_{key.upper()}")
            if override_value:
                sysparam.set_value(override_value)
        except SystemParameter.DoesNotExist:
            if not default:
                logger.warning("SystemParameter key not found: %s", key)
            return default
        return sysparam.get_value(default=default)

    @staticmethod
    def load_parameters(param_spec):
        """
        Loads a system param spec, similiar to the one
        defined in ./system/parameters.json.
        Returns a tuple of (created, updated, removed)
        """
        count_updated = 0
        count_created = 0
        count_removed = 0
        for load_object in param_spec:
            this_object = None
            remove = load_object.get("remove")
            try:
                # load this param based on the key
                this_object = SystemParameter.objects.get(key=load_object["key"])
                if remove is True:
                    this_object.delete()
                    this_object = None
                    count_removed += 1
                else:
                    count_updated += 1
            except SystemParameter.DoesNotExist:
                # create a new key using the default value if available
                if not remove:
                    this_object = SystemParameter.objects.create(
                        key=load_object["key"],
                        data_type=load_object.get("data_type", "str"),
                        value=load_object.get("default"),
                        editable=load_object.get("editable", False),
                        content_type=load_object.get("content_type"),
                    )
                    count_created += 1
            if this_object:
                if "value" in load_object:
                    # valud exists so we'll update the value
                    this_object.set_value(load_object["value"])
                    this_object.save()
                if "editable" in load_object and load_object["editable"] != this_object.editable:
                    # allow updates to the editable state only
                    # if it is different than what is currently set.
                    this_object.editable = load_object["editable"]
                    this_object.save()
        return count_created, count_updated, count_removed<|MERGE_RESOLUTION|>--- conflicted
+++ resolved
@@ -890,11 +890,7 @@
     email_verify_code_last_sent = models.DateTimeField(null=True, blank=True)
     email_verified_at = models.DateTimeField(null=True, blank=True)
     last_modified = models.DateTimeField(auto_now=True)
-<<<<<<< HEAD
-    settings = models.JSONField(default=dict)
-=======
     settings = models.JSONField(default=dict, null=True, blank=True)
->>>>>>> ecf174a4
 
     def __str__(self):
         return "{0}".format(self.user.get_full_name())
@@ -1108,12 +1104,9 @@
         if (
             self.generated_at
             and (now - self.generated_at).seconds <= settings.TWO_FACTOR_RESEND_TIMEOUT_SECONDS
-<<<<<<< HEAD
-=======
             # Newly registered users need to receive codes as well, if there is no code yet,
             # this 2fa object has just been created
             and self.code
->>>>>>> ecf174a4
         ):
             # They have requested a new code in the last TWO_FACTOR_RESEND_TIMEOUT_SECONDS seconds
             raise TwoFactorRequestedTooMany()
@@ -1157,10 +1150,6 @@
             raise exc
         except Exception as two_fa_exception:
             sentry_sdk.capture_exception(two_fa_exception)
-<<<<<<< HEAD
-            raise two_fa_exception
-=======
->>>>>>> ecf174a4
 
 
 class PasswordResetManager(models.Manager):
