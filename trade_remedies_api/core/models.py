--- conflicted
+++ resolved
@@ -380,16 +380,10 @@
         user_stats = self.statistics()
         if user_stats.get("non_draft_subs") == 0:
             Audit.objects.filter(created_by_id=self.id).delete()
-<<<<<<< HEAD
-            self.invitations.all().delete()
-            organisation = self.organisation.organisation
-            if organisation:
-=======
             self.invitation_set.all().delete()
             if self.organisation and self.organisation.organisation:
                 if len(self.organisation.organisation.users) == 1:
                     self.organisation.organisation.delete()
->>>>>>> 0451991d
                 self.organisation.delete()
             return True
         return False
