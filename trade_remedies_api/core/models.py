--- conflicted
+++ resolved
@@ -258,13 +258,9 @@
         country = kwargs.get("country") or userprofile.contact.country
         phone = kwargs.get("phone") or userprofile.contact.phone
         user_timezone = kwargs.get("timezone", userprofile.timezone)
-<<<<<<< HEAD
-        userprofile.timezone = pytz.timezone(user_timezone) if user_timezone else pytz.timezone("UTC")
-=======
         userprofile.timezone = (
             pytz.timezone(user_timezone) if user_timezone else pytz.timezone("UTC")
         )
->>>>>>> c419b3aa
         userprofile.colour = kwargs.get("colour") or userprofile.colour
         userprofile.job_title_id = kwargs.get("job_title_id")
         if "set_verified" in kwargs:
@@ -466,16 +462,11 @@
         from organisations.models import Organisation
 
         return list(
-<<<<<<< HEAD
-            Organisation.objects.select_related("created_by", "modified_by", "duplicate_of", "merged_from").filter(
-                organisationuser__user=self, organisationuser__confirmed=True,
-=======
             Organisation.objects.select_related(
                 "created_by", "modified_by", "duplicate_of", "merged_from"
             ).filter(
                 organisationuser__user=self,
                 organisationuser__confirmed=True,
->>>>>>> c419b3aa
             )
         )
 
@@ -1042,10 +1033,7 @@
     When attempts fail after n times (defined in settings.TWO_FACTOR_ATTEMPTS), the
     mechanism is locked for the duration specified in settints.TWO_FACTOR_LOCK_MINUTES
     """
-<<<<<<< HEAD
-=======
-
->>>>>>> c419b3aa
+
     SMS = "sms"
     EMAIL = "email"
     DELIVERY_TYPE_CHOICES = [
@@ -1059,13 +1047,7 @@
     last_user_agent = models.CharField(max_length=1000, null=True, blank=True)
     locked_until = models.DateTimeField(null=True, blank=True)
     attempts = models.SmallIntegerField(default=0)
-<<<<<<< HEAD
-    delivery_type = models.CharField(max_length=8,
-                                     choices=DELIVERY_TYPE_CHOICES,
-                                     default=SMS)
-=======
     delivery_type = models.CharField(max_length=8, choices=DELIVERY_TYPE_CHOICES, default=SMS)
->>>>>>> c419b3aa
 
     def __str__(self):
         return f"{self.user} last validated at {self.last_validated}"
@@ -1143,13 +1125,7 @@
         :param (int) valid_minutes: 2FA validity period in minutes.
         :returns (str): New or existing 2FA code.
         """
-<<<<<<< HEAD
-        if self.attempts == 0 or self.code_duration >= (
-            valid_minutes * 60
-        ):
-=======
         if self.attempts == 0 or self.code_duration >= (valid_minutes * 60):
->>>>>>> c419b3aa
             self.code = str(randint(10000, 99999))
             self.last_user_agent = user_agent
             self.last_validated = None
