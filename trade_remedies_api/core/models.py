--- conflicted
+++ resolved
@@ -1189,30 +1189,6 @@
         :param (str) delivery_type: TwoFactorAuth.DELIVERY_TYPE_CHOICES.
         :returns (dict): JSON send report.
         """
-<<<<<<< HEAD
-        try:
-            delivery_type = delivery_type or self.SMS
-            if delivery_type != self.EMAIL and not self.user.phone:
-                delivery_type = self.EMAIL
-            valid_minutes = self.validity_period_for(delivery_type)
-            code = self.generate_code(user_agent=user_agent, valid_minutes=valid_minutes)
-            context = {"code": code}
-            send_report = None
-            if delivery_type == self.SMS:
-                template_id = SystemParameter.get("2FA_CODE_MESSAGE")
-                phone = self.user.phone
-                send_report = send_sms(phone, context, template_id, country=self.user.country.code)
-            elif delivery_type == self.EMAIL:
-                template_id = SystemParameter.get("PUBLIC_2FA_CODE_EMAIL")
-                send_report = send_mail(self.user.email, context, template_id)
-            self.delivery_type = delivery_type
-            self.save()
-            return send_report
-        except TwoFactorRequestedTooMany as exc:
-            raise exc
-        except Exception as two_fa_exception:
-            sentry_sdk.capture_exception(two_fa_exception)
-=======
         delivery_type = delivery_type or self.SMS
         if delivery_type != self.EMAIL and not self.user.phone:
             delivery_type = self.EMAIL
@@ -1230,7 +1206,6 @@
         self.delivery_type = delivery_type
         self.save()
         return send_report
->>>>>>> 9568005a
 
 
 class PasswordResetManager(models.Manager):
