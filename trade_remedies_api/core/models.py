--- conflicted
+++ resolved
@@ -5,10 +5,7 @@
 import uuid
 from functools import singledispatch
 from random import randint
-<<<<<<< HEAD
-=======
 from typing import Union
->>>>>>> f2460604
 
 import pytz
 import sentry_sdk
@@ -18,10 +15,7 @@
 from django.contrib.auth.password_validation import validate_password
 from django.contrib.auth.tokens import PasswordResetTokenGenerator
 from django.contrib.contenttypes.models import ContentType
-<<<<<<< HEAD
-=======
 from django.contrib.postgres.fields import ArrayField
->>>>>>> f2460604
 from django.db import models, transaction
 from django.utils import crypto, timezone
 from phonenumbers.phonenumberutil import NumberParseException
@@ -42,10 +36,7 @@
     SOS_SECURITY_GROUPS,
 )
 from security.models import CaseSecurityMixin, OrganisationUser, UserCase
-<<<<<<< HEAD
-=======
 from .base import SimpleBaseModel
->>>>>>> f2460604
 from .constants import DEFAULT_USER_COLOUR, SAFE_COLOURS, TRUTHFUL_INPUT_VALUES
 from .decorators import method_cache
 from .exceptions import UserExists
@@ -1369,7 +1360,6 @@
         template_id = SystemParameter.get("NOTIFY_RESET_PASSWORD_V2")
         context = {
             "password_reset_link": self.get_link(),
-            "footer": "The Investigations Team,\r\nTrade Remedies Authority\r\n",  # /PS-IGNORE
         }
         send_mail(self.user.email, context, template_id)
         return True
