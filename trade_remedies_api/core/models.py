import os
import logging
import datetime
import pytz
import uuid
import json
from random import randint
from functools import singledispatch
from django.db import models, transaction
from django.utils import timezone, crypto
from django.conf import settings
from django.contrib.contenttypes.models import ContentType
from django.contrib.auth.models import PermissionsMixin, Group, Permission
from django.contrib.auth.base_user import BaseUserManager, AbstractBaseUser
from django.contrib.auth.password_validation import validate_password
from django.contrib.postgres import fields
from rest_framework.authtoken.models import Token
from audit.models import Audit
from security.constants import (
    SECURITY_GROUP_TRA_HEAD_OF_INVESTIGATION,
    SECURITY_GROUPS_TRA,
    SECURITY_GROUPS_TRA_ADMINS,
    SECURITY_GROUPS_PUBLIC,
    SECURITY_GROUP_ORGANISATION_OWNER,
    SECURITY_GROUP_ORGANISATION_USER,
    DEFAULT_ADMIN_PERMISSIONS,
    DEFAULT_USER_PERMISSIONS,
    SOS_SECURITY_GROUPS,
)
from security.models import CaseSecurityMixin, UserCase, OrganisationUser
from core.notifier import send_sms
from timezone_field import TimeZoneField
from phonenumbers.phonenumberutil import NumberParseException
from .exceptions import UserExists
from .tasks import send_mail
from .decorators import method_cache
from .constants import SAFE_COLOURS, DEFAULT_USER_COLOUR, TRUTHFUL_INPUT_VALUES
from .utils import convert_to_e164, filter_dict


logger = logging.getLogger(__name__)


@singledispatch
def get_groups(groups):
    return groups


@get_groups.register(list)  # noqa
def _(groups):
    return Group.objects.filter(name__in=groups)


class JobTitle(models.Model):
    name = models.CharField(max_length=250, blank=False, null=False)

    def __str__(self):
        return self.name


class UserManager(BaseUserManager):
    def create_base_user_model(self, email, **kwargs):
        """
        Generate a base user record.
        Does not save the model returned.
        """
        if not email:
            raise ValueError("Users must have an email address")
        normalised_email = email.lower().strip()
        exists = self.filter(email__iexact=normalised_email).first()
        if exists:
            raise UserExists("Email already registered")
        user = self.model(email=normalised_email)
        user.name = kwargs["name"] if kwargs.get("name") else ""

        user.is_active = kwargs.get("is_active", True)
        return user

    def evaluate_sos_membership(self, user, groups):
        if groups:
            from organisations.models import Organisation

            sos_org = Organisation.objects.get(id=settings.SECRETARY_OF_STATE_ORGANISATION_ID)
            if any([grp in SOS_SECURITY_GROUPS for grp in groups]):
                user.assign_to_organisation(sos_org, SECURITY_GROUP_TRA_HEAD_OF_INVESTIGATION)
            else:
                user.remove_from_organisation(sos_org)

    @transaction.atomic
    def create_user(
        self, email, password=None, assign_default_groups=True, groups=None, admin=False, **kwargs
    ):
        """
        Creates and saves a User with the given email and password.
        Along with the user, a profile and contact is also created.
        If an organisation name is provided, it is created and associated with the
        user. Optionally a ready made organisation record can be passed along as well.
        """
        from contacts.models import Contact
        from organisations.models import Organisation

        user = self.create_base_user_model(email, **kwargs)
        # Will raise validation error if password validation fails
        validate_password(password)
        user.set_password(password)
        user.twofactorauth = TwoFactorAuth(user=user)
        user.save()
        if groups is None:
            groups = []

        user_timezone = kwargs.get("timezone")

        UserProfile.objects.create(
            user=user,
            contact=None,
            timezone=pytz.timezone(user_timezone) if user_timezone else None,
            colour=str(user.get_user_colour() or "black"),
            job_title_id=kwargs.get("job_title_id"),
        )

        user.save()

        # Determine Organisation
        organisation_name = kwargs.get("organisation_name")
        organisation_address = kwargs.get("organisation_address")
        post_code = kwargs.get("organisation_postcode")
        organisation = None
        if organisation_name:
            organisation = Organisation.objects.create_or_update_organisation(
                organisation_id=kwargs.get("organisation_id"),
                user=user,
                name=organisation_name,
                address=organisation_address,
                country=kwargs.get("organisation_country"),
                post_code=post_code,
                assign_user=True,
                **filter_dict(
                    kwargs,
                    [
                        "vat_number",
                        "eori_number",
                        "duns_number",
                        "organisation_website",
                        "companies_house_id",
                    ],
                ),
            )
            if organisation.users.count() > 1:
                groups.append(SECURITY_GROUP_ORGANISATION_USER)
            else:
                groups.append(SECURITY_GROUP_ORGANISATION_OWNER)

        if assign_default_groups and not groups:
            permissions = DEFAULT_ADMIN_PERMISSIONS if admin is True else DEFAULT_USER_PERMISSIONS
            groups = Group.objects.filter(name__in=permissions)
        if groups:
            for group in get_groups(groups):
                user.groups.add(group)
        self.evaluate_sos_membership(user, groups)

        # Contact and profile details
        phone = kwargs.get("phone")
        country = kwargs.get("country", "GB")

        if phone:
            try:
                phone = convert_to_e164(phone, country=country)
            except NumberParseException:
                pass

        if country == "code":
            country = "GB"

        contact = kwargs.get("contact")

        if not contact:
            contact = Contact.objects.create_contact(
                name=user.name,
                email=user.email,
                organisation=organisation,
                phone=phone,
                address=kwargs.get("contact_address") or organisation_address,
                post_code=kwargs.get("contact_postcode") or post_code,
                country=country,
                created_by=user,
            )
        else:
            contact.phone = phone
            contact.address = kwargs.get("contact_address") or contact.address
            contact.post_code = kwargs.get("contact_postcode") or contact.post_code
            contact.country = country
            contact.save()

        UserProfile.objects.filter(user=user).update(contact=contact)

        user.save()
        user.auth_token = Token.objects.create(user=user)
        user.refresh_from_db()
        return user

    @transaction.atomic
    def create_pending_user(
        self, email, name, organisation, group=None, cases=None, phone=None, request=None, **kwargs
    ):
        """
        Create a user which cannot yet log in to the system. The user is pending
        until the person validates the account and sets a password etc.
        The required attributes are the email, name and organisation for the user.
        However, optional fields for the security group (defaults to regular user), phone
        and a case spec can be provided.
        The case spec is a list of dicts in the following format,
        specifying which cases to assign the
        contact to, and if they are the primary contact for that case.
            [
                {'case': 'CASE-ID|CASE INSTANCE', 'primary': True|False}
            ]
        """
        user = None
        contact = None
        security_group_name = group or SECURITY_GROUP_ORGANISATION_USER
        # The following will raise UserExists if the user already exists
        user = self.create_base_user_model(
            email, name=name, group=security_group_name, cases=cases, phone=phone, **kwargs
        )
        user.set_unusable_password()
        user.save()
        UserProfile.objects.create(user=user)
        group = Group.objects.get(name=security_group_name)
        user.groups.add(group)
        user.assign_to_organisation(organisation, group)
        user.get_access_token()
        contact = user.contact
        contact.phone = phone
        contact.save()
        if cases:
            user.set_cases(organisation, cases, request.user)
        return user, contact

    @transaction.atomic  # noqa: C901
    def update_user(self, user_id, password=None, groups=None, **kwargs):
        """
        Update a user model
        """
        user = User.objects.get(id=user_id)
        if password:
            # Will raise Validation Error if validation fails
            validate_password(password)
            user.set_password(password)
        if "name" in kwargs:
            user.name = kwargs["name"]
        if groups:
            user.groups.clear()
            for group in get_groups(groups):
                user.groups.add(group)
        if "is_active" in kwargs:
            user.is_active = kwargs.get("is_active")
        userprofile = user.userprofile
        contact = userprofile.get_contact()
        country = kwargs.get("country") or userprofile.contact.country
        phone = kwargs.get("phone") or userprofile.contact.phone
        user_timezone = kwargs.get("timezone", userprofile.timezone)
        userprofile.timezone = (
            pytz.timezone(user_timezone) if user_timezone else pytz.timezone("UTC")
        )
        userprofile.colour = kwargs.get("colour") or userprofile.colour
        userprofile.job_title_id = kwargs.get("job_title_id")
        if "set_verified" in kwargs:
            set_verified = kwargs["set_verified"]
            if set_verified == "set":
                userprofile.email_verified_at = timezone.now()
            elif set_verified == "clear":
                userprofile.email_verified_at = None
        if phone and phone != userprofile.contact.phone:
            try:
                phone = convert_to_e164(phone, country=country)
            except NumberParseException:
                pass
            contact.phone = phone
        contact.country = country
        contact.address = kwargs.get("address") or contact.address
        contact.save()
        userprofile.save()
        user.save()
        self.evaluate_sos_membership(user, groups)
        return user

    @transaction.atomic
    def create_superuser(self, email, password, **kwargs):
        """
        Creates and saves a superuser with the given email and password.
        """
        user = self.create_user(email=email.lower(), password=password, name="Super User", **kwargs)
        user.is_staff = True
        user.is_superuser = True
        UserProfile.objects.get_or_create(user=user)
        user.save()
        return user

    def get_cases(self, user, organisation=None, current=True):
        """
        Return all user cases for an organisation.
        A user can see organisation cases if they are of group Owner
        or are explicitly assigned to the case
        """
        from cases.models import Case

        kwargs = {}
        if organisation:
            kwargs["organisation"] = organisation
        if current is not None:
            kwargs["current"] = current
        return Case.objects.user_cases(user=user, **kwargs)

    def public_users(self):
        """
        Return all public users
        """
        return self.filter(groups__name__in=SECURITY_GROUPS_PUBLIC)

    def tra_users(self):
        """
        Return all TRA users
        """
        return self.filter(groups__name__in=SECURITY_GROUPS_TRA)

    def get_by_natural_key(self, username):
        """
        Override filter for username to serach for the email in case
        insensitive manner
        """
        return self.get(**{f"{self.model.USERNAME_FIELD}__iexact": username})


class User(AbstractBaseUser, PermissionsMixin, CaseSecurityMixin):
    """
    A custom user implementation using email address as username.
    """

    id = models.UUIDField(primary_key=True, default=uuid.uuid4, editable=False)
    email = models.EmailField(max_length=255, unique=True, blank=False, null=False)
    name = models.CharField(max_length=250, blank=True, null=True)
    first_name = models.CharField(max_length=30, blank=True)  # TODO: DEPRECATED
    last_name = models.CharField(max_length=30, blank=True)  # TODO: DEPRECATED
    is_staff = models.BooleanField(default=False)
    is_active = models.BooleanField(default=True)
    created_at = models.DateTimeField(default=timezone.now)
    last_modified = models.DateTimeField(auto_now=True, null=True)
    deleted_at = models.DateTimeField(null=True, blank=True)
    login_code = models.CharField(max_length=50, null=True, blank=True)
    login_code_created_at = models.DateTimeField(null=True, blank=True)
    auto_assign = models.BooleanField(default=False)

    objects = UserManager()

    USERNAME_FIELD = "email"
    REQUIRED_FIELDS = []

    class Meta:
        permissions = (
            ("change_org_user", "Can modify own organisation users"),
            ("can_view_all_org_cases", "Can view all cases across the Organisation"),
        )

    def delete(self, purge=False, anonymize=True):
        """
        Overriden delete method to only mark the user as deleted.
        Original hard delete is attempted if purge is True
        """
        if purge is True:
            purged = self.purge_related()
            if purged:
                return super().delete()
            else:
                raise Exception(
                    "Attempted purge failed. Related models not purged, process halted."
                )
        self.deleted_at = timezone.now()
        self.save()
        if self.anonymize:
            user, contact = self.anonymize()
            user.save()
            contact.save()
        return self

    def purge_related(self):
        """
        This method will hard delete all related models of this user.
        For safety, an explicit re-check of the ability to do so is performed first.
        I.e., no non-draft submissions created.
        Returnes True if the deletion was successful.
        """

        user_stats = self.statistics()
        if user_stats.get("non_draft_subs") == 0:
            Audit.objects.filter(created_by_id=self.id).delete()
            self.invitation_set.all().delete()
            if self.organisation and self.organisation.organisation:
                if len(self.organisation.organisation.users) == 1:
                    self.organisation.organisation.delete()
                self.organisation.delete()
            return True
        return False

    def anonymize(self):
        """
        anonymize this user and related contact.
        The user and contact are not saved, but are returned
        read to be saved by the caller.
        """
        self.email = crypto.get_random_string(len(self.email))
        self.name = crypto.get_random_string(len(self.name))
        contact = self.contact
        contact.name = self.name
        contact.address = "redacted"
        contact.country = None
        contact.post_code = None
        contact.email = self.email
        contact.phone = None
        return self, contact

    @property
    def username(self):
        return self.email

    @property
    def phone(self):
        try:
            return self.contact.phone
        except Exception:
            return ""

    @property
    def country(self):
        return self.userprofile.get_contact().country

    @property
    def timezone(self):
        return self.userprofile.timezone

    @property
    def contact(self):
        try:
            return self.userprofile.get_contact()
        except Exception:
            pass

    @property
    def address(self):
        contact = self.contact
        if contact:
            return {
                "address": contact.address,
                "country": {"code": contact.country.code, "name": contact.country.name}
                if contact.country
                else {},
                "post_code": contact.post_code,
            }
        else:
            return {}

    @property
    def approved_organisations(self):
        from organisations.models import Organisation

        return list(
            Organisation.objects.select_related(
                "created_by", "modified_by", "duplicate_of", "merged_from"
            ).filter(
                organisationuser__user=self,
                organisationuser__confirmed=True,
            )
        )

    @property
    def organisations(self):
        """
        All the organisations this user is a member of.
        TODO: Might be redundant, user->org is now 1-1
        """
        from organisations.models import Organisation

        return list(
            Organisation.objects.filter(
                organisationuser__user=self,
            )
        )

    @property
    def organisation(self):
        """
        The organisation this user is direct employee/owner of
        """
        return self.organisationuser_set.first()

    @property
    def representing(self):
        """
        Return all organisations represented by this user
        """
        case_user = UserCase.objects.select_related(
            "organisation",
        ).filter(user=self)
        organisations = [cu.organisation for cu in case_user]
        return organisations + self.organisations

    def assign_to_organisation(self, organisation, group):
        from security.models import OrganisationUser

        org_user = OrganisationUser.objects.assign_user(
            organisation=organisation, user=self, security_group=group
        )
        return org_user

    def remove_from_organisation(self, organisation):
        from security.models import OrganisationUser

        org_user = OrganisationUser.objects.filter(organisation=organisation, user=self).first()
        if org_user:
            org_user.delete()
            return True
        return False

    def is_representing(self, organisation):
        """
        Check if this user is representing a given organisation in a case.
        Eequivalent to asking if this user has explicit access to the case, for that organisation
        """
        return UserCase.objects.filter(user=self, organisation=organisation).exists()

    def is_member_of(self, organisation):
        """
        Returns True if this user is a member (user) of a given organisation
        """
        return self.organisationuser_set.filter(organisation=organisation).exists()

    def is_associated_with(self, organisation):
        """
        Returns True if the user is associated with the organisation in any way,
        either by membership or representation.
        """
        return self.is_representing(organisation) or self.is_member_of(organisation)

    def toggle_role(self, role):
        """
        Toggles the given role name for this user
        """
        found_role = self.groups.filter(name=role)
        if len(found_role):
            self.groups.remove(found_role[0])
            if role == SECURITY_GROUP_ORGANISATION_OWNER and not self.groups.all():
                # A user without a group cannot log on to the public site
                # when this  function is  used to remove 'organisation owner'
                # it is safe to grant 'organisation user' instead
                self.groups.add(Group.objects.get(name=SECURITY_GROUP_ORGANISATION_USER))
        else:
            self.groups.add(Group.objects.get(name=role))

    @property
    def owner_of(self):
        """
        Return the single organisation this user is an owner of, or none
        """
        user_org = (
            self.organisationuser_set.select_related(
                "organisation",
            )
            .filter(security_group__name=SECURITY_GROUP_ORGANISATION_OWNER)
            .first()
        )
        if user_org:
            return user_org.organisation
        return None

    @property
    def initials(self):
        if not hasattr(self, "_initials"):
            self._initials = "N/A"
            if self.name:
                self._initials = "".join([n[0] for n in self.name.split(" ") if n])
        return self._initials

    @property
    def colour(self):
        return self.userprofile.colour

    def generate_login_code(self):
        """
        Generate a 2FA login code
        """
        self.login_code = str(randint(10000, 99999))
        self.login_code_created_at = timezone.now()
        return self.login_code, self.login_code_created_at

    def set_cases(self, organisation, case_specs, request_user):
        """
        Take a list of {caseid, primary} objects and update this user
        """
        from cases.models import get_case

        contact = self.contact
        if isinstance(case_specs, str):
            case_specs = json.loads(case_specs)
        for case_spec in case_specs:
            case_id = case_spec.get("case")
            case = get_case(case_spec.get("case"))
            primary = case_spec.get("primary", False)
            self.assign_to_case(case, organisation=organisation, created_by=request_user)
            contact.add_to_case(
                case, organisation=organisation, primary=primary
            )  # TODO: Note this only works for company orgs, not third party.

    @method_cache
    def is_tra(self, manager=False, with_role=None):
        """
        Returns True if this user is a TRA member.
        if manager is True, only returns true if the user is also a TRA administrator/manager.
        If with role, returns True if the user has that specific role
        """
        if with_role:
            with_role = [with_role] if isinstance(with_role, str) else with_role
            return self.groups.filter(name__in=with_role).exists()
        elif not manager:
            return self.groups.filter(name__in=SECURITY_GROUPS_TRA).exists()
        else:
            return self.groups.filter(name__in=SECURITY_GROUPS_TRA_ADMINS).exists()

    def get_full_name(self):
        """
        The user is identified by their full name and email address
        """
        return "{0} <{1}>".format(self.name, self.email)

    def get_short_name(self):
        """
        The user is identified by their email address
        """
        return self.email

    def __str__(self):
        return self.email

    def get_groups(self):
        """
        Return all the security groups the user is a member of
        """
        return Group.objects.filter(user=self)

    def has_groups(self, groups):
        return any([self.has_group(group) for group in groups])

    @method_cache
    def to_embedded_dict(self, groups=False):
        _dict = {
            "id": str(self.id),
            "name": self.name,
            "email": self.email,
            "tra": self.is_tra(),
            "initials": self.initials,
            "colour": self.colour,
            "active": self.is_active,
        }
        if groups:
            _dict["groups"] = [group.name for group in self.get_groups()]
        return _dict

    def to_minimal_dict(self):
        return {"id": str(self.id), "name": self.name}

    def to_dict(self, organisation=None, user_agent=None):
        """
        Return a JSON ready dict representation of the model.
        If the implementing class has the _to_dict method, it's output
        if used to update the core dict data
        """
        _dict = {
            "id": str(self.id),
            "created_at": self.created_at.strftime(settings.API_DATETIME_FORMAT),
            "email": self.email,
            "name": self.name,
            "initials": self.initials,
            "active": self.is_active,
            "groups": [group.name for group in self.get_groups()],
            "tra": self.is_tra(),
            "manager": self.is_tra(manager=True),
            "should_two_factor": self.should_two_factor(user_agent),
            "representing": [
                representing.to_embedded_dict()
                for representing in self.representing
                if representing
            ],
            "permissions": self.permission_map,
            **self.address,
        }
        # TODO: There is a duplication here between this code and the userprofile following
        # Is this needed? why? seems to be validating an organisation...
        if organisation:
            user_org = self.organisationuser_set.filter(
                organisation=organisation, user=self
            ).first()
            _dict["organisation"] = {
                "id": str(organisation.id),
                "name": organisation.name,
                "role": user_org.to_embedded_dict() if user_org else {},
            }
        try:
            # System users (e.g. Healthcheck) will not have a profile.
            _dict.update(self.userprofile.to_dict())
        except AttributeError as e:
            logger.warning(f"Cannot expand user profile: {e}")
        except Exception as e:
            # Silly optional job title causes get_prep_lookup ValueError,
            # now fixed in front end which should progressively fix up data.
            logger.warning(f"Problem expanding user profile: {e}")
        return _dict

    def get_cases(self, organisation=None):
        """
        Return all user cases for the organisation
        """
        return User.objects.get_cases(user=self, organisation=organisation)

    def assign_to_case(self, case, created_by=None, organisation=None):
        """
        Assign a case to this user
        """
        from cases.models import get_case

        case = get_case(case)
        case.assign_user(
            self, created_by=created_by, relax_security=True, organisation=organisation
        )
        return case

    def remove_from_case(self, case_id, created_by=None, representing_id=None):
        """
        Remove a user from a case
        """
        from cases.models import Case

        case = Case.objects.get(id=case_id)
        case.remove_user(
            self, created_by=created_by, relax_security=True, organisation_id=representing_id
        )
        return case

    @transaction.atomic
    def load_attributes(self, attrs):
        user_keys = ["name", "email"]
        contact_keys = ["phone", "country_code"]
        profile_keys = ["timezone", "colour", "contact"]
        for key in user_keys:
            if attrs.get(key):
                setattr(self, key, attrs[key])
        self.save()
        try:
            profile = self.userprofile
        except Exception:
            profile = UserProfile.objects.create(user=self)
        for key in profile_keys:
            if attrs.get(key):
                setattr(profile, key, attrs[key])
        if not profile.contact:
            contact = profile.get_contact()
            contact.country = (
                attrs.get("country_code") or self.organisation.organisation.country.code
            )
            contact.phone = convert_to_e164(attrs.get("phone"), contact.country.code)
            contact.save()
        profile.save()
        # Sync the contact details
        for key in user_keys:
            if attrs.get(key):
                setattr(profile.contact, key, attrs[key])
        return self, profile

    def get_user_colour(self):
        """
        Derive a colour for this user.
        A test for this

        for user in User.objects.all().order_by('created_at'):
            print(user.get_user_colour())

        """
        try:
            user_count = (
                User.objects.select_related(
                    "userprofile",
                )
                .filter(userprofile__isnull=False, created_at__lt=self.created_at)
                .count()
            )
            total_colours = len(SAFE_COLOURS)
            index = user_count % total_colours
            return SAFE_COLOURS[index]
        except Exception:
            return DEFAULT_USER_COLOUR

    def should_two_factor(self, user_agent=None):
        """Assert if user should perform 2FA.

        Two-factor authentication is only required if the ENABLE_2FA system
        parameter is set to True, and Two-factor authentication has lapsed.
        Authentication lapses after TWO_FACTOR_AUTH_VALID_DAYS, or a new
        user-agent is detected.

        Note: The public portal will force 2FA for every login.

        :param (str) user_agent: The HTTP_X_USER_AGENT value
          (i.e. the user's browser -> portal request's user-agent header).
        :returns (bool): True if this user should 2FA, or if 2FA is disabled
          via ENABLE_2FA system parameter.
        """
        if not SystemParameter.get("ENABLE_2FA", True):
            return False
<<<<<<< HEAD
        two_factor = self.two_factor
        user_agent = user_agent or two_factor.last_user_agent
        return (
            not two_factor.last_validated
            or user_agent != two_factor.last_user_agent
            or (timezone.now() - two_factor.last_validated).days
=======
        try:
            self.twofactorauth
        except TwoFactorAuth.DoesNotExist as e:  # noqa
            twofactor, _ = TwoFactorAuth.objects.get_or_create(user=self)
            self.twofactorauth = twofactor
            self.save()
        user_agent = user_agent or self.twofactorauth.last_user_agent
        return (
            not self.twofactorauth.last_validated
            or user_agent != self.twofactorauth.last_user_agent
            or (timezone.now() - self.twofactorauth.last_validated).days
>>>>>>> 529c4ffd
            > settings.TWO_FACTOR_AUTH_VALID_DAYS
        )

    def get_access_token(self):
        """
        Returns the user's auth token or create one if missing
        """
        try:
            auth_token = self.auth_token
        except Token.DoesNotExist:
            token = Token.objects.create(user=self)
            auth_token = token.key
        return auth_token

    def get_all_permissions(self):
        """
        Return all user permissions,
        either directly associated or indirectly via it's security group
        """
        return set(Permission.objects.filter(user=self)).union(
            set(Permission.objects.filter(group__user=self))
        )

    @property
    def permission_map(self):
        permissions = self.get_all_permissions()
        return {perm.codename: perm.name for perm in permissions}

    @property
    def organisation_users(self):
        """Return all organisation users for this user's organisation

        Returns:
            list -- User models
        """

        org_users = OrganisationUser.objects.filter(
            organisation=self.organisation.organisation, user__deleted_at__isnull=True
        ).values_list("user", flat=True)
        return org_users

    def get_setting(self, key, default=None):
        try:
            return self.userprofile.get_setting(key, default)
        except UserProfile.DoesNotExist:
            return default

    def set_setting(self, key, value):
        try:
            self.userprofile.set_setting(key, value)
            return True
        except UserProfile.DoesNotExist:
            return False

    def statistics(self):
        """
        Return some statistics about the user in regards to data created.
        The data is used to determine if the user can be hard-deleted.
        """
        from cases.models import Submission

        user_cases = [uc.case for uc in self.usercase_set.all()]
        user_stats = {
            "participating_cases": [{"id": str(case.id), "name": case.name} for case in user_cases],
            "cases_created": self.case_created_by.count(),
            "submissions_created": self.submission_created_by.count(),
            "documents": self.document_created_by.count(),
            "member_of": self.organisationuser_set.count(),
            "non_draft_subs": self.submission_created_by.filter(
                status__draft=False, status__default=False
            ).count(),
        }
        user_stats["interacted_cases"] = (
            Submission.objects.filter(case__in=user_cases).exclude(created_by=self).count()
        )
        return user_stats


class UserProfile(models.Model):
    """
    Additional information about a user.
    A user is also associated with a contact.
    NOTE: If an existing user is following an invite process,
    the invite contact might be replaced with the
    user's one, or alternatively merged.
    This is not yet implemented as invites are not direct-to-case at the moment.
    """

    id = models.UUIDField(primary_key=True, default=uuid.uuid4, editable=False)
    user = models.OneToOneField(User, on_delete=models.CASCADE)
    job_title = models.ForeignKey(JobTitle, null=True, blank=True, on_delete=models.PROTECT)
    timezone = TimeZoneField(null=True, blank=True)
    contact = models.OneToOneField(
        "contacts.Contact",
        null=True,
        blank=True,
        on_delete=models.PROTECT,
        related_name="userprofile",
    )
    colour = models.CharField(max_length=8, null=True, blank=True)
    email_verify_code = models.CharField(max_length=250, null=True, blank=True)
    email_verify_code_last_sent = models.DateTimeField(null=True, blank=True)
    email_verified_at = models.DateTimeField(null=True, blank=True)
    last_modified = models.DateTimeField(auto_now=True)
    settings = fields.JSONField(default=dict)

    def __str__(self):
        return "{0}".format(self.user.get_full_name())

    def to_dict(self):
        country = self.contact.country if self.contact and self.contact.country else None
        _dict = {
            "country": country.name if country else None,
            "contact": self.contact.to_dict() if self.contact else None,
            "country_code": country.code if country else None,
            "phone": self.contact.phone if self.contact else None,
            "address": self.contact.address if self.contact else None,
            "email_verified_at": self.email_verified_at.strftime(settings.API_DATETIME_FORMAT)
            if self.email_verified_at
            else None,
            "email_verify_code_last_sent": self.email_verify_code_last_sent.strftime(
                settings.API_DATETIME_FORMAT
            )
            if self.email_verify_code_last_sent
            else None,
            "timezone": str(self.timezone) if self.timezone else None,
            "colour": self.colour,
            "job_title": {"id": self.job_title.id, "name": self.job_title.name}
            if self.job_title
            else None,
            # todo: We don't need this - esp if we don't allow multiple orgs/user
            "organisations": [orguser.to_embedded_dict() for orguser in self.organisations],
        }
        return _dict

    @property
    def all_organisations(self):
        from organisations.models import Organisation

        return list(Organisation.objects.filter(organisationuser__user=self.user))

    @property
    def organisations(self):
        from security.models import OrganisationUser

        return (
            OrganisationUser.objects.select_related(
                "organisation",
                "user",
                "security_group",
            )
            .filter(user=self.user)
            .distinct("organisation")
        )

    def get_contact(self):
        """
        Return a contact for this userprofile or create one if it doesn't exist
        """
        if self.contact:
            return self.contact
        else:
            from contacts.models import Contact

            contact = Contact.objects.create(
                name=self.user.name,
                email=self.user.email,
            )
            self.contact = contact
            self._disable_audit = True
            self.save()
            return contact

    def verify_email(self):
        if (
            not self.email_verify_code
            or self.last_modified
            + datetime.timedelta(minutes=settings.EMAIL_VERIFY_CODE_REGENERATE_TIMEOUT)
            < timezone.now()
        ):
            self.email_verify_code = crypto.get_random_string(64)
            self.email_verify_code_last_sent = timezone.now()
            self.email_verified_at = None
            self.save()
        template_id = SystemParameter.get("NOTIFY_VERIFY_EMAIL")
        context = {
            "name": self.user.name,
            "verification_link": f"{settings.PUBLIC_ROOT_URL}/email/verify/?code={self.email_verify_code}",  # noqa: E501
        }
        send_report = send_mail(self.user.email, context, template_id)
        return send_report

    def get_setting(self, key, default=None):
        return self.settings.get(key, default)

    def set_setting(self, key, value):
        self.settings[key] = value
        self.save()


class TwoFactorAuth(models.Model):
    """
    Hold the required information for a user's 2FA authentication.
    Each user can have a single record in this model's data table.
    When attempts fail after n times (defined in settings.TWO_FACTOR_MAX_ATTEMPTS),
    the mechanism is locked for the duration specified in settings.TWO_FACTOR_LOCK_MINUTES
    """

    SMS = "sms"
    EMAIL = "email"
    DELIVERY_TYPE_CHOICES = [
        (SMS, "SMS"),
        (EMAIL, "Email"),
    ]
    user = models.OneToOneField(User, primary_key=True, on_delete=models.CASCADE)
    code = models.CharField(max_length=16, null=True, blank=True)
    last_validated = models.DateTimeField(null=True, blank=True)
    generated_at = models.DateTimeField(auto_now_add=True, null=True, blank=True)
    last_user_agent = models.CharField(max_length=1000, null=True, blank=True)
    locked_until = models.DateTimeField(null=True, blank=True)
    attempts = models.SmallIntegerField(default=0)
    delivery_type = models.CharField(max_length=8, choices=DELIVERY_TYPE_CHOICES, default=SMS)

    def __str__(self):
        return f"{self.user} last validated at {self.last_validated}"

    def lock(self):
        self.locked_until = timezone.now() + datetime.timedelta(
            minutes=settings.TWO_FACTOR_LOCK_MINUTES
        )
        self.attempts = 0
        self.save()

    def is_locked(self):
        return self.locked_until and self.locked_until > timezone.now()

    def fail(self):
        self.attempts += 1
        if self.attempts > settings.TWO_FACTOR_MAX_ATTEMPTS:
            self.lock()
        self.save()

    def success(self, user_agent=None):
        self.last_validated = timezone.now()
        self.last_user_agent = user_agent
        self.attempts = 0
        self.save()

    @staticmethod
    def validity_period_for(delivery_type):
        """Get validity period for delivery type.

        If delivery_type is not recognised, default to
        TWO_FACTOR_CODE_SMS_VALID_MINUTES.

        :param (str) delivery_type: TwoFactorAuth.DELIVERY_TYPE_CHOICES.
        :returns (int): validity period in minutes.
        """
        valid_minutes = {
            TwoFactorAuth.SMS: settings.TWO_FACTOR_CODE_SMS_VALID_MINUTES,
            TwoFactorAuth.EMAIL: settings.TWO_FACTOR_CODE_EMAIL_VALID_MINUTES,
        }.get(delivery_type, settings.TWO_FACTOR_CODE_SMS_VALID_MINUTES)
        logger.debug(f"Determined 2FA code validity period: {valid_minutes} minutes")
        return valid_minutes

    def validate(self, code):
        """Validate a 2FA code.

        Check code is the same as generated one and not expired based on the
        validity period for the delivery type.

        :param (str) code: 2FA code.
        :returns (bool): True if code is valid, False otherwise.
        """
        valid_minutes = self.validity_period_for(self.delivery_type)
        return code == self.code and self.code_duration < (valid_minutes * 60)

    @property
    def code_duration(self):
        """
        Return the current code's life duration in seconds
        """
        duration = 0
        if self.generated_at:
            duration = (timezone.now() - self.generated_at).seconds
        return duration

    def generate_code(self, user_agent=None, valid_minutes=1):
        """Generate a 2FA code.

        If this is attempt 0 for TWO_FACTOR_AUTH_VALID_DAYS or code has expired,
        generate a new code and reset the last_validated date. Otherwise return
        current code.

        :param (str) user_agent: The HTTP_X_USER_AGENT value
          (i.e. the user's browser -> portal request's user-agent header).
        :param (int) valid_minutes: 2FA validity period in minutes.
        :returns (str): New or existing 2FA code.
        """
        if self.attempts == 0 or self.code_duration >= (valid_minutes * 60):
            self.code = str(randint(10000, 99999))
            self.last_user_agent = user_agent
            self.last_validated = None
            self.generated_at = timezone.now()
            self.save()
            logger.debug(f"Generated a new 2FA code valid for {valid_minutes} minutes")
        return self.code

    def two_factor_auth(self, user_agent=None, delivery_type=None):
        """Perform 2FA delivery according to delivery type.

        :param (str) user_agent: The HTTP_X_USER_AGENT value
          (i.e. the user's browser -> portal request's user-agent header).
        :param (str) delivery_type: TwoFactorAuth.DELIVERY_TYPE_CHOICES.
        :returns (dict): JSON send report.
        """
        delivery_type = delivery_type or self.SMS
        if delivery_type != self.EMAIL and not self.user.phone:
            delivery_type = self.EMAIL
        valid_minutes = self.validity_period_for(delivery_type)
        code = self.generate_code(user_agent=user_agent, valid_minutes=valid_minutes)
        context = {"code": code}
        send_report = None
        if delivery_type == self.SMS:
            template_id = SystemParameter.get("2FA_CODE_MESSAGE")
            phone = self.user.phone
            send_report = send_sms(phone, context, template_id, country=self.user.country.code)
        elif delivery_type == self.EMAIL:
            template_id = SystemParameter.get("PUBLIC_2FA_CODE_EMAIL")
            send_report = send_mail(self.user.email, context, template_id)
        self.delivery_type = delivery_type
        self.save()
        return send_report


class PasswordResetManager(models.Manager):
    def validate_code(self, code, validate_only=False):
        """
        Validate a reset request code.
        The code is made of a user's uuid and a unique 64 char code separated with an exclamation.
        Once acknowledged, the code becomes useless, even if the user did not complete the password
        reset process.
        Returns the reset model if it validates ok
        """
        user_id, code = code.split("!")
        reset = self.filter(
            user__id=user_id,
            code=code,
            created_at__gte=timezone.now()
            - datetime.timedelta(hours=settings.PASSWORD_RESET_CODE_AGE_HOURS),
            ack_at__isnull=True,
            invalidated_at__isnull=True,
        ).first()
        if reset:
            if not validate_only:
                reset.ack_at = timezone.now()
                reset.invalidated_at = timezone.now()
                reset.save()
            return reset
        else:
            return False

    def reset_request(self, email):
        try:
            user = User.objects.get(email__iexact=email)
        except User.DoesNotExist:
            return None, None
        self.filter(user=user, ack_at__isnull=True, invalidated_at__isnull=True).update(
            invalidated_at=timezone.now()
        )
        reset = self.create(user=user)
        reset.ack_at = None
        reset.invalidated_at = None
        reset.generate_code()
        send_report = reset.send_reset_link()
        return reset, send_report

    def password_reset(self, code, new_password):
        """
        Performs a password reset if the code validates ok
        Raises ValidationError if the password does not pass the min requirements
        """
        validate_password(new_password)
        reset = self.validate_code(code)
        if reset:
            user = reset.user
            user.set_password(new_password)
            user.save()
            return user
        else:
            return None


class PasswordResetRequest(models.Model):
    """
    This model holds password reset requests.
    The password reset is requested for an email address. if the request
    made is for a valid user's email, the user will be associated and the request
    will be accepted.
    A user can request many password resets although only the last one is valid.
    If existing un-acknowledged reset requests exist they will be invalidated.
    """

    user = models.ForeignKey(User, null=False, blank=False, on_delete=models.CASCADE)
    code = models.CharField(max_length=250, null=False, blank=False, unique=True)
    created_at = models.DateTimeField(auto_now_add=True)
    ack_at = models.DateTimeField(null=True, blank=True)
    invalidated_at = models.DateTimeField(null=True, blank=True)

    objects = PasswordResetManager()

    def __str__(self):
        return f"{self.user} @ {self.created_at}"

    def generate_code(self):
        """
        Generate a new code and reset the last_validated date.
        """
        self.code = crypto.get_random_string(64)
        self.save()
        return self.code

    @property
    def age_days(self):
        return (timezone.now() - self.created_at).days

    def get_link(self):
        if self.user.is_tra():
            return f"{settings.CASEWORKER_ROOT_URL}/accounts/password/reset/{self.user.id}!{self.code}/"  # noqa: E501
        else:
            return f"{settings.PUBLIC_ROOT_URL}/accounts/password/reset/{self.user.id}!{self.code}/"

    def send_reset_link(self):
        template_id = SystemParameter.get("NOTIFY_RESET_PASSWORD")
        context = {
            "code": self.code,
            "name": self.user.name,
            "password_reset_link": self.get_link(),
        }
        send_mail(self.user.email, context, template_id)
        return True


class SystemParameter(models.Model):
    """
    > SystemParameter.get('APPLICATION_TEMPLATE_DOCUMENTS')
    > [<Document: Application-dumping-countervailing-2 (2).docx>,
       <Document: tr-doc1.odt>]
    > SystemParameter.get('DEFAULT_CASE_NAME')
    > 'Default Case'

    """

    key = models.CharField(max_length=100, null=False, blank=False)
    data_type = models.CharField(
        max_length=20,
        null=False,
        blank=False,
        default="str",
        choices=[
            ("str", "String"),
            ("list", "List"),
            ("dict", "Dictionary"),
            ("int", "Number"),
            ("bool", "Boolean"),
        ],
    )
    value = fields.JSONField(null=True, blank=True)
    content_type = models.ForeignKey(ContentType, null=True, blank=True, on_delete=models.PROTECT)
    editable = models.BooleanField(default=False)

    def __str__(self):
        return f"{self.key}={self.value}"

    def get_value(self, default=None):
        """Return the value of this system parameter, cast to the right data type

        Keyword Arguments:
            default {any} -- Default value (default: {None})

        Returns:
            any -- the parameter value
        """
        if self.data_type == "list":
            if self.content_type and self.value:
                return [self.content_type.get_object_for_this_type(id=val) for val in self.value]
            else:
                return self.value or []
        elif self.value and self.data_type == "str" and self.content_type:
            return self.content_type.get_object_for_this_type(id=self.value)
        else:
            return default if self.value is None else self.value

    def set_value(self, value):
        """Sets the value of this system parameters, casting it to the right data type

        Arguments:
            value {any} -- the value to assign to the system parameter
        """
        if self.data_type == "list" and not isinstance(value, list):
            self.value = [value]
        elif self.data_type == "dict" and isinstance(value, str):
            self.value = json.loads(value)
        elif self.data_type == "bool":
            self.value = True if value in TRUTHFUL_INPUT_VALUES else False
        elif self.data_type == "int":
            try:
                self.value = int(value)
            except:
                self.value = 0
        else:
            self.value = value

    def to_dict(self, user=None):
        value = self.get(self.key, user=user)
        if self.content_type and isinstance(value, list) and value and hasattr(value[0], "to_dict"):
            value = [val.to_dict() for val in value]
        elif self.content_type and hasattr(value, "to_dict"):
            value = value.to_dict()
        return {
            "key": self.key,
            "value": value,
            "raw_value": self.value,
            "data_type": self.data_type,
            "editable": self.editable,
            "content_type": self.content_type.model if self.content_type else None,
        }

    @staticmethod
    def get(key, default=None, user=None):
        """Get a system parameter value. If an environment variable exists
        with the same name prefixed with SP_ it will be used instead.

        Arguments:
            key {str} -- The system param key to get
            default{any} -- A default value if none is set
            user{User} -- If a User model is provided, check it's settings for an override first

        Keyword Arguments:
            default {any} -- Default value (default: {None})

        Returns:
            any -- The system parameter value
        """
        try:
            override_value = None
            sysparam = SystemParameter.objects.get(key=key.upper())
            if user:
                override_value = user.get_setting(key, os.environ.get(f"SP_{key.upper()}"))
            else:
                override_value = os.environ.get(f"SP_{key.upper()}")
            if override_value:
                sysparam.set_value(override_value)
        except SystemParameter.DoesNotExist:
            if not default:
                logger.warning("SystemParameter key not found: %s", key)
            return default
        return sysparam.get_value(default=default)

    @staticmethod
    def load_parameters(param_spec):
        """
        Loads a system param spec, similiar to the one
        defined in ./system/parameters.json.
        Returns a tuple of (created, updated, removed)
        """
        count_updated = 0
        count_created = 0
        count_removed = 0
        for load_object in param_spec:
            this_object = None
            remove = load_object.get("remove")
            try:
                # load this param based on the key
                this_object = SystemParameter.objects.get(key=load_object["key"])
                if remove is True:
                    this_object.delete()
                    this_object = None
                    count_removed += 1
                else:
                    count_updated += 1
            except SystemParameter.DoesNotExist:
                # create a new key using the default value if available
                if not remove:
                    this_object = SystemParameter.objects.create(
                        key=load_object["key"],
                        data_type=load_object.get("data_type", "str"),
                        value=load_object.get("default"),
                        editable=load_object.get("editable", False),
                        content_type=load_object.get("content_type"),
                    )
                    count_created += 1
            if this_object:
                if "value" in load_object:
                    # valud exists so we'll update the value
                    this_object.set_value(load_object["value"])
                    this_object.save()
                if "editable" in load_object and load_object["editable"] != this_object.editable:
                    # allow updates to the editable state only
                    # if it is different than what is currently set.
                    this_object.editable = load_object["editable"]
                    this_object.save()
        return count_created, count_updated, count_removed<|MERGE_RESOLUTION|>--- conflicted
+++ resolved
@@ -813,14 +813,6 @@
         """
         if not SystemParameter.get("ENABLE_2FA", True):
             return False
-<<<<<<< HEAD
-        two_factor = self.two_factor
-        user_agent = user_agent or two_factor.last_user_agent
-        return (
-            not two_factor.last_validated
-            or user_agent != two_factor.last_user_agent
-            or (timezone.now() - two_factor.last_validated).days
-=======
         try:
             self.twofactorauth
         except TwoFactorAuth.DoesNotExist as e:  # noqa
@@ -832,7 +824,6 @@
             not self.twofactorauth.last_validated
             or user_agent != self.twofactorauth.last_user_agent
             or (timezone.now() - self.twofactorauth.last_validated).days
->>>>>>> 529c4ffd
             > settings.TWO_FACTOR_AUTH_VALID_DAYS
         )
 
