import datetime
import json
import logging
import os
import uuid
from functools import singledispatch
from random import randint
from typing import Union

import pytz
import sentry_sdk
from django.conf import settings
from django.contrib.auth.base_user import AbstractBaseUser, BaseUserManager
from django.contrib.auth.models import Group, Permission, PermissionsMixin
from django.contrib.auth.password_validation import validate_password
from django.contrib.auth.tokens import PasswordResetTokenGenerator
from django.contrib.contenttypes.models import ContentType
from django.contrib.postgres.fields import ArrayField
from django.db import models, transaction
from django.utils import crypto, timezone
<<<<<<< HEAD
from django.utils.html import escape
=======
>>>>>>> ca4a9dbd
from phonenumbers.phonenumberutil import NumberParseException
from rest_framework.authtoken.models import Token
from timezone_field import TimeZoneField

from audit.models import Audit
from core.notifier import send_sms
from security.constants import (
    DEFAULT_ADMIN_PERMISSIONS,
    DEFAULT_USER_PERMISSIONS,
    SECURITY_GROUPS_PUBLIC,
    SECURITY_GROUPS_TRA,
    SECURITY_GROUPS_TRA_ADMINS,
    SECURITY_GROUP_ORGANISATION_OWNER,
    SECURITY_GROUP_ORGANISATION_USER,
    SECURITY_GROUP_TRA_HEAD_OF_INVESTIGATION,
    SOS_SECURITY_GROUPS,
)
from security.models import CaseSecurityMixin, OrganisationUser, UserCase
from .base import SimpleBaseModel
from .constants import DEFAULT_USER_COLOUR, SAFE_COLOURS, TRUTHFUL_INPUT_VALUES
from .decorators import method_cache
from .exceptions import UserExists
from .services.auth.exceptions import TwoFactorRequestedTooMany
from .tasks import send_mail
from .utils import convert_to_e164

logger = logging.getLogger(__name__)


@singledispatch
def get_groups(groups):
    return groups


@get_groups.register(list)  # noqa
def _(groups):
    return Group.objects.filter(name__in=groups)


class JobTitle(models.Model):
    name = models.CharField(max_length=250, blank=False, null=False)

    def __str__(self):
        return self.name


class UserManager(BaseUserManager):
    @transaction.atomic
    def create_new_user(
        self,
        email: str,
        name: str,
        password: Union[str, None] = None,
        contact=None,
        raise_exception: bool = True,
        **kwargs,
    ):
        """
        Creates a new user object and all the relevant satellite objects (UserProfile, 2FA...etc.).

        Parameters
        ----------
        email : email of the user
        password : cleartext (raw) password of the new user
        name : name of the new user
        contact : optional Contact object you want to use for this user
        raise_exception : True if you want to raise an exception if the user already exists
        kwargs: extra keywords/values to pass to the User.objects.create(), e.g. is_active

        Returns
        -------
        The newly created User object
        """
        from contacts.models import Contact

        # Creating the User object
        email = self.normalize_email(email)
        new_user, created = self.get_or_create(email=email, defaults={"name": name, **kwargs})
        if raise_exception and not created:
            # If the user was not created (i.e. the email already exists in the DB) and we want to
            # throw an exception, then do so, what are you waiting for!
            raise Exception(f"User with email {email} already exists")

        if password:
            # we only want to validate the password if it has been provided
            validate_password(password)
        # a None password here will generate an unusable password
        new_user.set_password(password)
        TwoFactorAuth.objects.get_or_create(user=new_user)
        contact = contact or Contact.objects.create(
            name=name,
            email=email,
        )
        UserProfile.objects.get_or_create(
            user=new_user,
            defaults={
                "contact": contact,
                "colour": "black",
            },
        )
        Token.objects.get_or_create(user=new_user)

        new_user.save()
        return new_user

    def create_base_user_model(self, email, **kwargs):
        """
        Generate a base user record.
        Does not save the model returned.
        """
        if not email:
            raise ValueError("Users must have an email address")
        normalised_email = email.lower().strip()
        exists = self.filter(email__iexact=normalised_email).first()
        if exists:
            raise UserExists("Email already registered")
        user = self.model(email=normalised_email)
        user.name = kwargs["name"] if kwargs.get("name") else ""

        user.is_active = kwargs.get("is_active", True)
        return user

    def evaluate_sos_membership(self, user, groups):
        if groups:
            from organisations.models import Organisation

            sos_org = Organisation.objects.get(id=settings.SECRETARY_OF_STATE_ORGANISATION_ID)
            if any([grp in SOS_SECURITY_GROUPS for grp in groups]):
                user.assign_to_organisation(sos_org, SECURITY_GROUP_TRA_HEAD_OF_INVESTIGATION)
            else:
                user.remove_from_organisation(sos_org)

    @transaction.atomic
    def create_user(
        self, email, password=None, assign_default_groups=True, groups=(), admin=False, **kwargs
    ):
        """
        Creates and saves a User with the given email and password.
        Along with the user, a profile and contact is also created.
        If an organisation name is provided, it is created and associated with the
        user. Optionally a ready-made organisation record can be passed along as well.
        """
        from contacts.models import Contact

        user = self.create_base_user_model(email, **kwargs)
        validate_password(password)  # Will raise validation error if password validation fails
        user.set_password(password)
        user.twofactorauth = TwoFactorAuth(user=user)
        UserProfile.objects.create(
            user=user,
            contact=None,
            timezone=pytz.timezone(kwargs.get("timezone")) if kwargs.get("timezone") else None,
            colour=str(user.get_user_colour() or "black"),
            job_title_id=kwargs.get("job_title_id"),
        )
        user.save()

        if assign_default_groups and not groups:
            permissions = DEFAULT_ADMIN_PERMISSIONS if admin is True else DEFAULT_USER_PERMISSIONS
            groups = Group.objects.filter(name__in=permissions)
        if groups:
            for group in get_groups(groups):
                user.groups.add(group)
        self.evaluate_sos_membership(user, groups)

        # Contact and profile details
        contact = kwargs.get(
            "contact",
            Contact.objects.create_contact(
                name=user.name,
                email=user.email,
                phone=kwargs.get("contact_phone"),
                address=kwargs.get("contact_address"),
                post_code=kwargs.get("contact_post_code"),
                country=kwargs.get("contact_country"),
                created_by=user,
            ),
        )
        UserProfile.objects.filter(user=user).update(contact=contact)

        user.save()
        user.auth_token = Token.objects.create(user=user)
        user.refresh_from_db()
        return user

    @transaction.atomic
    def create_pending_user(
        self, email, name, organisation, group=None, cases=None, phone=None, request=None, **kwargs
    ):
        """
        Create a user which cannot yet log in to the system. The user is pending
        until the person validates the account and sets a password etc.
        The required attributes are the email, name and organisation for the user.
        However, optional fields for the security group (defaults to regular user), phone
        and a case spec can be provided.
        The case spec is a list of dicts in the following format,
        specifying which cases to assign the
        contact to, and if they are the primary contact for that case.
            [
                {'case': 'CASE-ID|CASE INSTANCE', 'primary': True|False}
            ]
        """
        user = None
        contact = None
        security_group_name = group or SECURITY_GROUP_ORGANISATION_USER
        # The following will raise UserExists if the user already exists
        user = self.create_base_user_model(
            email, name=name, group=security_group_name, cases=cases, phone=phone, **kwargs
        )
        user.set_unusable_password()
        user.save()
        UserProfile.objects.create(user=user)
        group = Group.objects.get(name=security_group_name)
        user.groups.add(group)
        user.assign_to_organisation(organisation, group)
        user.get_access_token()
        contact = user.contact
        contact.phone = phone
        contact.save()
        if cases:
            user.set_cases(organisation, cases, request.user)
        return user, contact

    @transaction.atomic  # noqa: C901
    def update_user(self, user_id, password=None, groups=None, **kwargs):
        """
        Update a user model
        """
        user = User.objects.get(id=user_id)
        if password:
            # Will raise Validation Error if validation fails
            validate_password(password)
            user.set_password(password)
        if "name" in kwargs:
            user.name = kwargs["name"]
        if groups:
            user.groups.clear()
            for group in get_groups(groups):
                user.groups.add(group)
        if "is_active" in kwargs:
            user.is_active = kwargs.get("is_active")
        userprofile = user.userprofile
        contact = userprofile.get_contact()
        country = kwargs.get("country") or userprofile.contact.country
        phone = kwargs.get("phone") or userprofile.contact.phone
        user_timezone = kwargs.get("timezone", userprofile.timezone)
        userprofile.timezone = (
            pytz.timezone(user_timezone) if user_timezone else pytz.timezone("UTC")
        )
        userprofile.colour = kwargs.get("colour") or userprofile.colour
        userprofile.job_title_id = kwargs.get("job_title_id")
        if "set_verified" in kwargs:
            set_verified = kwargs["set_verified"]
            if set_verified == "set":
                userprofile.email_verified_at = timezone.now()
            elif set_verified == "clear":
                userprofile.email_verified_at = None
        if phone and phone != userprofile.contact.phone:
            try:
                phone = convert_to_e164(phone, country=country)
            except NumberParseException:
                pass
            contact.phone = phone
        contact.country = country
        contact.address = kwargs.get("address") or contact.address
        contact.save()
        userprofile.save()
        user.save()
        self.evaluate_sos_membership(user, groups)
        return user

    @transaction.atomic
    def create_superuser(self, email, password, **kwargs):
        """
        Creates and saves a superuser with the given email and password.
        """
        user = self.create_user(email=email.lower(), password=password, name="Super User", **kwargs)
        user.is_staff = True
        user.is_superuser = True
        UserProfile.objects.get_or_create(user=user)
        user.save()
        return user

    def get_cases(self, user, organisation=None, current=True):
        """
        Return all user cases for an organisation.
        A user can see organisation cases if they are of group Owner
        or are explicitly assigned to the case
        """
        from cases.models import Case

        kwargs = {}
        if organisation:
            kwargs["organisation"] = organisation
        if current is not None:
            kwargs["current"] = current
        return Case.objects.user_cases(user=user, **kwargs)

    def public_users(self):
        """
        Return all public users
        """
        return self.filter(groups__name__in=SECURITY_GROUPS_PUBLIC)

    def tra_users(self):
        """
        Return all TRA users
        """
        return self.filter(groups__name__in=SECURITY_GROUPS_TRA)

    def get_by_natural_key(self, username):
        """
        Override filter for username to serach for the email in case
        insensitive manner
        """
        return self.get(**{f"{self.model.USERNAME_FIELD}__iexact": username})


class User(AbstractBaseUser, PermissionsMixin, CaseSecurityMixin):
    """
    A custom user implementation using email address as username.
    """

    id = models.UUIDField(primary_key=True, default=uuid.uuid4, editable=False)
    email = models.EmailField(max_length=255, unique=True, blank=False, null=False)
    name = models.CharField(max_length=250, blank=True, null=True)
    first_name = models.CharField(max_length=30, blank=True)  # TODO: DEPRECATED
    last_name = models.CharField(max_length=30, blank=True)  # TODO: DEPRECATED
    is_staff = models.BooleanField(default=False)
    is_active = models.BooleanField(default=True)
    created_at = models.DateTimeField(default=timezone.now)
    last_modified = models.DateTimeField(auto_now=True, null=True)
    deleted_at = models.DateTimeField(null=True, blank=True)
    login_code = models.CharField(max_length=50, null=True, blank=True)
    login_code_created_at = models.DateTimeField(null=True, blank=True)
    auto_assign = models.BooleanField(default=False)

    objects = UserManager()

    USERNAME_FIELD = "email"
    REQUIRED_FIELDS = []

    class Meta:
        permissions = (
            ("change_org_user", "Can modify own organisation users"),
            ("can_view_all_org_cases", "Can view all cases across the Organisation"),
        )

    def delete(self, purge=False, anonymize=True):
        """
        Overriden delete method to only mark the user as deleted.
        Original hard delete is attempted if purge is True
        """
        if purge is True:
            purged = self.purge_related()
            if purged:
                return super().delete()
            else:
                raise Exception(
                    "Attempted purge failed. Related models not purged, process halted."
                )
        self.deleted_at = timezone.now()
        self.save()
        if self.anonymize:
            user, contact = self.anonymize()
            user.save()
            contact.save()
        return self

    def purge_related(self):
        """
        This method will hard delete all related models of this user.
        For safety, an explicit re-check of the ability to do so is performed first.
        I.e., no non-draft submissions created.
        Returnes True if the deletion was successful.
        """

        user_stats = self.statistics()
        if user_stats.get("non_draft_subs") == 0:
            Audit.objects.filter(created_by_id=self.id).delete()
            self.invitation_set.all().delete()
            if self.organisation and self.organisation.organisation:
                if len(self.organisation.organisation.users) == 1:
                    self.organisation.organisation.delete()
                self.organisation.delete()
            return True
        return False

    def anonymize(self):
        """
        anonymize this user and related contact.
        The user and contact are not saved, but are returned
        read to be saved by the caller.
        """
        self.email = crypto.get_random_string(len(self.email))
        self.name = crypto.get_random_string(len(self.name))
        contact = self.contact
        contact.name = self.name
        contact.address = "redacted"
        contact.country = None
        contact.post_code = None
        contact.email = self.email
        contact.phone = None
        return self, contact

    @property
    def username(self):
        return self.email

    @property
    def phone(self):
        try:
            return self.contact.phone
        except Exception:
            return ""

    @property
    def country(self):
        return self.get_user_profile().get_contact().country

    @property
    def timezone(self):
        return self.get_user_profile().timezone

    @property
    def contact(self):
        return self.get_user_profile().get_contact()

    def get_user_profile(self):
        try:
            return self.userprofile
        except UserProfile.DoesNotExist:
            new_user_profile_object = UserProfile.objects.create(
                user=self,
                contact=None,
                colour=str(self.get_user_colour() or "black"),
            )
            return new_user_profile_object

    @property
    def address(self):
        contact = self.contact
        if contact:
            return {
                "address": contact.address,
                "country": {"code": contact.country.code, "name": contact.country.name}
                if contact.country
                else {},
                "post_code": contact.post_code,
            }
        else:
            return {}

    @property
    def approved_organisations(self):
        from organisations.models import Organisation

        return list(
            Organisation.objects.select_related(
                "created_by", "modified_by", "duplicate_of", "merged_from"
            ).filter(
                organisationuser__user=self,
                organisationuser__confirmed=True,
            )
        )

    @property
    def organisations(self):
        """
        All the organisations this user is a member of.
        TODO: Might be redundant, user->org is now 1-1
        """
        from organisations.models import Organisation

        return list(
            Organisation.objects.filter(
                organisationuser__user=self,
            )
        )

    @property
    def organisation(self):
        """
        The organisation this user is direct employee/owner of
        """
        return self.organisationuser_set.first()

    @property
    def representing(self):
        """
        Return all organisations represented by this user
        """
        case_user = UserCase.objects.select_related(
            "organisation",
        ).filter(user=self)
        organisations = [cu.organisation for cu in case_user]
        return organisations + self.organisations

    def assign_to_organisation(self, organisation, group):
        from security.models import OrganisationUser

        org_user = OrganisationUser.objects.assign_user(
            organisation=organisation, user=self, security_group=group
        )
        return org_user

    def remove_from_organisation(self, organisation):
        from security.models import OrganisationUser

        org_user = OrganisationUser.objects.filter(organisation=organisation, user=self).first()
        if org_user:
            org_user.delete()
            return True
        return False

    def is_representing(self, organisation):
        """
        Check if this user is representing a given organisation in a case.
        Eequivalent to asking if this user has explicit access to the case, for that organisation
        """
        return UserCase.objects.filter(user=self, organisation=organisation).exists()

    def is_member_of(self, organisation):
        """
        Returns True if this user is a member (user) of a given organisation
        """
        return self.organisationuser_set.filter(organisation=organisation).exists()

    def is_associated_with(self, organisation):
        """
        Returns True if the user is associated with the organisation in any way,
        either by membership or representation.
        """
        return self.is_representing(organisation) or self.is_member_of(organisation)

    def toggle_role(self, role):
        """
        Toggles the given role name for this user
        """
        found_role = self.groups.filter(name=role)
        if len(found_role):
            self.groups.remove(found_role[0])
            if role == SECURITY_GROUP_ORGANISATION_OWNER and not self.groups.all():
                # A user without a group cannot log on to the public site
                # when this  function is  used to remove 'organisation owner'
                # it is safe to grant 'organisation user' instead
                self.groups.add(Group.objects.get(name=SECURITY_GROUP_ORGANISATION_USER))
        else:
            self.groups.add(Group.objects.get(name=role))

    @property
    def owner_of(self):
        """
        Return the single organisation this user is an owner of, or none
        """
        user_org = (
            self.organisationuser_set.select_related(
                "organisation",
            )
            .filter(security_group__name=SECURITY_GROUP_ORGANISATION_OWNER)
            .first()
        )
        if user_org:
            return user_org.organisation
        return None

    @property
    def initials(self):
        if not hasattr(self, "_initials"):
            self._initials = "N/A"
            if self.name:
                self._initials = "".join([n[0] for n in self.name.split(" ") if n])
        return self._initials

    @property
    def colour(self):
        return self.userprofile.colour

    def generate_login_code(self):
        """
        Generate a 2FA login code
        """
        self.login_code = str(randint(10000, 99999))
        self.login_code_created_at = timezone.now()
        return self.login_code, self.login_code_created_at

    def set_cases(self, organisation, case_specs, request_user):
        """
        Take a list of {caseid, primary} objects and update this user
        """
        from cases.models import get_case

        contact = self.contact
        if isinstance(case_specs, str):
            case_specs = json.loads(case_specs)
        for case_spec in case_specs:
            case_id = case_spec.get("case")
            case = get_case(case_spec.get("case"))
            primary = case_spec.get("primary", False)
            self.assign_to_case(case, organisation=organisation, created_by=request_user)
            contact.add_to_case(
                case, organisation=organisation, primary=primary
            )  # TODO: Note this only works for company orgs, not third party.

    @method_cache
    def is_tra(self, manager=False, with_role=None):
        """
        Returns True if this user is a TRA member.
        if manager is True, only returns true if the user is also a TRA administrator/manager.
        If with role, returns True if the user has that specific role
        """
        if with_role:
            with_role = [with_role] if isinstance(with_role, str) else with_role
            return self.groups.filter(name__in=with_role).exists()
        elif not manager:
            return self.groups.filter(name__in=SECURITY_GROUPS_TRA).exists()
        else:
            return self.groups.filter(name__in=SECURITY_GROUPS_TRA_ADMINS).exists()

    def get_full_name(self):
        """
        The user is identified by their full name and email address
        """
        return "{0} <{1}>".format(self.name, self.email)

    def get_short_name(self):
        """
        The user is identified by their email address
        """
        return self.email

    def __str__(self):
        return self.email

    def get_groups(self):
        """
        Return all the security groups the user is a member of
        """
        return Group.objects.filter(user=self)

    def get_organisation_user_groups(self):
        """Return all the Organisations the user is a member of it in respect of the OrganisationUser model"""
        return self.organisationuser_set.select_related("security_group").all()

    def has_groups(self, groups):
        return any([self.has_group(group) for group in groups])

    @method_cache
    def to_embedded_dict(self, groups=False):
        _dict = {
            "id": str(self.id),
            "name": self.name,
            "email": self.email,
            "tra": self.is_tra(),
            "initials": self.initials,
            "colour": self.colour,
            "active": self.is_active,
        }
        if groups:
            _dict["groups"] = [group.name for group in self.get_groups()]
        return _dict

    def to_minimal_dict(self):
        return {"id": str(self.id), "name": self.name}

    def to_dict(self, organisation=None, user_agent=None):
        """
        Return a JSON ready dict representation of the model.
        If the implementing class has the _to_dict method, it's output
        if used to update the core dict data
        """
        _dict = {
            "id": str(self.id),
            "created_at": self.created_at.strftime(settings.API_DATETIME_FORMAT),
            "email": escape(self.email),
            "name": escape(self.name),
            "initials": self.initials,
            "active": self.is_active,
            "groups": [group.name for group in self.get_groups()],
            "organisation_groups": [
                o_user.security_group.name for o_user in self.get_organisation_user_groups()
            ],
            "tra": self.is_tra(),
            "manager": self.is_tra(manager=True),
            "should_two_factor": self.should_two_factor(user_agent),
            "representing": [
                representing.to_embedded_dict()
                for representing in self.representing
                if representing
            ],
            "permissions": self.permission_map,
            **self.address,
        }
        # TODO: There is a duplication here between this code and the userprofile following
        # Is this needed? why? seems to be validating an organisation...
        if organisation:
            user_org = self.organisationuser_set.filter(
                organisation=organisation, user=self
            ).first()
            _dict["organisation"] = {
                "id": str(organisation.id),
                "name": organisation.name,
                "role": user_org.to_embedded_dict() if user_org else {},
            }
        try:
            # System users (e.g. Healthcheck) will not have a profile.
            _dict.update(self.userprofile.to_dict())
        except AttributeError as e:
            logger.warning(f"Cannot expand user profile: {e}")
        except Exception as e:
            # Silly optional job title causes get_prep_lookup ValueError,
            # now fixed in front end which should progressively fix up data.
            logger.warning(f"Problem expanding user profile: {e}")
        return _dict

    def get_cases(self, organisation=None):
        """
        Return all user cases for the organisation
        """
        return User.objects.get_cases(user=self, organisation=organisation)

    def assign_to_case(self, case, created_by=None, organisation=None):
        """
        Assign a case to this user
        """
        from cases.models import get_case

        case = get_case(case)
        case.assign_user(
            self, created_by=created_by, relax_security=True, organisation=organisation
        )
        return case

    def remove_from_case(self, case_id, created_by=None, representing_id=None):
        """
        Remove a user from a case
        """
        from cases.models import Case

        case = Case.objects.get(id=case_id)
        case.remove_user(
            self, created_by=created_by, relax_security=True, organisation_id=representing_id
        )
        return case

    @transaction.atomic
    def load_attributes(self, attrs):
        user_keys = ["name", "email"]
        contact_keys = ["phone", "country_code"]
        profile_keys = ["timezone", "colour", "contact"]
        for key in user_keys:
            if attrs.get(key):
                setattr(self, key, attrs[key])
        self.save()
        try:
            profile = self.userprofile
        except Exception:
            profile = UserProfile.objects.create(user=self)
        for key in profile_keys:
            if attrs.get(key):
                setattr(profile, key, attrs[key])
        if not profile.contact:
            contact = profile.get_contact()
            contact.country = (
                attrs.get("country_code") or self.organisation.organisation.country.code
            )
            contact.phone = convert_to_e164(attrs.get("phone"), contact.country.code)
            contact.save()
        profile.save()
        # Sync the contact details
        for key in user_keys:
            if attrs.get(key):
                setattr(profile.contact, key, attrs[key])
        return self, profile

    def get_user_colour(self):
        """
        Derive a colour for this user.
        A test for this

        for user in User.objects.all().order_by('created_at'):
            print(user.get_user_colour())

        """
        try:
            user_count = (
                User.objects.select_related(
                    "userprofile",
                )
                .filter(userprofile__isnull=False, created_at__lt=self.created_at)
                .count()
            )
            total_colours = len(SAFE_COLOURS)
            index = user_count % total_colours
            return SAFE_COLOURS[index]
        except Exception:
            return DEFAULT_USER_COLOUR

    def should_two_factor(self, user_agent=None):
        """Assert if user should perform 2FA.

        Two-factor authentication is only required if the ENABLE_2FA system
        parameter is set to True, and Two-factor authentication has lapsed.
        Authentication lapses after TWO_FACTOR_AUTH_VALID_DAYS, or a new
        user-agent is detected.

        Note: The public portal will force 2FA for every login.

        :param (str) user_agent: The HTTP_X_USER_AGENT value
          (i.e. the user's browser -> portal request's user-agent header).
        :returns (bool): True if this user should 2FA, or if 2FA is disabled
          via ENABLE_2FA system parameter.
        """
        if not SystemParameter.get("ENABLE_2FA", True):
            return False
        try:
            self.twofactorauth
        except TwoFactorAuth.DoesNotExist as e:  # noqa
            twofactor, _ = TwoFactorAuth.objects.get_or_create(user=self)
            self.twofactorauth = twofactor
            self.save()
        if not self.is_tra():
            # This is a public user, force 2FA
            return True
        user_agent = user_agent or self.twofactorauth.last_user_agent
        return (
            not self.twofactorauth.last_validated
            or user_agent != self.twofactorauth.last_user_agent
            or (timezone.now() - self.twofactorauth.last_validated).days
            > settings.TWO_FACTOR_AUTH_VALID_DAYS
        )

    def get_access_token(self):
        """
        Returns the user's auth token or create one if missing
        """
        try:
            auth_token = self.auth_token
        except Token.DoesNotExist:
            token = Token.objects.create(user=self)
            auth_token = token.key
        return auth_token

    def get_all_permissions(self):
        """
        Return all user permissions,
        either directly associated or indirectly via it's security group
        """
        return set(Permission.objects.filter(user=self)).union(
            set(Permission.objects.filter(group__user=self))
        )

    @property
    def permission_map(self):
        permissions = self.get_all_permissions()
        return {perm.codename: perm.name for perm in permissions}

    @property
    def organisation_users(self):
        """Return all organisation users for this user's organisation

        Returns:
            list -- User models
        """

        org_users = OrganisationUser.objects.filter(
            organisation=self.organisation.organisation, user__deleted_at__isnull=True
        ).values_list("user", flat=True)
        return org_users

    def get_setting(self, key, default=None):
        try:
            return self.userprofile.get_setting(key, default)
        except UserProfile.DoesNotExist:
            return default

    def set_setting(self, key, value):
        try:
            self.userprofile.set_setting(key, value)
            return True
        except UserProfile.DoesNotExist:
            return False

    def statistics(self):
        """
        Return some statistics about the user in regards to data created.
        The data is used to determine if the user can be hard-deleted.
        """
        from cases.models import Submission

        user_cases = [uc.case for uc in self.usercase_set.all()]
        user_stats = {
            "participating_cases": [{"id": str(case.id), "name": case.name} for case in user_cases],
            "cases_created": self.case_created_by.count(),
            "submissions_created": self.submission_created_by.count(),
            "documents": self.document_created_by.count(),
            "member_of": self.organisationuser_set.count(),
            "non_draft_subs": self.submission_created_by.filter(
                status__draft=False, status__default=False
            ).count(),
        }
        user_stats["interacted_cases"] = (
            Submission.objects.filter(case__in=user_cases).exclude(created_by=self).count()
        )
        return user_stats


class UserProfile(models.Model):
    """
    Additional information about a user.
    A user is also associated with a contact.
    NOTE: If an existing user is following an invite process,
    the invite contact might be replaced with the
    user's one, or alternatively merged.
    This is not yet implemented as invites are not direct-to-case at the moment.
    """

    id = models.UUIDField(primary_key=True, default=uuid.uuid4, editable=False)
    user = models.OneToOneField(settings.AUTH_USER_MODEL, on_delete=models.CASCADE)
    job_title = models.ForeignKey(JobTitle, null=True, blank=True, on_delete=models.PROTECT)
    timezone = TimeZoneField(null=True, blank=True)
    contact = models.OneToOneField(
        "contacts.Contact",
        null=True,
        blank=True,
        on_delete=models.PROTECT,
        related_name="userprofile",
    )
    colour = models.CharField(max_length=8, null=True, blank=True)
    email_verify_code = models.CharField(max_length=250, null=True, blank=True)
    email_verify_code_last_sent = models.DateTimeField(null=True, blank=True)
    email_verified_at = models.DateTimeField(null=True, blank=True)
    last_modified = models.DateTimeField(auto_now=True)
    settings = models.JSONField(default=dict, null=True, blank=True)

    def __str__(self):
        return "{0}".format(self.user.get_full_name())

    def to_dict(self):
        country = self.contact.country if self.contact and self.contact.country else None
        _dict = {
            "country": country.name if country else None,
            "contact": self.contact.to_dict() if self.contact else None,
            "country_code": country.code if country else None,
            "phone": escape(self.contact.phone) if self.contact else None,
            "address": self.contact.address if self.contact else None,
            "email_verified_at": self.email_verified_at.strftime(settings.API_DATETIME_FORMAT)
            if self.email_verified_at
            else None,
            "email_verify_code_last_sent": self.email_verify_code_last_sent.strftime(
                settings.API_DATETIME_FORMAT
            )
            if self.email_verify_code_last_sent
            else None,
            "timezone": str(self.timezone) if self.timezone else None,
            "colour": self.colour,
            "job_title": {"id": self.job_title.id, "name": self.job_title.name}
            if self.job_title
            else None,
            # todo: We don't need this - esp if we don't allow multiple orgs/user
            "organisations": [orguser.to_embedded_dict() for orguser in self.organisations],
        }
        return _dict

    @property
    def all_organisations(self):
        from organisations.models import Organisation

        return list(Organisation.objects.filter(organisationuser__user=self.user))

    @property
    def organisations(self):
        from security.models import OrganisationUser

        return (
            OrganisationUser.objects.select_related(
                "organisation",
                "user",
                "security_group",
            )
            .filter(user=self.user)
            .distinct("organisation")
        )

    def get_contact(self):
        """
        Return a contact for this userprofile or create one if it doesn't exist
        """
        if self.contact:
            return self.contact
        else:
            from contacts.models import Contact

            contact = Contact.objects.create(
                name=self.user.name,
                email=self.user.email,
            )
            self.contact = contact
            self._disable_audit = True
            self.save()
            return contact

    def verify_email(self):
        if (
            not self.email_verify_code
            or self.last_modified
            + datetime.timedelta(minutes=settings.EMAIL_VERIFY_CODE_REGENERATE_TIMEOUT)
            < timezone.now()
        ):
            self.email_verify_code = crypto.get_random_string(64)
            self.email_verify_code_last_sent = timezone.now()
            self.email_verified_at = None
            self.save()
        template_id = SystemParameter.get("NOTIFY_VERIFY_EMAIL")
        context = {
            "name": self.user.name,
            "verification_link": f"{settings.PUBLIC_ROOT_URL}/register/verify_email/{self.user.pk}/{self.email_verify_code}",
        }
        send_report = send_mail(self.user.email, context, template_id)
        return send_report

    def get_setting(self, key, default=None):
        return self.settings.get(key, default)

    def set_setting(self, key, value):
        self.settings[key] = value
        self.save()


class TwoFactorAuth(models.Model):
    """
    Hold the required information for a user's 2FA authentication.
    Each user can have a single record in this model's data table.
    When attempts fail after n times (defined in settings.TWO_FACTOR_MAX_ATTEMPTS),
    the mechanism is locked for the duration specified in settings.TWO_FACTOR_LOCK_MINUTES
    """

    SMS = "sms"
    EMAIL = "email"
    DELIVERY_TYPE_CHOICES = [
        (SMS, "SMS"),
        (EMAIL, "Email"),
    ]
    user = models.OneToOneField(User, primary_key=True, on_delete=models.CASCADE)
    code = models.CharField(max_length=16, null=True, blank=True)
    last_validated = models.DateTimeField(null=True, blank=True)
    generated_at = models.DateTimeField(auto_now_add=True, null=True, blank=True)
    last_user_agent = models.CharField(max_length=1000, null=True, blank=True)
    locked_until = models.DateTimeField(null=True, blank=True)
    attempts = models.SmallIntegerField(default=0)
    delivery_type = models.CharField(max_length=8, choices=DELIVERY_TYPE_CHOICES, default=SMS)

    def __str__(self):
        return f"{self.user} last validated at {self.last_validated}"

    def lock(self):
        self.locked_until = timezone.now() + datetime.timedelta(
            minutes=settings.TWO_FACTOR_LOCK_MINUTES
        )
        self.attempts = 0
        self.save()

    def is_locked(self):
        return self.locked_until and self.locked_until > timezone.now()

    def fail(self):
        self.attempts += 1
        if self.attempts > settings.TWO_FACTOR_MAX_ATTEMPTS:
            self.lock()
        self.save()

    def success(self, user_agent=None):
        self.last_validated = timezone.now()
        self.last_user_agent = user_agent
        self.attempts = 0
        self.save()

    @staticmethod
    def validity_period_for(delivery_type):
        """Get validity period for delivery type.

        If delivery_type is not recognised, default to
        TWO_FACTOR_CODE_SMS_VALID_MINUTES.

        :param (str) delivery_type: TwoFactorAuth.DELIVERY_TYPE_CHOICES.
        :returns (int): validity period in minutes.
        """
        valid_minutes = {
            TwoFactorAuth.SMS: settings.TWO_FACTOR_CODE_SMS_VALID_MINUTES,
            TwoFactorAuth.EMAIL: settings.TWO_FACTOR_CODE_EMAIL_VALID_MINUTES,
        }.get(delivery_type, settings.TWO_FACTOR_CODE_SMS_VALID_MINUTES)
        logger.debug(f"Determined 2FA code validity period: {valid_minutes} minutes")
        return valid_minutes

    def validate(self, code):
        """Validate a 2FA code.

        Check code is the same as generated one and not expired based on the
        validity period for the delivery type.

        :param (str) code: 2FA code.
        :returns (bool): True if code is valid, False otherwise.
        """
        return code == self.code and self.code_within_valid_timeframe()

    def code_within_valid_timeframe(self) -> bool:
        """Checks that the code is still within the relevant timeframe for validation.

        It does not matter if the code is correct, if this is False then the code is ultimately
        deemed invalid.

        Returns:
            True if the code is within the valid duration, False if not
        """
        valid_minutes = self.validity_period_for(self.delivery_type)
        # self.code_duration is in seconds, so we need to compare it against seconds
        if self.code_duration < (valid_minutes * 60):
            return True
        else:
            return False

    @property
    def code_duration(self):
        """
        Return the current code's life duration in seconds
        """
        duration = 0
        if self.generated_at:
            duration = (timezone.now() - self.generated_at).seconds
        return duration

    def generate_code(self, user_agent=None, valid_minutes=1):
        """Generate a 2FA code.

        If this is attempt 0 for TWO_FACTOR_AUTH_VALID_DAYS or code has expired,
        generate a new code and reset the last_validated date. Otherwise return
        current code.

        :param (str) user_agent: The HTTP_X_USER_AGENT value
          (i.e. the user's browser -> portal request's user-agent header).
        :param (int) valid_minutes: 2FA validity period in minutes.
        :returns (str): New or existing 2FA code.
        """
        now = timezone.now()
        if (
            self.generated_at
            and (now - self.generated_at).seconds <= settings.TWO_FACTOR_RESEND_TIMEOUT_SECONDS
            # Newly registered users need to receive codes as well, if there is no code yet,
            # this 2fa object has just been created
            and self.code
        ):
            # They have requested a new code in the last TWO_FACTOR_RESEND_TIMEOUT_SECONDS seconds
            raise TwoFactorRequestedTooMany()

        if self.attempts == 0 or self.code_duration >= (valid_minutes * 60):
            self.code = str(randint(10000, 99999))
            self.last_user_agent = user_agent
            self.last_validated = None
            self.generated_at = timezone.now()
            self.save()
            logger.debug(f"Generated a new 2FA code valid for {valid_minutes} minutes")
        return self.code

    def two_factor_auth(self, user_agent=None, delivery_type=None):
        """Perform 2FA delivery according to delivery type.

        :param (str) user_agent: The HTTP_X_USER_AGENT value
          (i.e. the user's browser -> portal request's user-agent header).
        :param (str) delivery_type: TwoFactorAuth.DELIVERY_TYPE_CHOICES.
        :returns (dict): JSON send report.
        """
        delivery_type = delivery_type or self.SMS
        if delivery_type != self.EMAIL and not self.user.phone:
            delivery_type = self.EMAIL
        valid_minutes = self.validity_period_for(delivery_type)
        code = self.generate_code(user_agent=user_agent, valid_minutes=valid_minutes)
        context = {"code": code}
        send_report = None
        if delivery_type == self.SMS:
            template_id = SystemParameter.get("2FA_CODE_MESSAGE")
            phone = self.user.phone
            send_report = send_sms(phone, context, template_id, country=self.user.country.code)
        elif delivery_type == self.EMAIL:
            template_id = SystemParameter.get("PUBLIC_2FA_CODE_EMAIL")
            send_report = send_mail(self.user.email, context, template_id)
        self.delivery_type = delivery_type
        self.save()
        return send_report


class PasswordResetManager(models.Manager):
    def validate_token(self, token, user_pk, validate_only=False):
        """
        Validate a reset request code.
        The code is made of a user's uuid and a unique 64 char code separated with an exclamation.
        Once acknowledged, the code becomes useless, even if the user did not complete the password
        reset process.
        Returns the reset model if it validates ok
        """
        user_object = User.objects.get(pk=user_pk)
        is_valid = PasswordResetTokenGenerator().check_token(user=user_object, token=token)
        if not validate_only:
            if password_reset_object := self.filter(token=token).first():
                password_reset_object.ack_at = timezone.now()
                password_reset_object.invalidated_at = timezone.now()
                password_reset_object.save()
        return is_valid

    def validate_token_using_request_id(self, token, request_id, validate_only=False):
        """
        Validate a reset request code.
        The code is made of a user's uuid and a unique 64 char code separated with an exclamation.
        Once acknowledged, the code becomes useless, even if the user did not complete the password
        reset process.
        Returns the reset model if it validates ok
        """
        user_object = PasswordResetRequest.objects.get(request_id=request_id).user
        is_valid = PasswordResetTokenGenerator().check_token(user=user_object, token=token)
        if not validate_only:
            if password_reset_object := self.filter(token=token).first():
                password_reset_object.ack_at = timezone.now()
                password_reset_object.invalidated_at = timezone.now()
                password_reset_object.save()
        return is_valid

    def send_reset(self, user):
        self.filter(user=user, ack_at__isnull=True, invalidated_at__isnull=True).update(
            invalidated_at=timezone.now()
        )
        reset = self.create(user=user)
        reset.ack_at = None
        reset.invalidated_at = None
        reset.generate_token()
        send_report = reset.send_reset_link()
        return reset, send_report

    def reset_request(self, email):
        try:
            user = User.objects.get(email__iexact=email)
        except User.DoesNotExist:
            logger.warning(f"Password reset request failed, user {email} does not exist")
            return None, None
        reset, send_report = self.send_reset(user)
        return reset, send_report

    def reset_request_using_request_id(self, request_id):
        try:
            user_pk = PasswordResetRequest.objects.get(request_id=request_id).user.pk
            user = User.objects.get(id=user_pk)
        except User.DoesNotExist:
            logger.warning(
                f"Password reset request failed, no user associated with request {request_id}"
            )
            return None, None
        reset, send_report = self.send_reset(user)
        return reset, send_report

    def password_reset(self, token, user_pk, new_password):
        """
        Performs a password reset if the code validates ok
        Raises ValidationError if the password does not pass the min requirements
        """
        reset = self.validate_token(token, user_pk)
        if reset:
            validate_password(new_password)
            try:
                user = User.objects.get(pk=user_pk)
                user.set_password(new_password)
                user.save()
                # todo - send email to user alerting them their password has been changed
                return user
            except User.DoesNotExist:
                logger.warning(
                    f"Password reset failed for user {user_pk} as the user could not be found in the database"
                )

    def password_reset_v2(self, token, request_id, new_password):
        """
        Performs a password reset if the code validates ok
        Raises ValidationError if the password does not pass the min requirements
        """
        reset = self.validate_token_using_request_id(token, request_id)
        if reset:
            validate_password(new_password)
            try:
                user_pk = PasswordResetRequest.objects.get(request_id=request_id).user.pk
                user = User.objects.get(pk=user_pk)
                user.set_password(new_password)
                user.save()
                return user
            except User.DoesNotExist:
                logger.warning(
                    f"Password reset failed for request {request_id} as the user could not be found in the database"
                )


class PasswordResetRequest(models.Model):
    """
    This model holds password reset requests.
    The password reset is requested for an email address. if the request
    made is for a valid user's email, the user will be associated and the request
    will be accepted.
    A user can request many password resets although only the last one is valid.
    If existing un-acknowledged reset requests exist they will be invalidated.
    """

    user = models.ForeignKey(User, null=False, blank=False, on_delete=models.CASCADE)
    token = models.CharField(max_length=250, null=False, blank=False, unique=False)
    created_at = models.DateTimeField(auto_now_add=True)
    ack_at = models.DateTimeField(null=True, blank=True)
    invalidated_at = models.DateTimeField(null=True, blank=True)
    request_id = models.UUIDField(default=uuid.uuid4, editable=False)

    objects = PasswordResetManager()

    def __str__(self):
        return f"{self.user} @ {self.created_at}"

    def generate_token(self):
        """
        Generate a new code and reset the last_validated date.
        """
        token = PasswordResetTokenGenerator().make_token(self.user)
        self.token = token
        self.save()
        return self.token

    def get_link(self):
        if self.user.is_tra():
            return f"{settings.CASEWORKER_ROOT_URL}/accounts/password/reset/{self.user.pk}/{self.token}/"  # noqa: E501
        else:
            return f"{settings.PUBLIC_ROOT_URL}/accounts/password/reset/{self.request_id}/{self.token}/"

    def send_reset_link(self):
        template_id = SystemParameter.get("NOTIFY_RESET_PASSWORD_V2")
        context = {
            "password_reset_link": self.get_link(),
        }
        send_mail(self.user.email, context, template_id)
        return True


class SystemParameter(models.Model):
    """
    > SystemParameter.get('APPLICATION_TEMPLATE_DOCUMENTS')
    > [<Document: Application-dumping-countervailing-2 (2).docx>,
       <Document: tr-doc1.odt>]
    > SystemParameter.get('DEFAULT_CASE_NAME')
    > 'Default Case'

    """

    key = models.CharField(max_length=100, null=False, blank=False)
    data_type = models.CharField(
        max_length=20,
        null=False,
        blank=False,
        default="str",
        choices=[
            ("str", "String"),
            ("list", "List"),
            ("dict", "Dictionary"),
            ("int", "Number"),
            ("bool", "Boolean"),
        ],
    )
    value = models.JSONField(null=True, blank=True)
    content_type = models.ForeignKey(ContentType, null=True, blank=True, on_delete=models.PROTECT)
    editable = models.BooleanField(default=False)

    def __str__(self):
        return f"{self.key}={self.value}"

    def get_value(self, default=None):
        """Return the value of this system parameter, cast to the right data type

        Keyword Arguments:
            default {any} -- Default value (default: {None})

        Returns:
            any -- the parameter value
        """
        if self.data_type == "list":
            if self.content_type and self.value:
                return [self.content_type.get_object_for_this_type(id=val) for val in self.value]
            else:
                return self.value or []
        elif self.value and self.data_type == "str" and self.content_type:
            return self.content_type.get_object_for_this_type(id=self.value)
        else:
            return default if self.value is None else self.value

    def set_value(self, value):
        """Sets the value of this system parameters, casting it to the right data type

        Arguments:
            value {any} -- the value to assign to the system parameter
        """
        if self.data_type == "list" and not isinstance(value, list):
            self.value = [value]
        elif self.data_type == "dict" and isinstance(value, str):
            self.value = json.loads(value)
        elif self.data_type == "bool":
            self.value = True if value in TRUTHFUL_INPUT_VALUES else False
        elif self.data_type == "int":
            try:
                self.value = int(value)
            except:
                self.value = 0
        else:
            self.value = value

    def to_dict(self, user=None):
        value = self.get(self.key, user=user)
        if self.content_type and isinstance(value, list) and value and hasattr(value[0], "to_dict"):
            value = [val.to_dict() for val in value]
        elif self.content_type and hasattr(value, "to_dict"):
            value = value.to_dict()
        return {
            "key": self.key,
            "value": value,
            "raw_value": self.value,
            "data_type": self.data_type,
            "editable": self.editable,
            "content_type": self.content_type.model if self.content_type else None,
        }

    @staticmethod
    def get(key, default=None, user=None):
        """Get a system parameter value. If an environment variable exists
        with the same name prefixed with SP_ it will be used instead.

        Arguments:
            key {str} -- The system param key to get
            default{any} -- A default value if none is set
            user{User} -- If a User model is provided, check it's settings for an override first

        Keyword Arguments:
            default {any} -- Default value (default: {None})

        Returns:
            any -- The system parameter value
        """
        try:
            override_value = None
            sysparam = SystemParameter.objects.get(key=key.upper())
            if user:
                override_value = user.get_setting(key, os.environ.get(f"SP_{key.upper()}"))
            else:
                override_value = os.environ.get(f"SP_{key.upper()}")
            if override_value:
                sysparam.set_value(override_value)
        except SystemParameter.DoesNotExist:
            if not default:
                logger.warning("SystemParameter key not found: %s", key)
            return default
        return sysparam.get_value(default=default)

    @staticmethod
    def load_parameters(param_spec):
        """
        Loads a system param spec, similiar to the one
        defined in ./system/parameters.json.
        Returns a tuple of (created, updated, removed)
        """
        count_updated = 0
        count_created = 0
        count_removed = 0
        for load_object in param_spec:
            this_object = None
            remove = load_object.get("remove")
            try:
                # load this param based on the key
                this_object = SystemParameter.objects.get(key=load_object["key"])
                if remove is True:
                    this_object.delete()
                    this_object = None
                    count_removed += 1
                else:
                    count_updated += 1
            except SystemParameter.DoesNotExist:
                # create a new key using the default value if available
                if not remove:
                    this_object = SystemParameter.objects.create(
                        key=load_object["key"],
                        data_type=load_object.get("data_type", "str"),
                        value=load_object.get("default"),
                        editable=load_object.get("editable", False),
                        content_type=load_object.get("content_type"),
                    )
                    count_created += 1
            if this_object:
                if "value" in load_object:
                    # valud exists so we'll update the value
                    this_object.set_value(load_object["value"])
                    this_object.save()
                if "editable" in load_object and load_object["editable"] != this_object.editable:
                    # allow updates to the editable state only
                    # if it is different than what is currently set.
                    this_object.editable = load_object["editable"]
                    this_object.save()
        return count_created, count_updated, count_removed


class Feedback(SimpleBaseModel):
    rating_choices = (
        (1, "Very dissatisfied"),
        (2, "Dissatisfied"),
        (3, "Neither satisfied or dissatisfied"),
        (4, "Satisfied"),
        (5, "Very satisfied"),
    )

    form_placement_choices = (
        (1, "banner"),
        (2, "footer"),
    )

    what_didnt_work_so_well_choices = (
        ("process_not_clear", "Process is not clear"),
        ("not_enough_guidance", "Not enough guidance"),
        ("asked_for_info_didnt_have", "I was asked for information I don’t have"),
        ("didnt_get_information_i_expected", "I couldn’t find the information I wanted"),
        ("other_issue", "Other issue"),
    )

    logged_in = models.BooleanField()
    rating = models.PositiveSmallIntegerField(choices=rating_choices)
    what_didnt_work_so_well = ArrayField(
        null=True, base_field=models.CharField(max_length=50, null=True)
    )
    what_didnt_work_so_well_other = models.TextField(null=True)
    how_could_we_improve_service = models.TextField(null=True)
    url = models.CharField(max_length=300)
    url_name = models.CharField(max_length=100, null=True)
    form_placement = models.PositiveSmallIntegerField(choices=form_placement_choices, null=True)
    journey = models.TextField(max_length=100, null=True)<|MERGE_RESOLUTION|>--- conflicted
+++ resolved
@@ -18,10 +18,6 @@
 from django.contrib.postgres.fields import ArrayField
 from django.db import models, transaction
 from django.utils import crypto, timezone
-<<<<<<< HEAD
-from django.utils.html import escape
-=======
->>>>>>> ca4a9dbd
 from phonenumbers.phonenumberutil import NumberParseException
 from rest_framework.authtoken.models import Token
 from timezone_field import TimeZoneField
@@ -696,8 +692,8 @@
         _dict = {
             "id": str(self.id),
             "created_at": self.created_at.strftime(settings.API_DATETIME_FORMAT),
-            "email": escape(self.email),
-            "name": escape(self.name),
+            "email": self.email,
+            "name": self.name,
             "initials": self.initials,
             "active": self.is_active,
             "groups": [group.name for group in self.get_groups()],
@@ -966,7 +962,7 @@
             "country": country.name if country else None,
             "contact": self.contact.to_dict() if self.contact else None,
             "country_code": country.code if country else None,
-            "phone": escape(self.contact.phone) if self.contact else None,
+            "phone": self.contact.phone if self.contact else None,
             "address": self.contact.address if self.contact else None,
             "email_verified_at": self.email_verified_at.strftime(settings.API_DATETIME_FORMAT)
             if self.email_verified_at
