--- conflicted
+++ resolved
@@ -169,11 +169,7 @@
             except NumberParseException:
                 pass
 
-<<<<<<< HEAD
-        if country == "code":
-=======
         if country in ["code", "name"]:
->>>>>>> 5f9b223f
             country = "GB"
 
         contact = kwargs.get("contact")
@@ -1153,25 +1149,6 @@
         :param (str) delivery_type: TwoFactorAuth.DELIVERY_TYPE_CHOICES.
         :returns (dict): JSON send report.
         """
-<<<<<<< HEAD
-        delivery_type = delivery_type or self.SMS
-        if delivery_type != self.EMAIL and not self.user.phone:
-            delivery_type = self.EMAIL
-        valid_minutes = self.validity_period_for(delivery_type)
-        code = self.generate_code(user_agent=user_agent, valid_minutes=valid_minutes)
-        context = {"code": code}
-        send_report = None
-        if delivery_type == self.SMS:
-            template_id = SystemParameter.get("2FA_CODE_MESSAGE")
-            phone = self.user.phone
-            send_report = send_sms(phone, context, template_id, country=self.user.country.code)
-        elif delivery_type == self.EMAIL:
-            template_id = SystemParameter.get("PUBLIC_2FA_CODE_EMAIL")
-            send_report = send_mail(self.user.email, context, template_id)
-        self.delivery_type = delivery_type
-        self.save()
-        return send_report
-=======
         try:
             delivery_type = delivery_type or self.SMS
             if delivery_type != self.EMAIL and not self.user.phone:
@@ -1192,7 +1169,6 @@
             return send_report
         except Exception as two_fa_exception:
             logger.error(f"Could not 2fa for {self.user} / {self.user.id}: {two_fa_exception}")
->>>>>>> 5f9b223f
 
 
 class PasswordResetManager(models.Manager):
