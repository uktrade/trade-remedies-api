--- conflicted
+++ resolved
@@ -1147,10 +1147,6 @@
             raise exc
         except Exception as two_fa_exception:
             sentry_sdk.capture_exception(two_fa_exception)
-<<<<<<< HEAD
-            raise two_fa_exception
-=======
->>>>>>> 32d05c5b
 
 
 class PasswordResetManager(models.Manager):
