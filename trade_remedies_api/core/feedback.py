from core.exporters.writers.excel_writer import ExcelWriter
from core.utils import remove_xlsx_injection_attack_chars


def feedback_export(form):
    writer = ExcelWriter(prefix="feedback-export")
    elements = form.formelement_set.all().order_by("order", "created_at")
    collections = form.collections
    headers = ["Form", "Submitted", "Placement"] + [
        element.name or element.label or "N/A" for element in elements
    ]
    writer.write_row(headers)
    for collection in collections:
        row = [form.name, str(collection.created_at), collection.placement.id]
        for element in elements:
            value = collection.feedbackdata_set.filter(element=element).first()
<<<<<<< HEAD
            row.append(
                remove_xlsx_injection_attack_chars(
                    value.value
                ) if value else ""
            )
=======
            row.append(remove_xlsx_injection_attack_chars(value.value) if value else "")
>>>>>>> c419b3aa
        writer.write_row(row)
    return writer.close()<|MERGE_RESOLUTION|>--- conflicted
+++ resolved
@@ -14,14 +14,6 @@
         row = [form.name, str(collection.created_at), collection.placement.id]
         for element in elements:
             value = collection.feedbackdata_set.filter(element=element).first()
-<<<<<<< HEAD
-            row.append(
-                remove_xlsx_injection_attack_chars(
-                    value.value
-                ) if value else ""
-            )
-=======
             row.append(remove_xlsx_injection_attack_chars(value.value) if value else "")
->>>>>>> c419b3aa
         writer.write_row(row)
     return writer.close()