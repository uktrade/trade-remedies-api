import datetime
import logging
import smtplib
import time
from email.mime.multipart import MIMEMultipart
from email.mime.text import MIMEText
from email.utils import formataddr

from celery import shared_task
from django.conf import settings
from notifications_python_client.errors import HTTPError

from audit import AUDIT_TYPE_NOTIFY
from audit.tasks import audit_log_task
from audit.utils import new_audit_record_to_dict
from core.notifier import (
    get_client,
    notify_contact_email,
    notify_footer,
    send_mail as sync_send_mail,
)
from core.utils import extract_error_from_api_exception

logger = logging.getLogger(__name__)

SEND_MAIL_MAX_RETRIES = 30
SEND_MAIL_COUNTDOWN = 60


def send_mail(email, context, template_id, reference=None, audit_kwargs=None):
    """
    Send an email asynchronously.

    :param str email: The recipients email address.
    :param dict context: The context / personalisation data with which the
        email template should be rendered.
    :param str template_id: The Nofify id of the template.
    :param str reference: An optional unique reference with which to identify
        the notification.
    :param dict audit_kwargs: An optional dictionary to be used when generating
        an audit log record. The valid keys and values correspond to the
        keyword arguments defined for `audit.utils.audit_log`.
    """
    if audit_kwargs:
        audit_kwargs.setdefault("audit_type", AUDIT_TYPE_NOTIFY)
        audit_kwargs = new_audit_record_to_dict(**audit_kwargs)

    if settings.RUN_ASYNC:
        send_mail_task.delay(email, context, template_id, reference, audit_kwargs)
    else:
        send_mail_task(email, context, template_id, reference, audit_kwargs)

    return {
        "email": email,
        "context": context,
        "template_id": template_id,
    }


@shared_task(bind=True)
def send_mail_task(self, email, context, template_id, reference=None, audit_kwargs=None):
    """
    Task to send email asynchronously and handle logging to the audit trail.
    """
    error_report = None
    audit_data = {}
    try:
        send_report = sync_send_mail(email, context, template_id, reference)
        logger.info(f"Send email: {send_report}")
<<<<<<< HEAD
        if settings.AUDIT_EMAIL_ENABLED:
            if settings.RUN_ASYNC:
                check_email_delivered.apply_async(
                    countdown=300, kwargs={"delivery_id": send_report["id"], "context": context}
                )
            else:
                check_email_delivered.apply_async(delivery_id=send_report["id"], context=context)
=======
        if settings.AUDIT_EMAIL_ENABLED and settings.RUN_ASYNC:
            check_email_delivered.apply_async(
                countdown=300, kwargs={"delivery_id": send_report["id"], "context": context}
            )
>>>>>>> 9568005a
    except HTTPError as err:
        error_report, error_status = extract_error_from_api_exception(err)
        if error_status in (500, 503):
            if self.request.retries >= self.max_retries:
                error_report["messages"].append("Failed")
            else:
                self.retry(
                    countdown=SEND_MAIL_COUNTDOWN, max_retries=SEND_MAIL_MAX_RETRIES, exc=err
                )

        if error_report:
            send_report = {
                "email": email,
                "values": context,
                "template_id": template_id,
                "error": error_report.get("messages")
                if isinstance(error_report, dict)
                else error_report,
            }
            logger.error("Notify request failed: %s", send_report)

    if audit_kwargs:
        audit_data = audit_kwargs.get("data", {})
        if not isinstance(audit_data, dict):
            audit_data = {"_data": audit_data}
        audit_data["send_report"] = send_report
    else:
        audit_kwargs = {}
        audit_data = send_report

    audit_kwargs["data"] = audit_data

    if settings.RUN_ASYNC:
        audit_log_task.delay(audit_kwargs)
    else:
        audit_log_task(audit_kwargs)


@shared_task(bind=True)
def check_email_delivered(self, delivery_id, context):
    notify = get_client()
    email = notify.get_notification_by_id(delivery_id)
    delivery_status = email[
        "status"
    ]  # one of: sending / delivered / permanent-failure / temporary-failure / technical-failure
    if delivery_status in ["created", "sending", "temporary-failure"]:
        # The email is still pending, let's schedule this function to run again soon
        created_time = datetime.datetime.strptime(email["created_at"], "%Y-%m-%dT%H:%M:%S.%fZ")
        now = datetime.datetime.now()
        # if the email was created more than AUDIT_EMAIL_GIVE_UP_SECONDS seconds ago (72 hours)
        # give up
        if (now - created_time).seconds >= settings.AUDIT_EMAIL_GIVE_UP_SECONDS:
            # We've reached the max retries, let's log this and give up
            delivery_status = "unknown"
        else:
            # Let's schedule this task to happen again in the future,
            # maybe then it would have delivered
            self.retry(countdown=settings.AUDIT_EMAIL_RETRY_COUNTDOWN)
    elif "-" in delivery_status:
        # making the delivery_status more palatable to look at
        delivery_status = delivery_status.replace("-", " ")
    # let's send the audit email

    # construct the subject
    email_subject = (
        f"{delivery_status.capitalize()} - {email['subject']} - {email['email_address']}"
    )

    to_address = settings.AUDIT_EMAIL_TO_ADDRESS

    # getting the HTML preview from notify
    case_email = notify_contact_email(context.get("case_number"))
    context.update({"footer": notify_footer(email=case_email)})
    email_preview = notify.post_template_preview(
        template_id=email["template"]["id"], personalisation=context
    )

    # constructing the MIME email containing both HTML and text versions just in case
    msg = MIMEMultipart("alternative")
    msg["Subject"] = email_subject
    msg["From"] = formataddr((settings.AUDIT_EMAIL_FROM_NAME, settings.AUDIT_EMAIL_FROM_ADDRESS))
    msg["To"] = to_address
    part1 = MIMEText(email_preview["body"], "plain")
    part2 = MIMEText(email_preview["html"], "html")
    msg.attach(part1)
    msg.attach(part2)

    # connecting to Amazon SES via SMTP to send the MIME email
    with smtplib.SMTP(settings.AUDIT_EMAIL_SMTP_HOST, settings.AUDIT_EMAIL_SMTP_PORT) as server:
        server.starttls()
        server.login(settings.AUDIT_EMAIL_SMTP_USERNAME, settings.AUDIT_EMAIL_SMTP_PASSWORD)
        text = msg.as_string()
        mail = server.sendmail(settings.AUDIT_EMAIL_FROM_ADDRESS, to_address, text)

    return mail, msg<|MERGE_RESOLUTION|>--- conflicted
+++ resolved
@@ -67,20 +67,10 @@
     try:
         send_report = sync_send_mail(email, context, template_id, reference)
         logger.info(f"Send email: {send_report}")
-<<<<<<< HEAD
-        if settings.AUDIT_EMAIL_ENABLED:
-            if settings.RUN_ASYNC:
-                check_email_delivered.apply_async(
-                    countdown=300, kwargs={"delivery_id": send_report["id"], "context": context}
-                )
-            else:
-                check_email_delivered.apply_async(delivery_id=send_report["id"], context=context)
-=======
         if settings.AUDIT_EMAIL_ENABLED and settings.RUN_ASYNC:
             check_email_delivered.apply_async(
                 countdown=300, kwargs={"delivery_id": send_report["id"], "context": context}
             )
->>>>>>> 9568005a
     except HTTPError as err:
         error_report, error_status = extract_error_from_api_exception(err)
         if error_status in (500, 503):
