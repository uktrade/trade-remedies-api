from config.settings.base import env

validation_errors = {
    "wrong_email_password_combination": {
        "field": "email",
        "error_text": "Enter the correct email address and password combination",
        "error_summary": "The email address or password is incorrect",
    },
    "incorrect_timeout": {
        "error_text": "You have entered incorrect sign in details too many time and your account will be locked for [xx] minutes"
    },
    "password_fails_requirements": {
        "field": "password",
        "error_text": "Enter a password that contains 8 or more characters, at least one lowercase letter, at least one capital letter, at least one number and at least one special character for example  !@#$%^&",
        "error_summary": "Your password needs to contain the correct characters",
    },
    "password_upper_lower_case": {
        "field": "password",
        "error_text": "Password must include both upper and lower case characters",
    },
    "password_required": {
        "field": "password",
        "error_summary": "You need to enter your password",
        "error_text": "Enter your password",
    },
    "2fa_code_failed_delivery": {
        "field": "code",
        "error_summary": "The authentication code could not be sent, try again shortly",
    },
    "2fa_code_expired": {
        "field": "code",
        "error_text": "Enter the correct authentication code or request a new code",
        "error_summary": "This authentication code has expired",
    },
    "2fa_code_not_valid": {
        "field": "code",
        "error_text": "Enter a valid authentication code",
        "error_summary": "The authentication code is incorrect",
    },
    "2fa_requested_too_many_times": {
        "field": "code",
        "error_summary": "Please wait %s seconds before requesting another authentication code",
    },
    "email_not_valid": {
        "field": "email",
        "error_text": "Enter your email address in the correct format. Eg. name@example.com",
        # /PS-IGNORE
        "error_summary": "Your email address needs to be in the correct format. Eg. name@example.com",
        # /PS-IGNORE
    },
    "contact_email_not_valid": {
        "field": "email",
        "error_text": "Enter the contact's email address in the correct format. Eg. name@example.com",
        # /PS-IGNORE
        "error_summary": "The contact's email address needs to be in the correct format. Eg. name@example.com",
        # /PS-IGNORE
    },
    "email_required": {
        "field": "email",
        "error_text": "Enter your email address. Eg. name@example.com",  # /PS-IGNORE
        "error_summary": "Enter your email address",
    },
    "2fa_code_required": {
        "field": "code",
        "error_text": "Enter the correct authentication code or request a new code",
        "error_summary": "You need to enter an authentication code",
    },
    "2fa_code_locked": {
        "field": "code",
        "error_text": "The authentication code is incorrect and your account has been temporarily locked. Try again in 5 minutes",
        "error_summary": "The authentication code is incorrect and your account has been temporarily locked. Try again in 5 minutes",
    },
    "login_incorrect_timeout": {
        "error_summary": f"You have entered incorrect sign in details too many times and your account will be locked for {env('FAILED_LOGIN_COOLOFF', default=10)} minutes"
    },
    "invalid_access": {"error_summary": "Invalid access to environment"},
    "wrong_email_verification_code": {"error_summary": "Invalid access to environment"},
    "no_name_entered": {
        "field": "name",
        "error_text": "Enter your name",
        "error_summary": "You need to enter your name",
    },
    "no_contact_name_entered": {
        "field": "name",
        "error_text": "Enter your contact’s name",
        "error_summary": "You need to enter your contact’s name",
    },
    "no_org_chosen": {
        "field": "org",
        "error_text": "Select who is registering interest",
        "error_summary": "You need to select who is registering interest in this case",
    },
    "no_representative_org": {
        "field": "org",
        "error_text": "Select who you want to represent",
        "error_summary": "You need to select who you want to represent in this case",
    },
    "no_contact_selected": {
        "field": "which_contact",
        "error_text": "Select a contact",
        "error_summary": "You need to select 1 or more contacts",
    },
    "no_email_entered": {
        "field": "email",
        "error_text": "Enter your email address",
        "error_summary": "You need to enter your email address",
    },
    "no_contact_email_entered": {
        "field": "email",
        "error_text": "Enter your contact’s email address",
        "error_summary": "You need to enter your contact’s email address",
    },
    "terms_and_conditions_not_accepted": {
        "field": "terms_and_conditions_accept",
        "error_text": "Select if you have read and understood the Terms of Use and Privacy Notice",
        "error_summary": "Agree to the Terms of Use and Privacy Notice to create your account",
    },
    "no_password_entered": {
        "field": "password",
        "error_text": "Enter your password",
        "error_summary": "You need to enter your password",
    },
    "no_two_factor_selected": {
        "field": "two_factor_choice",
        "error_text": "Choose mobile or email",
        "error_summary": "Choose how to complete two-factor authentication",
    },
    "no_country_selected": {
        "field": "mobile_country_code",
        "error_text": "Select your country code",
        "error_summary": "Select the country code for your mobile number",
    },
    "invalid_mobile_number": {
        "field": "mobile",
        "error_text": "Enter a mobile number using digits only and without using the characters  () or -",
        "error_summary": "Your mobile number needs to be entered in the correct format",
    },
    "no_mobile_entered": {
        "field": "mobile",
        "error_text": "Enter your mobile number",
        "error_summary": "You need to enter your mobile number",
    },
    "organisation_registered_country_not_selected": {
        "field": "uk_employer",
        "error_text": "Select Yes or No",
        "error_summary": "You need to select if your organisation is a UK registered company",
    },
    "companies_house_not_searched": {
        "field": "uk_employer",
        "error_text": "Enter your company name or company number",
        "error_summary": "You need to enter your registered company name or company number",
    },
    "companies_house_not_selected": {
        "field": "input-autocomplete",
        "error_text": "Select your company",
        "error_summary": "You need to select your company",
    },
    "organisation_not_searched": {
        "field": "input-autocomplete",
        "error_text": "Enter a organisation name or number",
        "error_summary": "You need to enter an organisation name or number",
    },
    "organisation_not_selected": {
        "field": "input-autocomplete",
        "error_text": "Select an organisation",
        "error_summary": "Select an organisation",
    },
    "no_company_name_entered": {
        "field": "organisation_name",
        "error_text": "Enter the name of your organisation",
        "error_summary": "We need the name of your organisation",
    },
    "no_company_post_code_or_number_entered": {
        "field": ["address", "post_code"],
        "error_text": "Enter either your organisation's registration number or the postcode for your organisation's address",
        "error_summary": "We need either your organisation's registration number or the postcode for your organisation's address",
    },
    "no_company_address_entered": {
        "field": "address",
        "error_text": "Enter your organisation's address",
        "error_summary": "We need an address for your organisation",
    },
    "no_company_country_selected": {
        "field": "country",
        "error_text": "Select your country",
        "error_summary": "Select the country for your organisation",
    },
    "no_client_name_entered": {
        "field": "organisation_name",
        "error_text": "Enter the name of your client",
        "error_summary": "We need your client's name",
    },
    "no_client_post_code_or_number_entered": {
        "field": "post_code",
        "error_text": "Enter either your organisation's registration number "
        "or the postcode for your organisation's address",
        "error_summary": "We need either your organisation's registration number or "
        "the postcode for your organisation's address",
    },
    "no_client_address_entered": {
        "field": "address",
        "error_text": "Enter your client's address",
        "error_summary": "We need your client's address",
    },
    "no_client_country_selected": {
        "field": "country",
        "error_text": "Select your client's country",
        "error_summary": "Select your client's country",
    },
    "incorrect_vat_format": {
        "field": "company_vat_number",
        "error_summary": "You have entered an incorrect VAT number",
    },
    "incorrect_eori_format": {
        "field": "company_eori_number",
        "error_summary": "You have entered an incorrect EORI number",
    },
    "incorrect_duns_format": {
        "field": "company_duns_number",
        "error_text": "Enter your D‑U‑N‑S Number using 9 digits",
        "error_summary": "You have entered an incorrect D‑U‑N‑S Number",
    },
    "incorrect_url": {
        "field": "company_website",
        "error_text": "Enter the correct web address",
        "error_summary": "The website address you have entered does not look valid",
    },
    "incorrect_client_eori_format": {
        "field": "company_eori_number",
        "error_text": "Enter the correct EORI number",
        "error_summary": "You have entered an incorrect EORI number",
    },
    "incorrect_client_duns_format": {
        "field": "company_duns_number",
        "error_text": "Enter your client's 9-digit DUNS number",
        "error_summary": "You have entered an incorrect DUNS number",
    },
    "incorrect_client_url": {
        "field": "company_website",
        "error_text": "Enter the correct web address",
        "error_summary": "The website address you have entered does not look valid",
    },
    "not_authorised_roi": {
        "field": "authorised",
        "error_text": "Select to confirm you're authorised ",
        "error_summary": "You need to confirm you are authorised to send this application",
    },
    "file_too_large": {
        "field": "file",
        "error_text": "The selected file must be smaller than <30MB>:",
        "error_summary": "You need to upload a smaller file size as the maximum size is <30mb>",
    },
    "file_wrong_format": {
        "field": "file",
        "error_text": "The selected file must be a <DOCX, Excel, or PDF>",
        "error_summary": "You need to upload a file in the right file format: <DOCX, Excel, or PDF>",
    },
    "file_has_virus": {
        "field": "file",
        "error_text": "This file contains a virus",
        "error_summary": "You need to upload a new file as this one has a virus",
    },
    "who_are_you_inviting_empty": {
        "field": "who_are_you_inviting",
        "error_text": "Select who you want to invite",
        "error_summary": "You need to select who you want to invite",
    },
    "who_are_you_inviting_name_missing": {
        "field": "team_member_name",
        "error_text": "Enter the user's name",
        "error_summary": "You need to provide the name of the user you are inviting",
    },
    "who_are_you_inviting_email_missing": {
        "field": "team_member_email",
        "error_text": "Enter the user's email address",
        "error_summary": "You need to provide the user's email address",
    },
    "who_are_you_inviting_email_invalid_format": {
        "field": "team_member_email",
        "error_text": "Enter the email address in the correct format. Eg. name@example.com",
        "error_summary": "Enter the email address in the correct format. Eg. name@example.com",
    },
    "invite_permissions_missing": {
        "field": "type_of_user",
        "error_text": "Select permissions",
        "error_summary": "Select the permissions you would like this user to have",
    },
    "invite_no_case_selected": {
        "field": "cases",
        "error_text": "Select an option",
        "error_summary": "You need to select a case",
    },
    "invite_new_representative_no_organisation_name": {
        "field": "organisation_name",
        "error_text": "Enter the name of the representative organisation",
        "error_summary": "You need to enter the name of the representative organisation",
    },
    "invite_new_representative_no_contact_name": {
        "field": "contact_name",
        "error_text": "Enter the contact's name",
        "error_summary": "You need to enter the contact's name",
    },
    "invite_new_representative_no_contact_email": {
        "field": "contact_email",
        "error_text": "Enter the contact's email address",
        "error_summary": "You need to enter the contact's email address",
    },
    "invite_new_representative_invalid_email": {
        "field": "contact_email",
        "error_text": "Enter the email address in the correct format. Eg. name@example.com",
        "error_summary": "The contact's email address needs to be in the correct format. Eg. name@example.com",
    },
    "invite_existing_representative_no_contact_name": {
        "field": "contact_name",
        "error_text": "Enter the contact's name",
        "error_summary": "You need to enter the contact's name",
    },
    "invite_existing_representative_no_contact_email": {
        "field": "contact_email",
        "error_text": "Enter the contact's email address",
        "error_summary": "You need to enter the contact's email address",
    },
    "invite_existing_representative_invalid_email": {
        "field": "contact_name",
        "error_text": "Enter the email address in the correct format. Eg. name@example.com",
        "error_summary": "The contact's email address needs to be in the correct format. Eg. name@example.com",
    },
    "invite_who_does_your_representative_work_for_missing": {
        "field": "organisation",
        "error_text": "Select an option",
        "error_summary": "You need to select an option",
    },
    "invite_which_cases_not_selected": {
        "field": "which_case",
        "error_text": "Select an option",
        "error_summary": "Select 'No cases' or one or more cases",
    },
    "invite_representative_who_is_registering_missing": {
        "field": "who_is_registering",
        "error_text": "Select who is registering",
        "error_summary": "You need to select who is registering",
    },
    "caseworker_review_invite_no_contact_selected": {
        "field": "name",
        "error_text": "Select a contact",
        "error_summary": "You need to select a radio button",
    },
    "caseworker_review_invite_new_contact_no_name": {
        "field": "name",
        "error_text": "Enter the contact's name",
        "error_summary": "You need to enter the contact's name",
    },
    "caseworker_review_invite_new_contact_no_email": {
        "field": "email",
        "error_text": "Enter the contact's email address",
        "error_summary": "You need to enter the contact's email address",
    },
    "caseworker_review_invite_new_contact_incorrect_email": {
        "field": "email",
        "error_text": "Enter the email address in the correct format. Eg. name@example.com",
        "error_summary": "The contact's email address needs to be in the correct format. Eg. name@example.com",
    },
    "invite_contact_no_organisation_name": {
        "field": "organisation_name",
        "error_text": "Enter the organisation's name",
        "error_summary": "You need to enter the organisation's name",
    },
    "invite_contact_no_name": {
        "field": "contact_name",
        "error_text": "Enter the contact's name",
        "error_summary": "You need to enter the contact's name",
    },
    "invite_contact_no_email": {
        "field": "contact_email",
        "error_text": "Enter the contact's email address",
        "error_summary": "You need to enter the contact's email address",
    },
    "invite_contact_invalid_email": {
        "field": "contact_email",
        "error_text": "Enter the email address in the correct format. Eg. name@example.com",
        "error_summary": "The contact's email address needs to be in the correct format. Eg. name@example.com",
    },
<<<<<<< HEAD
    "verify_invite_no_option_selected": {
        "field": "been_able_to_verify_representative",
        "error_text": "Select a verification option",
        "error_summary": "You need to select one of the verification options",
=======
    "feedback_no_rating": {
        "field": "feedback",
        "error_text": "Select a rating of between 1 to 5 stars",
        "error_summary": "You need to select a rating of between 1 to 5 stars",
>>>>>>> 9568005a
    },
}<|MERGE_RESOLUTION|>--- conflicted
+++ resolved
@@ -380,16 +380,13 @@
         "error_text": "Enter the email address in the correct format. Eg. name@example.com",
         "error_summary": "The contact's email address needs to be in the correct format. Eg. name@example.com",
     },
-<<<<<<< HEAD
     "verify_invite_no_option_selected": {
         "field": "been_able_to_verify_representative",
         "error_text": "Select a verification option",
         "error_summary": "You need to select one of the verification options",
-=======
     "feedback_no_rating": {
         "field": "feedback",
         "error_text": "Select a rating of between 1 to 5 stars",
         "error_summary": "You need to select a rating of between 1 to 5 stars",
->>>>>>> 9568005a
     },
 }