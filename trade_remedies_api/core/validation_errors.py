from config.settings.base import env

validation_errors = {
    "wrong_email_password_combination": {
        "field": "email",
        "error_text": "Enter the correct email address and password combination",
        "error_summary": "The email address or password is incorrect",
    },
    "incorrect_timeout": {
        "error_text": "You have entered incorrect sign in details too many time and your account will be locked for [xx] minutes"
    },
    "password_fails_requirements": {
        "field": "password",
        "error_text": "Enter a password that contains 8 or more characters, at least one lowercase letter, at least one capital letter, at least one number and at least one special character for example  !@#$%^&",
        "error_summary": "Your password needs to contain the correct characters",
    },
    "password_upper_lower_case": {
        "field": "password",
        "error_text": "Password must include both upper and lower case characters",
    },
    "password_required": {
        "field": "password",
        "error_summary": "You need to enter your password",
        "error_text": "Enter your password",
    },
    "2fa_code_failed_delivery": {
        "field": "code",
        "error_summary": "The authentication code could not be sent, try again shortly",
    },
    "2fa_code_expired": {
        "field": "code",
        "error_text": "Enter the correct authentication code or request a new code",
        "error_summary": "This authentication code has expired",
    },
    "2fa_code_not_valid": {
        "field": "code",
        "error_text": "Enter a valid authentication code",
        "error_summary": "The authentication code is incorrect",
    },
    "2fa_requested_too_many_times": {
        "field": "code",
        "error_summary": "Please wait %s seconds before requesting another authentication code",
    },
    "email_not_valid": {
        "field": "email",
        "error_text": "Enter your email address in the correct format. Eg. name@example.com",
        # /PS-IGNORE
        "error_summary": "Your email address needs to be in the correct format. Eg. name@example.com",
        # /PS-IGNORE
    },
    "contact_email_not_valid": {
        "field": "email",
        "error_text": "Enter the contact's email address in the correct format. Eg. name@example.com",
        # /PS-IGNORE
        "error_summary": "The contact's email address needs to be in the correct format. Eg. name@example.com",
        # /PS-IGNORE
    },
    "email_required": {
        "field": "email",
        "error_text": "Enter your email address. Eg. name@example.com",  # /PS-IGNORE
        "error_summary": "Enter your email address",
    },
    "2fa_code_required": {
        "field": "code",
        "error_text": "Enter the correct authentication code or request a new code",
        "error_summary": "You need to enter an authentication code",
    },
    "2fa_code_locked": {
        "field": "code",
        "error_text": "The authentication code is incorrect and your account has been temporarily locked. Try again in 5 minutes",
        "error_summary": "The authentication code is incorrect and your account has been temporarily locked. Try again in 5 minutes",
    },
    "login_incorrect_timeout": {
        "error_summary": f"You have entered incorrect sign in details too many times and your account will be locked for {env('FAILED_LOGIN_COOLOFF', default=10)} minutes"
    },
    "invalid_access": {"error_summary": "Invalid access to environment"},
    "wrong_email_verification_code": {"error_summary": "Invalid access to environment"},
    "no_name_entered": {
        "field": "name",
        "error_text": "Enter your name",
        "error_summary": "You need to enter your name",
    },
    "no_contact_name_entered": {
        "field": "name",
        "error_text": "Enter your contact’s name",
        "error_summary": "You need to enter your contact’s name",
    },
    "no_org_chosen": {
        "field": "org",
        "error_text": "Select who is registering interest",
        "error_summary": "You need to select who is registering interest in this case",
    },
    "no_representative_org": {
        "field": "org",
        "error_text": "Select who you want to represent",
        "error_summary": "You need to select who you want to represent in this case",
    },
    "no_contact_selected": {
        "field": "which_contact",
        "error_text": "Select a contact",
        "error_summary": "You need to select 1 or more contacts",
    },
    "no_email_entered": {
        "field": "email",
        "error_text": "Enter your email address",
        "error_summary": "You need to enter your email address",
    },
    "no_contact_email_entered": {
        "field": "email",
        "error_text": "Enter your contact’s email address",
        "error_summary": "You need to enter your contact’s email address",
    },
    "terms_and_conditions_not_accepted": {
        "field": "terms_and_conditions_accept",
        "error_text": "Select if you have read and understood the Terms of Use and Privacy Notice",
        "error_summary": "Agree to the Terms of Use and Privacy Notice to create your account",
    },
    "no_password_entered": {
        "field": "password",
        "error_text": "Enter your password",
        "error_summary": "You need to enter your password",
    },
    "no_two_factor_selected": {
        "field": "two_factor_choice",
        "error_text": "Choose mobile or email",
        "error_summary": "Choose how to complete two-factor authentication",
    },
    "no_country_selected": {
        "field": "mobile_country_code",
        "error_text": "Select your country code",
        "error_summary": "Select the country code for your mobile number",
    },
    "invalid_mobile_number": {
        "field": "mobile",
        "error_text": "Enter a mobile number using digits only and without using the characters  () or -",
        "error_summary": "Your mobile number needs to be entered in the correct format",
    },
    "no_mobile_entered": {
        "field": "mobile",
        "error_text": "Enter your mobile number",
        "error_summary": "You need to enter your mobile number",
    },
    "organisation_registered_country_not_selected": {
        "field": "uk_employer",
        "error_text": "Select Yes or No",
        "error_summary": "You need to select if your organisation is a UK registered company",
    },
    "companies_house_not_searched": {
        "field": "uk_employer",
        "error_text": "Enter your company name or company number",
        "error_summary": "You need to enter your registered company name or company number",
    },
    "companies_house_not_selected": {
        "field": "input-autocomplete",
        "error_text": "Select your company",
        "error_summary": "You need to select your company",
    },
    "organisation_not_searched": {
        "field": "input-autocomplete",
        "error_text": "Enter a organisation name or number",
        "error_summary": "You need to enter an organisation name or number",
    },
    "organisation_not_selected": {
        "field": "input-autocomplete",
        "error_text": "Select an organisation",
        "error_summary": "Select an organisation",
    },
    "no_company_name_entered": {
        "field": "organisation_name",
        "error_text": "Enter the name of your organisation",
        "error_summary": "We need the name of your organisation",
    },
    "no_company_post_code_or_number_entered": {
        "field": ["address", "post_code"],
        "error_text": "Enter either your organisation's registration number or the postcode for your organisation's address",
        "error_summary": "We need either your organisation's registration number or the postcode for your organisation's address",
    },
    "no_company_address_entered": {
        "field": "address",
        "error_text": "Enter your organisation's address",
        "error_summary": "We need an address for your organisation",
    },
    "no_company_country_selected": {
        "field": "country",
        "error_text": "Select your country",
        "error_summary": "Select the country for your organisation",
    },
    "no_client_name_entered": {
        "field": "organisation_name",
        "error_text": "Enter the name of your client",
        "error_summary": "We need your client's name",
    },
    "no_client_post_code_or_number_entered": {
        "field": "post_code",
        "error_text": "Enter either your organisation's registration number "
        "or the postcode for your organisation's address",
        "error_summary": "We need either your organisation's registration number or "
        "the postcode for your organisation's address",
    },
    "no_client_address_entered": {
        "field": "address",
        "error_text": "Enter your client's address",
        "error_summary": "We need your client's address",
    },
    "no_client_country_selected": {
        "field": "country",
        "error_text": "Select your client's country",
        "error_summary": "Select your client's country",
    },
    "incorrect_vat_format": {
        "field": "company_vat_number",
        "error_summary": "You have entered an incorrect VAT number",
    },
    "incorrect_eori_format": {
        "field": "company_eori_number",
        "error_summary": "You have entered an incorrect EORI number",
    },
    "incorrect_duns_format": {
        "field": "company_duns_number",
        "error_text": "Enter your D‑U‑N‑S Number using 9 digits",
        "error_summary": "You have entered an incorrect D‑U‑N‑S Number",
    },
    "incorrect_url": {
        "field": "company_website",
        "error_text": "Enter the correct web address",
        "error_summary": "The website address you have entered does not look valid",
    },
    "incorrect_client_eori_format": {
        "field": "company_eori_number",
        "error_text": "Enter the correct EORI number",
        "error_summary": "You have entered an incorrect EORI number",
    },
    "incorrect_client_duns_format": {
        "field": "company_duns_number",
        "error_text": "Enter your client's 9-digit DUNS number",
        "error_summary": "You have entered an incorrect DUNS number",
    },
    "incorrect_client_url": {
        "field": "company_website",
        "error_text": "Enter the correct web address",
        "error_summary": "The website address you have entered does not look valid",
    },
    "not_authorised_roi": {
        "field": "authorised",
        "error_text": "Select to confirm you're authorised ",
        "error_summary": "You need to confirm you are authorised to send this application",
    },
    "file_too_large": {
        "field": "file",
        "error_text": "The selected file must be smaller than <30MB>:",
        "error_summary": "You need to upload a smaller file size as the maximum size is <30mb>",
    },
    "file_wrong_format": {
        "field": "file",
        "error_text": "The selected file must be a <DOCX, Excel, or PDF>",
        "error_summary": "You need to upload a file in the right file format: <DOCX, Excel, or PDF>",
    },
    "file_has_virus": {
        "field": "file",
        "error_text": "This file contains a virus",
        "error_summary": "You need to upload a new file as this one has a virus",
    },
    "who_are_you_inviting_empty": {
        "field": "who_are_you_inviting",
        "error_text": "Select who you want to invite",
        "error_summary": "You need to select who you want to invite",
    },
    "who_are_you_inviting_name_missing": {
        "field": "team_member_name",
        "error_text": "Enter the user's name",
        "error_summary": "You need to provide the name of the user you are inviting",
    },
    "who_are_you_inviting_email_missing": {
        "field": "team_member_email",
        "error_text": "Enter the user's email address",
        "error_summary": "You need to provide the user's email address",
    },
    "who_are_you_inviting_email_invalid_format": {
        "field": "team_member_email",
        "error_text": "Enter the email address in the correct format. Eg. name@example.com",
        "error_summary": "Enter the email address in the correct format. Eg. name@example.com",
    },
    "invite_permissions_missing": {
        "field": "type_of_user",
        "error_text": "Select permissions",
        "error_summary": "Select the permissions you would like this user to have",
    },
    "invite_no_case_selected": {
        "field": "cases",
        "error_text": "Select an option",
        "error_summary": "You need to select a case",
    },
    "invite_new_representative_no_organisation_name": {
        "field": "organisation_name",
        "error_text": "Enter the name of the representative organisation",
        "error_summary": "You need to enter the name of the representative organisation",
    },
    "invite_new_representative_no_contact_name": {
        "field": "contact_name",
        "error_text": "Enter the contact's name",
        "error_summary": "You need to enter the contact's name",
    },
    "invite_new_representative_no_contact_email": {
        "field": "contact_email",
        "error_text": "Enter the contact's email address",
        "error_summary": "You need to enter the contact's email address",
    },
    "invite_new_representative_invalid_email": {
        "field": "contact_email",
        "error_text": "Enter the email address in the correct format. Eg. name@example.com",
        "error_summary": "The contact's email address needs to be in the correct format. Eg. name@example.com",
    },
    "invite_existing_representative_no_contact_name": {
        "field": "contact_name",
        "error_text": "Enter the contact's name",
        "error_summary": "You need to enter the contact's name",
    },
    "invite_existing_representative_no_contact_email": {
        "field": "contact_email",
        "error_text": "Enter the contact's email address",
        "error_summary": "You need to enter the contact's email address",
    },
    "invite_existing_representative_invalid_email": {
        "field": "contact_name",
        "error_text": "Enter the email address in the correct format. Eg. name@example.com",
        "error_summary": "The contact's email address needs to be in the correct format. Eg. name@example.com",
    },
    "invite_who_does_your_representative_work_for_missing": {
        "field": "organisation",
        "error_text": "Select an option",
        "error_summary": "You need to select an option",
    },
    "invite_which_cases_not_selected": {
        "field": "which_case",
        "error_text": "Select an option",
        "error_summary": "Select 'No cases' or one or more cases",
    },
    "invite_representative_who_is_registering_missing": {
        "field": "who_is_registering",
        "error_text": "Select who is registering",
        "error_summary": "You need to select who is registering",
    },
    "edit_organisation_no_organisation_name": {
        "field": "name",
        "error_text": "Error text",
        "error_summary": "Error summary",
    },
<<<<<<< HEAD
    "caseworker_review_invite_no_contact_selected": {
        "field": "name",
        "error_text": "Select a contact",
        "error_summary": "You need to select a radio button",
    },
    "caseworker_review_invite_new_contact_no_name": {
        "field": "name",
        "error_text": "Enter the contact's name",
        "error_summary": "You need to enter the contact's name",
    },
    "caseworker_review_invite_new_contact_no_email": {
        "field": "email",
        "error_text": "Enter the contact's email address",
        "error_summary": "You need to enter the contact's email address",
    },
    "caseworker_review_invite_new_contact_incorrect_email": {
        "field": "email",
=======
    "invite_contact_no_organisation_name": {
        "field": "organisation_name",
        "error_text": "Enter the organisation's name",
        "error_summary": "You need to enter the organisation's name",
    },
    "invite_contact_no_name": {
        "field": "contact_name",
        "error_text": "Enter the contact's name",
        "error_summary": "You need to enter the contact's name",
    },
    "invite_contact_no_email": {
        "field": "contact_email",
        "error_text": "Enter the contact's email address",
        "error_summary": "You need to enter the contact's email address",
    },
    "invite_contact_invalid_email": {
        "field": "contact_email",
>>>>>>> 2722de9c
        "error_text": "Enter the email address in the correct format. Eg. name@example.com",
        "error_summary": "The contact's email address needs to be in the correct format. Eg. name@example.com",
    },
}<|MERGE_RESOLUTION|>--- conflicted
+++ resolved
@@ -345,7 +345,6 @@
         "error_text": "Error text",
         "error_summary": "Error summary",
     },
-<<<<<<< HEAD
     "caseworker_review_invite_no_contact_selected": {
         "field": "name",
         "error_text": "Select a contact",
@@ -363,7 +362,9 @@
     },
     "caseworker_review_invite_new_contact_incorrect_email": {
         "field": "email",
-=======
+        "error_text": "Enter the email address in the correct format. Eg. name@example.com",
+        "error_summary": "The contact's email address needs to be in the correct format. Eg. name@example.com",
+    },
     "invite_contact_no_organisation_name": {
         "field": "organisation_name",
         "error_text": "Enter the organisation's name",
@@ -381,7 +382,6 @@
     },
     "invite_contact_invalid_email": {
         "field": "contact_email",
->>>>>>> 2722de9c
         "error_text": "Enter the email address in the correct format. Eg. name@example.com",
         "error_summary": "The contact's email address needs to be in the correct format. Eg. name@example.com",
     },
