from celery import shared_task
from celery.utils.log import get_task_logger
from documents.constants import INDEX_STATE_NOT_INDEXED
from django.conf import settings

logger = get_task_logger(__name__)


@shared_task(bind=True, max_retries=4)
def checksum_document(self, document_id):
    from documents.models import Document
<<<<<<< HEAD
=======

>>>>>>> c419b3aa
    logger.info(f"Prepare document task for: '{document_id}'")
    try:
        doc = Document.objects.get(id=document_id)
        doc.set_md5_checksum()
    except Document.DoesNotExist:
<<<<<<< HEAD
        logger.warning(f"Failed to prepare document: '{document_id}' does"
                       " not exist (will retry)")
        raise self.retry(countdown=10)
    except Exception as e:
        logger.warning(f"Failed to prepare document '{document_id}': {e}"
                       " (will retry)")
=======
        logger.warning(
            f"Failed to prepare document: '{document_id}' does" " not exist (will retry)"
        )
        raise self.retry(countdown=10)
    except Exception as e:
        logger.warning(f"Failed to prepare document '{document_id}': {e}" " (will retry)")
>>>>>>> c419b3aa
        raise self.retry(countdown=10)


@shared_task(bind=True, max_retries=3)
def index_document(self, document_id, case_id=None):
    from documents.models import Document
<<<<<<< HEAD
=======

>>>>>>> c419b3aa
    logger.info(f"Index document task for: '{document_id}'")
    try:
        document = Document.objects.get(id=document_id)
        result = document.elastic_index(case=case_id)
        logger.info(result)
    except Document.DoesNotExist:
<<<<<<< HEAD
        logger.warning(f"Failed to index document: '{document_id}' does"
                       f" not exist (will retry)")
        raise self.retry(countdown=10)
    except Exception as e:
        logger.warning(f"Failed to index document '{document_id}': {e}"
                       " (will retry)")
=======
        logger.warning(f"Failed to index document: '{document_id}' does" f" not exist (will retry)")
        raise self.retry(countdown=10)
    except Exception as e:
        logger.warning(f"Failed to index document '{document_id}': {e}" " (will retry)")
>>>>>>> c419b3aa
        raise self.retry(countdown=10)


@shared_task()
def index_documents(force=False):
    from documents.models import Document
<<<<<<< HEAD
=======

>>>>>>> c419b3aa
    logger.info("Starting periodic document indexing")
    if not force:
        # Just non-indexed documents
        document_ids = Document.objects.filter(index_state=INDEX_STATE_NOT_INDEXED)
    else:
        # All non-deleted documents
<<<<<<< HEAD
        document_ids = Document.objects.filter(deleted_at__isnull=True, )
=======
        document_ids = Document.objects.filter(
            deleted_at__isnull=True,
        )
>>>>>>> c419b3aa
    all_ids = document_ids.values_list("id", flat=True)
    for document_id in all_ids:
        if settings.RUN_ASYNC:
            index_document.delay(document_id)
        else:
            index_document(document_id)<|MERGE_RESOLUTION|>--- conflicted
+++ resolved
@@ -9,82 +9,51 @@
 @shared_task(bind=True, max_retries=4)
 def checksum_document(self, document_id):
     from documents.models import Document
-<<<<<<< HEAD
-=======
 
->>>>>>> c419b3aa
     logger.info(f"Prepare document task for: '{document_id}'")
     try:
         doc = Document.objects.get(id=document_id)
         doc.set_md5_checksum()
     except Document.DoesNotExist:
-<<<<<<< HEAD
-        logger.warning(f"Failed to prepare document: '{document_id}' does"
-                       " not exist (will retry)")
-        raise self.retry(countdown=10)
-    except Exception as e:
-        logger.warning(f"Failed to prepare document '{document_id}': {e}"
-                       " (will retry)")
-=======
         logger.warning(
             f"Failed to prepare document: '{document_id}' does" " not exist (will retry)"
         )
         raise self.retry(countdown=10)
     except Exception as e:
         logger.warning(f"Failed to prepare document '{document_id}': {e}" " (will retry)")
->>>>>>> c419b3aa
         raise self.retry(countdown=10)
 
 
 @shared_task(bind=True, max_retries=3)
 def index_document(self, document_id, case_id=None):
     from documents.models import Document
-<<<<<<< HEAD
-=======
 
->>>>>>> c419b3aa
     logger.info(f"Index document task for: '{document_id}'")
     try:
         document = Document.objects.get(id=document_id)
         result = document.elastic_index(case=case_id)
         logger.info(result)
     except Document.DoesNotExist:
-<<<<<<< HEAD
-        logger.warning(f"Failed to index document: '{document_id}' does"
-                       f" not exist (will retry)")
-        raise self.retry(countdown=10)
-    except Exception as e:
-        logger.warning(f"Failed to index document '{document_id}': {e}"
-                       " (will retry)")
-=======
         logger.warning(f"Failed to index document: '{document_id}' does" f" not exist (will retry)")
         raise self.retry(countdown=10)
     except Exception as e:
         logger.warning(f"Failed to index document '{document_id}': {e}" " (will retry)")
->>>>>>> c419b3aa
         raise self.retry(countdown=10)
 
 
 @shared_task()
 def index_documents(force=False):
     from documents.models import Document
-<<<<<<< HEAD
-=======
 
->>>>>>> c419b3aa
     logger.info("Starting periodic document indexing")
     if not force:
         # Just non-indexed documents
         document_ids = Document.objects.filter(index_state=INDEX_STATE_NOT_INDEXED)
     else:
         # All non-deleted documents
-<<<<<<< HEAD
-        document_ids = Document.objects.filter(deleted_at__isnull=True, )
-=======
         document_ids = Document.objects.filter(
             deleted_at__isnull=True,
         )
->>>>>>> c419b3aa
     all_ids = document_ids.values_list("id", flat=True)
     for document_id in all_ids:
         if settings.RUN_ASYNC:
