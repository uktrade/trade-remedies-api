import json
import logging
<<<<<<< HEAD
from core.services.base import TradeRemediesApiView, ResponseSuccess
from documents.models import Document, DocumentBundle
from documents.exceptions import InvalidFile
from documents.utils import stream_s3_file_download
from documents.constants import (
    SEARCH_CONFIDENTIAL_STATUS_MAP,
    INDEX_STATE_NOT_INDEXED,
    INDEX_STATE_UNKNOWN_TYPE,
    INDEX_STATE_INDEX_FAIL,
    INDEX_STATE_FULL_INDEX,
)
from documents.tasks import index_document
from django.utils import timezone
=======

from django.conf import settings
>>>>>>> cf9fe25c
from django.db import transaction
from django.db.models import (
    Q,
    Count,
)
from django.utils import timezone
from rest_framework import status
from rest_framework.parsers import JSONParser, FormParser

from audit import AUDIT_TYPE_ATTACH
from cases.models import (
    Case,
    Submission,
    SubmissionDocument,
    SubmissionDocumentType,
    SubmissionType,
    get_case,
)
from core.services.base import (
    TradeRemediesApiView,
    ResponseSuccess,
    MultiPartJSONParser,
)
from core.services.exceptions import (
    InvalidRequestParams,
    NotFoundApiExceptions,
    InvalidFileUpload,
)
from core.utils import key_by

from documents.constants import (
    SEARCH_CONFIDENTIAL_STATUS_MAP,
    INDEX_STATE_NOT_INDEXED,
    INDEX_STATE_UNKNOWN_TYPE,
    INDEX_STATE_INDEX_FAIL,
    INDEX_STATE_FULL_INDEX,
)
from documents.exceptions import InvalidFile
from documents.models import Document, DocumentBundle
from documents.utils import stream_s3_file_download
from notes.models import Note
from security.constants import SECURITY_GROUPS_TRA


logger = logging.getLogger(__name__)


class CaseDocumentCountAPI(TradeRemediesApiView):
    """
    Return full document count for a case
    """

    def get(self, request, case_id, *args, **kwargs):
        case = Case.objects.get(id=case_id)
        sub_documents = SubmissionDocument.objects.filter(
            submission__case=case,
            submission__deleted_at__isnull=True,
            document__deleted_at__isnull=True,
        ).distinct("document")
        sub_docs_cw = sub_documents.filter(
            document__created_by__groups__name__in=SECURITY_GROUPS_TRA
        ).count()
        sub_docs_pub = (
            sub_documents.exclude(document__created_by__groups__name__in=SECURITY_GROUPS_TRA)
            .exclude(submission__status__default=True)
            .exclude(submission__status__draft=True)
            .count()
        )
        note_documents = Note.objects.filter(
            case=case, documents__isnull=False, documents__submissiondocument__isnull=True
        ).count()
        return ResponseSuccess({"result": sub_docs_pub + sub_docs_cw + note_documents})


class CaseDocumentAPI(TradeRemediesApiView):
    """
    Return all documents for a case
    """

    def get(self, request, case_id, organisation_id=None, source=None):  # noqa: C901
        case = Case.objects.get(id=case_id)
        submission_id = request.query_params.get("submission_id")
        sub_documents = SubmissionDocument.objects.filter(
            submission__case=case,
            submission__deleted_at__isnull=True,
            document__deleted_at__isnull=True,
        )
        if organisation_id:
            sub_documents = sub_documents.filter(submission__organisation__id=organisation_id)
        if submission_id:
            submission = Submission.objects.get_submission(id=submission_id, case=case)
            sub_documents = sub_documents.filter(submission=submission)
        # get all note documents which are not already part of a submission
        _note_documents = Note.objects.filter(
            case=case, documents__isnull=False, documents__submissiondocument__isnull=True
        )
        bundle_documents = set([])
        # filter by source - respondent or investigator
        if source:
            if source == "public":
                sub_documents = sub_documents.filter(
                    document__confidential=False, issued_at__isnull=False
                )
                _note_documents = []
            elif source == "respondent":
                sub_documents = sub_documents.exclude(
                    document__created_by__groups__name__in=SECURITY_GROUPS_TRA
                )
                sub_documents = sub_documents.exclude(submission__status__default=True)
                sub_documents = sub_documents.exclude(submission__status__draft=True)
                _note_documents = _note_documents.exclude(
                    documents__created_by__groups__name__in=SECURITY_GROUPS_TRA
                )
            elif source == "investigator":
                sub_documents = sub_documents.filter(
                    document__created_by__groups__name__in=SECURITY_GROUPS_TRA
                )
                _note_documents = _note_documents.filter(
                    documents__created_by__groups__name__in=SECURITY_GROUPS_TRA
                )
                for bundle in DocumentBundle.objects.filter(case_id=case_id):
                    bundle_documents |= set(bundle.documents.all())
        sub_documents = sub_documents.distinct("document")
        note_documents = set([])
        for note in _note_documents:
            note_documents |= set(note.all_non_issued_documents)

        if organisation_id:
            sub_documents = sub_documents.filter(submission__organisation__id=organisation_id)
        if submission_id:
            submission = Submission.objects.get_submission(id=submission_id)
            sub_documents = sub_documents.filter(submission=submission)
        return ResponseSuccess(
            {
                "results": [subdoc.to_dict(with_submissions=True) for subdoc in sub_documents]
                + [notedoc.to_dict(case=case) for notedoc in note_documents]
                + [bundledoc.to_dict(case=case) for bundledoc in bundle_documents]
            }
        )


class DocumentAPIView(TradeRemediesApiView):
    """
    Get or create document records

    `GET /api/v1/documents/`
    `GET /api/v1/document/{DOCUMENT_ID}/`
    `GET /api/v1/document/download/{DOCUMENT_ID}/`
    `GET /api/v1/case/{CASE_ID}/documents/`
    `GET /api/v1/documents/system/`
    `POST /api/v1/document/`
    `POST /api/v1/document/{DOCUMENT_ID}/`

    """

    parser_classes = (MultiPartJSONParser, JSONParser, FormParser)
    system = None
    public = False

    def get(  # noqa: C901
        self,
        request,
        organisation_id=None,
        document_id=None,
        case_id=None,
        submission_id=None,
        *args,
        **kwargs,
    ):
        """
        Return all or a single document
        # TODO: no document edits
        """
        fields = request.query_params.get("fields", None)
        criteria = request.query_params.get("criteria", None)
        case = None
        collapse_identical = request.query_params.get("collapse", "false") in ("true", "1", "Y")
        if document_id:
            doc_kwargs = {"id": document_id, "deleted_at__isnull": True}
            if self.system:
                doc_kwargs["system"] = True
            if case_id:
                doc_kwargs["submissiondocument__submission__case"] = case_id
            if submission_id:
                doc_kwargs["submissiondocument__submission"] = submission_id
            document = Document.objects.select_related("parent", "created_by").get(**doc_kwargs)

            return ResponseSuccess({"result": document.to_dict()})
        documents = Document.objects.select_related("parent", "created_by",).filter(
            deleted_at__isnull=True
        )
        sort_spec = self.sort_spec
        if self.system:
            query = Q(system=True)
            if criteria:
                for key, value in json.loads(criteria).items():
                    query.add(Q(**{key: value}), Q.AND)
            documents = documents.filter(query)
        else:
            if case_id and not submission_id:
                case = Case.objects.get_case(id=case_id)
                documents = documents.filter(
                    Q(submissiondocument__submission__case=case) | Q(note__case=case)
                )
            if submission_id:
                documents = documents.filter(
                    submission__id=submission_id
                )  # submission.get_documents()
            if organisation_id:
                documents = documents.filter(submission__organisation__id=organisation_id)
            source = request.query_params.get("filter_by", documents)
            if source:
                if source == "respondent":
                    documents = documents.exclude(created_by__groups__name__in=SECURITY_GROUPS_TRA)
                elif source == "investigator":
                    documents = documents.filter(created_by__groups__name__in=SECURITY_GROUPS_TRA)
            if collapse_identical:
                documents = documents.distinct("id")
                # sort_spec.append('id')

        if sort_spec:
            documents = documents.order_by(*sort_spec)
        return ResponseSuccess(
            {"results": [doc.to_dict(case=case, fields=fields) for doc in documents]}
        )

    @transaction.atomic  # noqa: C901
    def post(
        self,
        request,
        document_id=None,
        case_id=None,
        organisation_id=None,
        submission_id=None,
        bundle_id=None,
        *args,
        **kwargs,
    ):
        if document_id is None:
            document_id = request.data.get("document_id", None)
        _files = request.FILES.getlist("file", None)
        _issued = request.data.get("issued") or False
        _case_document = request.data.get("case_document")
        _parent_id = request.data.get("parent_id") or False
        _replace_id = request.data.get("replace_id") or False
        _bundle_id = bundle_id or request.data.get("bundle_id")
        _system = request.data.get("system") or bool(_bundle_id)
        _confidential = request.data.get("confidential")
        _submission_document_type = request.data.get("submission_document_type")
        if _submission_document_type:
            submission_document_type = SubmissionDocumentType.objects.get(
                key=_submission_document_type
            )
        else:
            submission_document_type = SubmissionDocumentType.type_by_user(request.user)
        if _confidential is None:
            _confidential = True
        submission_type_id = request.data.get("submission_type_id")
        if (
            not _case_document
            and not _bundle_id
            and not submission_id
            and not submission_type_id
            and not _system
            and not document_id
        ):
            raise InvalidRequestParams("Submission id or type id are required")
        if not _files and not document_id and not request.data.get("file_name"):
            raise InvalidRequestParams("No file or documents provided")
        case = get_case(case_id)
        submission = None
        if submission_id:
            submission = Submission.objects.get_submission(id=submission_id, case=case)
        elif submission_type_id:
            submission_type = SubmissionType.objects.get(id=submission_type_id)
            submission = Submission.objects.create(
                name=submission_type.name,
                case=case,
                organisation=self.organisation,
                type=submission_type,
                status=submission_type.default_status,
                created_by=request.user,
                user_context=[request.user],
            )
        if not _files and request.data.get("file_name"):
            _files = [
                {
                    "name": request.data.get("file_name"),
                    "size": request.data.get("file_size"),
                    "document_name": request.data.get("document_name"),
                }
            ]
        if _files:
            result = []
            for _file in _files:
                _parent = None
                if _parent_id:
                    try:
                        _parent = Document.objects.get(id=_parent_id)
                    except Document.DoesNotExist:
                        raise NotFoundApiExceptions("Parent document is not found")
                try:
                    document = Document.objects.create_document(
                        file=_file,
                        user=request.user,
                        confidential=_confidential,
                        system=bool(_system),
                        parent=_parent,
                        document=Document.objects.get(id=document_id) if document_id else None,
                        case=case,
                    )
                except InvalidFile as e:
                    raise InvalidFileUpload(str(e))
                if _replace_id and submission:
                    # We are being asked to replace the given doc in this submission
                    try:
                        # Find the document to replace and get its child
                        _replace_doc = Document.objects.get(id=_replace_id)
                        _child_doc = Document.objects.filter(parent_id=_replace_id).first()
                        replace_submission_document = SubmissionDocument.objects.get(
                            submission=submission, document=_replace_doc
                        )
<<<<<<< HEAD
                    except InvalidFile as invexc:
                        raise InvalidFileUpload(str(invexc))
                    if _replace_id and submission:
                        # We are being asked to replace the given doc in this submission
                        try:
                            # Find the replacee and get its child
                            _replace_doc = Document.objects.get(id=_replace_id)
                            _child_doc = Document.objects.filter(parent_id=_replace_id).first()
                            replace_submission_document = SubmissionDocument.objects.get(
                                submission=submission, document=_replace_doc
                            )
                            replace_submission_document.set_user_context(request.user)
                            if _child_doc:
                                child_submission_document = SubmissionDocument.objects.get(
                                    submission=submission, document=_child_doc
                                )
                                child_submission_document.set_user_context(request.user)
                                # Clone the child doc and add link to parent
                                _child_doc.id = None
                                _child_doc.parent = document
                                _child_doc.save()
                                # Update submission_doc to point to new child doc.
                                child_submission_document.document = _child_doc
                                child_submission_document.save()
                            replace_submission_document.delete()
                        except (Document.DoesNotExist, SubmissionDocument.DoesNotExist) as e:
                            logger.warning(
                                f"Document to replace with id '{_replace_id}' was not found: {e}"
                            )
                if settings.ASYNC_DOC_PREPARE or document.safe:
                    result_item = None
                    if submission:
                        if _submission_document_type:
                            submission_document_type = SubmissionDocumentType.objects.get(
                                key=_submission_document_type
                            )
                        else:
                            submission_document_type = SubmissionDocumentType.type_by_user(
                                request.user
=======
                        replace_submission_document.set_user_context(request.user)
                        if _child_doc:
                            child_submission_document = SubmissionDocument.objects.get(
                                submission=submission, document=_child_doc
>>>>>>> cf9fe25c
                            )
                            child_submission_document.set_user_context(request.user)
                            # Clone the child doc and add link to parent
                            _child_doc.id = None
                            _child_doc.parent = document
                            _child_doc.save()
                            # Update submission_doc to point to new child doc.
                            child_submission_document.document = _child_doc
                            child_submission_document.save()
                        replace_submission_document.delete()
                    except (Document.DoesNotExist, SubmissionDocument.DoesNotExist) as e:
                        logger.warning(
                            f"Document to replace with id '{_replace_id}' was not found: {e}"
                        )
                if submission:
                    if _submission_document_type:
                        submission_document_type = SubmissionDocumentType.objects.get(
                            key=_submission_document_type
                        )
                    else:
                        submission_document_type = SubmissionDocumentType.type_by_user(
                            request.user
                        )
                    submission_document = submission.add_document(
                        document=document,
                        document_type=submission_document_type,
                        issued=_issued,
                        issued_by=request.user,
                    )
                    result_item = submission_document.to_dict()
                elif _bundle_id:
                    bundle = DocumentBundle.objects.get(id=_bundle_id)
                    bundle.documents.add(document)
                    document.generic_audit(
                        message=f"Attached to bundle {bundle.name}",
                        audit_type=AUDIT_TYPE_ATTACH,
                        id=str(document.id),
                    )
                    result_item = document.to_dict()
                else:
                    result_item = document.to_dict()
                result.append(result_item)
            return ResponseSuccess({"result": result}, http_status=status.HTTP_201_CREATED)
        elif document_id:
            # We just want to attach a document
            document = Document.objects.get(id=document_id)
            if submission_id:
                submission_document = submission.add_document(
                    document=document,
                    document_type=submission_document_type,
                    issued=_issued,
                    issued_by=request.user,
                )
                if not request.user.is_tra():
                    submission.received_at = timezone.now()
                    submission.status = submission.type.received_status
                submission.save()

                return ResponseSuccess(
                    {"result": submission_document.to_dict()}, http_status=status.HTTP_201_CREATED
                )
            document.confidential = _confidential
            document.save()
            return ResponseSuccess({"result": {"document": document.to_dict()}})

    def delete(
        self,
        request,
        document_id=None,
        case_id=None,
        organisation_id=None,
        submission_id=None,
        *args,
        **kwargs,
    ):
        response = None
        submission = Submission.objects.get_submission(id=submission_id)
        submission.set_user_context(request.user)
        if document_id:
            document = Document.objects.get(id=document_id)
            document.set_case_context(submission.case)
            # If we are deleting a document with a child, delete the child as well.
            # iterating a filter makes it a bit more robust in case a file has multiple children.
            for child in Document.objects.filter(parent=document_id):
                submission.remove_document(child, requested_by=request.user)
                if not Submission.document_exists(child):
                    response = child.delete()
            submission.remove_document(document, requested_by=request.user)
            if not Submission.document_exists(document):
                response = document.delete()

            return ResponseSuccess({"result": {"deleted": True, "result": response}})


class DocumentDownloadAPIView(TradeRemediesApiView):
    """
<<<<<<< HEAD
    Return download url for a file. The url is single use and has a life
    of 30 seconds (defined in settings.S3_DOWNLOAD_LINK_EXPIRY_SECONDS)
=======
    Return download url for a file. The url has a life
    defined in env file then called in settings.S3_DOWNLOAD_LINK_EXPIRY_SECONDS
>>>>>>> cf9fe25c
    """

    def get(self, request, document_id, submission_id=None, *args, **kwargs):
        document = Document.objects.get(id=document_id)
        if submission_id:
            submission = Submission.objects.get_submission(id=submission_id)
            doc_submission = SubmissionDocument.objects.get(
                submission=submission, document=document
            )
            doc_submission.downloads += 1
            doc_submission.save()
        return ResponseSuccess(
            {"result": {"id": str(document.id), "download_url": document.download_url}}
        )


class DocumentStreamDownloadAPIView(TradeRemediesApiView):
    def get(self, request, document_id, submission_id=None, *args, **kwargs):
        document = Document.objects.get(id=document_id)
        is_tra = request.user.is_tra()

        if (
            not is_tra
            and not submission_id
            and not request.user.email == settings.TRUSTED_USER_EMAIL
        ):
            raise InvalidRequestParams("Invalid request params")
        if submission_id:
            submission = Submission.objects.get_submission(id=submission_id)
            doc_submission = SubmissionDocument.objects.get(
                submission=submission, document=document
            )
            if not is_tra and not doc_submission.downloadable_by(request.user):
                raise NotFoundApiExceptions("Document not found or access is denied")
            doc_submission.downloads += 1
            doc_submission.save()
        return stream_s3_file_download(document.s3_bucket, document.s3_key, filename=document.name)


class DocumentIssueAPI(TradeRemediesApiView):
    """
    Issue a document to the case.
    If the document is part of a submission, it's issued flag is toggled to
    denote it being issued or removed from the case.
    If the document is standalone, a submisssion of a given type is created
    and assigned to the case. Optional submission name can be provided (or will
    default to the submission type name) as well as an organisation.
    Note: used by the Files page
    """

    @transaction.atomic
    def post(self, request, case_id, *args, **kwargs):
        response = {"submissions": [], "issued": [], "removed": []}
        submissions = set()
        if request.user.is_tra():
            case = Case.objects.get(id=case_id)
            submission_type_id = request.data.get("submission_type_id")
            document_ids = request.data.getlist("document_ids")
            documents = Document.objects.filter(id__in=document_ids)
            if documents:
                if submission_type_id:
                    submission = case.create_submission_for_documents(
                        documents=documents,
                        submission_type=submission_type_id,
                        name=request.data.get("name") or None,
                        organisation=request.data.get("organisation_id") or None,
                        created_by=request.user,
                        issued=True,
                    )
                    submissions.add(submission)
                else:
                    for document in documents:
                        submission_docs = document.submissiondocument_set.filter(
                            submission__case=case
                        )
                        for subdoc in submission_docs:
                            subdoc.issue_to_submission(user=request.user)
                            submissions.add(subdoc.submission)

                for sub in submissions:
                    response["submissions"].append(str(sub.id))
                    case.notify_all_participants(request.user, submission=sub)

        return ResponseSuccess({"result": response})


class DocumentConfidentialAPI(TradeRemediesApiView):
    """
    Change the confidential state of a document, toggling the value.
    This can be performed by a TRA user only and only for documents created BY the TRA.
    """

    def post(self, request, case_id, *args, **kwargs):
        if request.user.is_tra():
            case = Case.objects.get(id=case_id)
            document_ids = request.data.getlist("document_ids")
            documents = Document.objects.filter(
                id__in=document_ids, created_by__groups__name__in=SECURITY_GROUPS_TRA
            )
            report = {}
            for document in documents:
                document.set_case_context(case)
                report[str(document.id)] = {
                    "from": document.confidential,
                    "to": not document.confidential,
                }
                document.confidential = not document.confidential
                document.save()
        return ResponseSuccess({"result": report,})


class DocumentBundlesAPI(TradeRemediesApiView):
    """
    Get or creates document bundles.

    When creating a bundle, the case type is required. If a bundle already exists
    for this case type, a new version will be created based on the last version for that case type
    (live or draft). If none exist, a new one will be created as a draft.
    If a specific bundle id is provided to POST, that bundle will be updated.
    """

    single = None

    def get(self, request, case_type_id=None, status=None, bundle_id=None, *args, **kwargs):
        bundle_id = bundle_id or request.query_params.get("bundle_id")
        if bundle_id:
            bundle = DocumentBundle.objects.get(id=bundle_id)
            return ResponseSuccess({"result": bundle.to_dict()})
        case_id = request.query_params.get("case_id")
        status_in_url = status
        status = status or request.query_params.get("status")
        filter_kwargs = {}
        exclude_kwargs = {}
        if case_type_id:
            filter_kwargs["case_type"] = case_type_id
        if status:
            filter_kwargs["status"] = status
        if case_id:
            filter_kwargs["case_id"] = case_id
        else:
            exclude_kwargs["case_id__isnull"] = False
        # if status_in_url:
        #     filter_kwargs['case_type__isnull'] = False

        bundles = (
            DocumentBundle.objects.filter(**filter_kwargs)
            .exclude(status="ARCHIVED")
            .exclude(**exclude_kwargs)
        )
        if status_in_url:
            bundles = bundles.filter(Q(case_type__isnull=False) | Q(submission_type__isnull=False))

        bundles = bundles.order_by("case_type__name")
        return ResponseSuccess(
            {"result": bundles[0] and bundles[0].to_dict()}
            if self.single
            else {"results": [bundle.to_dict() for bundle in bundles]}
        )

    @transaction.atomic
    def post(
        self,
        request,
        case_type_id=None,
        submission_type_id=None,
        status=None,
        bundle_id=None,
        *args,
        **kwargs,
    ):
        case_id = None
        if bundle_id:
            bundle = DocumentBundle.objects.get(id=bundle_id)
        else:
            if case_type_id:
                bundle = (
                    DocumentBundle.objects.filter(case_type_id=case_type_id)
                    .order_by("-version")
                    .first()
                )
            elif submission_type_id:
                bundle = (
                    DocumentBundle.objects.filter(
                        submission_type_id=submission_type_id, case__isnull=True
                    )
                    .order_by("-version")
                    .first()
                )
            else:
                case_id = request.data.get("case_id")
                submission_type_id = request.data.get("submission_type_id")
                bundle = (
                    DocumentBundle.objects.filter(
                        case_id=case_id, submission_type_id=submission_type_id
                    )
                    .order_by("-version")
                    .first()
                )
            if bundle:
                bundle = bundle.new_version()
            else:
                bundle = DocumentBundle.objects.create(
                    case_type_id=case_type_id,
                    submission_type_id=submission_type_id,
                    case_id=case_id,
                    status="DRAFT",
                    user_context=self.user,
                )
            bundle.created_by = self.user
        bundle.set_user_context(self.user)
        if case_id:
            bundle.set_case_context(get_case(case_id))
        bundle.description = request.data.get("description", bundle.description)
        status = status or request.data.get("status")
        if status in ("LIVE", "DRAFT"):
            if status == "LIVE":
                bundle.make_live(request.user)
            else:
                bundle.status = status
        bundle.save()
        return ResponseSuccess({"result": bundle.to_dict()})

    def delete(self, request, bundle_id, *args, **kwargs):
        bundle = DocumentBundle.objects.get(id=bundle_id)
        bundle.set_user_context(self.user)
        bundle.delete()
        return ResponseSuccess({"result": True})


class BundleDocumentAPI(TradeRemediesApiView):
    def post(self, request, bundle_id, document_id):
        bundle = DocumentBundle.objects.get(id=bundle_id)
        document = Document.objects.get(id=document_id)
        bundle.set_user_context(self.user)
        if bundle.case:
            document.set_case_context(bundle.case)
        document.set_user_context(self.user)
        bundle.documents.add(document)
        document.generic_audit(
            message=f"Attached to bundle {bundle.name}",
            audit_type=AUDIT_TYPE_ATTACH,
            id=str(document.id),
        )
        return ResponseSuccess({"result": bundle.to_dict()})

    def delete(self, request, bundle_id, document_id, *args, **kwargs):
        bundle = DocumentBundle.objects.get(id=bundle_id)
        document = Document.objects.get(id=document_id)
        bundle.set_user_context(self.user)
        if bundle.case:
            document.set_case_context(bundle.case)
        document.set_user_context(self.user)
        bundle.documents.remove(document)
        return ResponseSuccess({"result": bundle.to_dict()})


class DocumentSearchAPI(TradeRemediesApiView):
    """
    Search documents across one or all cases.
    If case_id is provided the search is limited to a specific case, otherwise
    spans all cases.
    The standard `q` query param denotes a search term filter.
    The `conf` query param can be CONF, NON-CONF, or ALL to filter by the confidentiality status
    of documents.
    By default search includes
        - document title
        - ducment file name
        - organisation name
        - case name (if case id is not provided)
        - type of submission
    """

    def get(self, request, case_id=None):
        confidentiality = request.query_params.get("confidential_status", "NONCONF")
        organisation_id = request.query_params.get("organisation_id")
        user_type = request.query_params.get("user_type")
        confidential_status = SEARCH_CONFIDENTIAL_STATUS_MAP[confidentiality]
        case = Case.objects.get(id=case_id) if case_id else None

        documents = Document.objects.elastic_search(
            case=case,
            query=self._search,
            confidential_status=confidential_status,
            organisation=organisation_id,
            user_type=user_type,
        )
        hits = documents.get("hits", {})
        return ResponseSuccess(
            {
                "results": [
                    {
                        "score": doc.get("_score"),
                        "highlight": doc.get("highlight"),
                        **doc.get("_source"),
                    }
                    for doc in hits.get("hits", [])
                ],
                "query": self._search,
                "case_id": str(case_id) if case_id else None,
                "confidential_status": confidentiality,
                "total": hits.get("total") or 0,
                "max_score": hits.get("max_score"),
            }
        )


class DocumentSearchIndexAPI(TradeRemediesApiView):
    def get(self, request):
        documents = Document.objects.all()
        counts = Document.objects.values("index_state").annotate(total=Count("index_state"))
        count_index = key_by(counts, "index_state")
        return ResponseSuccess(
            {
                "result": {
                    "total": documents.count(),
                    "full_index": count_index.get(INDEX_STATE_FULL_INDEX, {}).get("total"),
                    "unknown_type": count_index.get(INDEX_STATE_UNKNOWN_TYPE, {}).get("total"),
                    "failed": count_index.get(INDEX_STATE_INDEX_FAIL, {}).get("total"),
                    "pending": count_index.get(INDEX_STATE_NOT_INDEXED, {}).get("total"),
                }
            }
        )<|MERGE_RESOLUTION|>--- conflicted
+++ resolved
@@ -1,23 +1,7 @@
 import json
 import logging
-<<<<<<< HEAD
-from core.services.base import TradeRemediesApiView, ResponseSuccess
-from documents.models import Document, DocumentBundle
-from documents.exceptions import InvalidFile
-from documents.utils import stream_s3_file_download
-from documents.constants import (
-    SEARCH_CONFIDENTIAL_STATUS_MAP,
-    INDEX_STATE_NOT_INDEXED,
-    INDEX_STATE_UNKNOWN_TYPE,
-    INDEX_STATE_INDEX_FAIL,
-    INDEX_STATE_FULL_INDEX,
-)
-from documents.tasks import index_document
-from django.utils import timezone
-=======
 
 from django.conf import settings
->>>>>>> cf9fe25c
 from django.db import transaction
 from django.db.models import (
     Q,
@@ -340,52 +324,10 @@
                         replace_submission_document = SubmissionDocument.objects.get(
                             submission=submission, document=_replace_doc
                         )
-<<<<<<< HEAD
-                    except InvalidFile as invexc:
-                        raise InvalidFileUpload(str(invexc))
-                    if _replace_id and submission:
-                        # We are being asked to replace the given doc in this submission
-                        try:
-                            # Find the replacee and get its child
-                            _replace_doc = Document.objects.get(id=_replace_id)
-                            _child_doc = Document.objects.filter(parent_id=_replace_id).first()
-                            replace_submission_document = SubmissionDocument.objects.get(
-                                submission=submission, document=_replace_doc
-                            )
-                            replace_submission_document.set_user_context(request.user)
-                            if _child_doc:
-                                child_submission_document = SubmissionDocument.objects.get(
-                                    submission=submission, document=_child_doc
-                                )
-                                child_submission_document.set_user_context(request.user)
-                                # Clone the child doc and add link to parent
-                                _child_doc.id = None
-                                _child_doc.parent = document
-                                _child_doc.save()
-                                # Update submission_doc to point to new child doc.
-                                child_submission_document.document = _child_doc
-                                child_submission_document.save()
-                            replace_submission_document.delete()
-                        except (Document.DoesNotExist, SubmissionDocument.DoesNotExist) as e:
-                            logger.warning(
-                                f"Document to replace with id '{_replace_id}' was not found: {e}"
-                            )
-                if settings.ASYNC_DOC_PREPARE or document.safe:
-                    result_item = None
-                    if submission:
-                        if _submission_document_type:
-                            submission_document_type = SubmissionDocumentType.objects.get(
-                                key=_submission_document_type
-                            )
-                        else:
-                            submission_document_type = SubmissionDocumentType.type_by_user(
-                                request.user
-=======
                         replace_submission_document.set_user_context(request.user)
                         if _child_doc:
                             child_submission_document = SubmissionDocument.objects.get(
                                 submission=submission, document=_child_doc
->>>>>>> cf9fe25c
                             )
                             child_submission_document.set_user_context(request.user)
                             # Clone the child doc and add link to parent
@@ -482,13 +424,8 @@
 
 class DocumentDownloadAPIView(TradeRemediesApiView):
     """
-<<<<<<< HEAD
-    Return download url for a file. The url is single use and has a life
-    of 30 seconds (defined in settings.S3_DOWNLOAD_LINK_EXPIRY_SECONDS)
-=======
     Return download url for a file. The url has a life
     defined in env file then called in settings.S3_DOWNLOAD_LINK_EXPIRY_SECONDS
->>>>>>> cf9fe25c
     """
 
     def get(self, request, document_id, submission_id=None, *args, **kwargs):
