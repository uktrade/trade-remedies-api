import json
import logging

from django.conf import settings
from django.db import transaction
from django.db.models import (
    Q,
    Count,
)
from django.utils import timezone
from rest_framework import status
from rest_framework.parsers import JSONParser, FormParser

from audit import AUDIT_TYPE_ATTACH
from cases.models import (
    Case,
    Submission,
    SubmissionDocument,
    SubmissionDocumentType,
    SubmissionType,
    get_case,
)
from core.services.base import (
    TradeRemediesApiView,
    ResponseSuccess,
    MultiPartJSONParser,
)
from core.services.exceptions import (
    InvalidRequestParams,
    NotFoundApiExceptions,
    InvalidFileUpload,
)
from core.utils import key_by

from documents.constants import (
    SEARCH_CONFIDENTIAL_STATUS_MAP,
    INDEX_STATE_NOT_INDEXED,
    INDEX_STATE_UNKNOWN_TYPE,
    INDEX_STATE_INDEX_FAIL,
    INDEX_STATE_FULL_INDEX,
)
from documents.exceptions import InvalidFile
from documents.models import Document, DocumentBundle
from documents.utils import stream_s3_file_download
from notes.models import Note
from security.constants import SECURITY_GROUPS_TRA


logger = logging.getLogger(__name__)


class CaseDocumentCountAPI(TradeRemediesApiView):
    """
    Return full document count for a case
    """

    def get(self, request, case_id, *args, **kwargs):
        case = Case.objects.get(id=case_id)
        sub_documents = SubmissionDocument.objects.filter(
            submission__case=case,
            submission__deleted_at__isnull=True,
            document__deleted_at__isnull=True,
        ).distinct("document")
        sub_docs_cw = sub_documents.filter(
            document__created_by__groups__name__in=SECURITY_GROUPS_TRA
        ).count()
        sub_docs_pub = (
            sub_documents.exclude(document__created_by__groups__name__in=SECURITY_GROUPS_TRA)
            .exclude(submission__status__default=True)
            .exclude(submission__status__draft=True)
            .count()
        )
        note_documents = Note.objects.filter(
            case=case, documents__isnull=False, documents__submissiondocument__isnull=True
        ).count()
        return ResponseSuccess({"result": sub_docs_pub + sub_docs_cw + note_documents})


class CaseDocumentAPI(TradeRemediesApiView):
    """
    Return all documents for a case
    """

    def get(self, request, case_id, organisation_id=None, source=None):  # noqa: C901
        case = Case.objects.get(id=case_id)
        submission_id = request.query_params.get("submission_id")
        sub_documents = SubmissionDocument.objects.filter(
            submission__case=case,
            submission__deleted_at__isnull=True,
            document__deleted_at__isnull=True,
        )
        if organisation_id:
            sub_documents = sub_documents.filter(submission__organisation__id=organisation_id)
        if submission_id:
            submission = Submission.objects.get_submission(id=submission_id, case=case)
            sub_documents = sub_documents.filter(submission=submission)
        # get all note documents which are not already part of a submission
        _note_documents = Note.objects.filter(
            case=case, documents__isnull=False, documents__submissiondocument__isnull=True
        )
        bundle_documents = set([])
        # filter by source - respondent or investigator
        if source:
            if source == "public":
                sub_documents = sub_documents.filter(
                    document__confidential=False, issued_at__isnull=False
                )
                _note_documents = []
            elif source == "respondent":
                sub_documents = sub_documents.exclude(
                    document__created_by__groups__name__in=SECURITY_GROUPS_TRA
                )
                sub_documents = sub_documents.exclude(submission__status__default=True)
                sub_documents = sub_documents.exclude(submission__status__draft=True)
                _note_documents = _note_documents.exclude(
                    documents__created_by__groups__name__in=SECURITY_GROUPS_TRA
                )
            elif source == "investigator":
                sub_documents = sub_documents.filter(
                    document__created_by__groups__name__in=SECURITY_GROUPS_TRA
                )
                _note_documents = _note_documents.filter(
                    documents__created_by__groups__name__in=SECURITY_GROUPS_TRA
                )
                for bundle in DocumentBundle.objects.filter(case_id=case_id):
                    bundle_documents |= set(bundle.documents.all())
        sub_documents = sub_documents.distinct("document")
        note_documents = set([])
        for note in _note_documents:
            note_documents |= set(note.all_non_issued_documents)

        if organisation_id:
            sub_documents = sub_documents.filter(submission__organisation__id=organisation_id)
        if submission_id:
            submission = Submission.objects.get_submission(id=submission_id)
            sub_documents = sub_documents.filter(submission=submission)
        other_documents = list(note_documents.union(bundle_documents))
        response = {
            "results": self.make_docs(
<<<<<<< HEAD
                submission_documents=sub_documents,
                other_documents=other_documents
=======
                submission_documents=sub_documents, other_documents=other_documents
>>>>>>> a430511e
            )
        }
        return ResponseSuccess(response)

    @staticmethod
    def make_docs(submission_documents: list, other_documents: list = None) -> list:
        """Make a heterogeneous document list.

        TODO-V2:
        Suboptimal quick fix, fix properly. What's actually required is a decent DRF
        serializer, paginated results and the ability to filter (maybe using something
        like https://github.com/yezyilomo/django-restql/).
        """
        results = []
        for doc in submission_documents:
            doc_data = dict(
                id=doc.document.id,
                name=doc.document.name,
                created_at=doc.document.created_at.strftime(settings.API_DATETIME_FORMAT),
                created_by=doc.document.created_by.name,
                submission=CaseDocumentAPI.make_submission_data(doc),
            )
            results.append(doc_data)

        for doc in other_documents or []:
            doc_data = dict(
                id=doc.id,
                name=doc.name,
                created_at=doc.created_at.strftime(settings.API_DATETIME_FORMAT),
                created_by=doc.created_by.name,
                submission=None,
            )
            results.append(doc_data)
        return results

    @staticmethod
    def make_org_data(doc: SubmissionDocument) -> dict:
<<<<<<< HEAD
        return dict(
            id=doc.submission.organisation.id,
            name=doc.submission.organisation.name,
        ) if doc.submission.organisation else None
=======
        return (
            dict(
                id=doc.submission.organisation.id,
                name=doc.submission.organisation.name,
            )
            if doc.submission.organisation
            else None
        )
>>>>>>> a430511e

    @staticmethod
    def make_submission_data(doc: SubmissionDocument) -> dict:
        case_role = doc.submission.organisation_case_role()
        return dict(
            id=doc.submission.id,
            version=doc.submission.version,
            type_name=doc.submission.type.name,
            organisation=CaseDocumentAPI.make_org_data(doc),
            organisation_case_role=case_role and case_role.name,
        )


class DocumentAPIView(TradeRemediesApiView):
    """
    Get or create document records

    `GET /api/v1/documents/`
    `GET /api/v1/document/{DOCUMENT_ID}/`
    `GET /api/v1/document/download/{DOCUMENT_ID}/`
    `GET /api/v1/case/{CASE_ID}/documents/`
    `GET /api/v1/documents/system/`
    `POST /api/v1/document/`
    `POST /api/v1/document/{DOCUMENT_ID}/`

    """

    parser_classes = (MultiPartJSONParser, JSONParser, FormParser)
    system = None
    public = False

    def get(  # noqa: C901
        self,
        request,
        organisation_id=None,
        document_id=None,
        case_id=None,
        submission_id=None,
        *args,
        **kwargs,
    ):
        """
        Return all or a single document
        # TODO: no document edits
        """
        fields = request.query_params.get("fields", None)
        criteria = request.query_params.get("criteria", None)
        case = None
        collapse_identical = request.query_params.get("collapse", "false") in ("true", "1", "Y")
        if document_id:
            doc_kwargs = {"id": document_id, "deleted_at__isnull": True}
            if self.system:
                doc_kwargs["system"] = True
            if case_id:
                doc_kwargs["submissiondocument__submission__case"] = case_id
            if submission_id:
                doc_kwargs["submissiondocument__submission"] = submission_id
            document = Document.objects.select_related("parent", "created_by").get(**doc_kwargs)

            return ResponseSuccess({"result": document.to_dict()})
        documents = Document.objects.select_related(
            "parent",
            "created_by",
        ).filter(deleted_at__isnull=True)
        sort_spec = self.sort_spec
        if self.system:
            query = Q(system=True)
            if criteria:
                for key, value in json.loads(criteria).items():
                    query.add(Q(**{key: value}), Q.AND)
            documents = documents.filter(query)
        else:
            if case_id and not submission_id:
                case = Case.objects.get_case(id=case_id)
                documents = documents.filter(
                    Q(submissiondocument__submission__case=case) | Q(note__case=case)
                )
            if submission_id:
                documents = documents.filter(
                    submission__id=submission_id
                )  # submission.get_documents()
            if organisation_id:
                documents = documents.filter(submission__organisation__id=organisation_id)
            source = request.query_params.get("filter_by", documents)
            if source:
                if source == "respondent":
                    documents = documents.exclude(created_by__groups__name__in=SECURITY_GROUPS_TRA)
                elif source == "investigator":
                    documents = documents.filter(created_by__groups__name__in=SECURITY_GROUPS_TRA)
            if collapse_identical:
                documents = documents.distinct("id")
                # sort_spec.append('id')

        if sort_spec:
            documents = documents.order_by(*sort_spec)
        return ResponseSuccess(
            {"results": [doc.to_dict(case=case, fields=fields) for doc in documents]}
        )

    @transaction.atomic  # noqa: C901
    def post(
        self,
        request,
        document_id=None,
        case_id=None,
        organisation_id=None,
        submission_id=None,
        bundle_id=None,
        *args,
        **kwargs,
    ):
        if document_id is None:
            document_id = request.data.get("document_id", None)
        _files = request.FILES.getlist("file", None)
        _issued = request.data.get("issued") or False
        _case_document = request.data.get("case_document")
        _parent_id = request.data.get("parent_id") or False
        _replace_id = request.data.get("replace_id") or False
        _bundle_id = bundle_id or request.data.get("bundle_id")
        _system = request.data.get("system") or bool(_bundle_id)
        _confidential = request.data.get("confidential")
        _submission_document_type = request.data.get("submission_document_type")
        if _submission_document_type:
            submission_document_type = SubmissionDocumentType.objects.get(
                key=_submission_document_type
            )
        else:
            submission_document_type = SubmissionDocumentType.type_by_user(request.user)
        if _confidential is None:
            _confidential = True
        submission_type_id = request.data.get("submission_type_id")
        if (
            not _case_document
            and not _bundle_id
            and not submission_id
            and not submission_type_id
            and not _system
            and not document_id
        ):
            raise InvalidRequestParams("Submission id or type id are required")
        if not _files and not document_id and not request.data.get("file_name"):
            raise InvalidRequestParams("No file or documents provided")
        case = get_case(case_id)
        submission = None
        if submission_id:
            submission = Submission.objects.get_submission(id=submission_id, case=case)
        elif submission_type_id:
            submission_type = SubmissionType.objects.get(id=submission_type_id)
            submission = Submission.objects.create(
                name=submission_type.name,
                case=case,
                organisation=self.organisation,
                type=submission_type,
                status=submission_type.default_status,
                created_by=request.user,
                user_context=[request.user],
            )
        if not _files and request.data.get("file_name"):
            _files = [
                {
                    "name": request.data.get("file_name"),
                    "size": request.data.get("file_size"),
                    "document_name": request.data.get("document_name"),
                }
            ]
        if _files:
            result = []
            for _file in _files:
                _parent = None
                if _parent_id:
                    try:
                        _parent = Document.objects.get(id=_parent_id)
                    except Document.DoesNotExist:
                        raise NotFoundApiExceptions("Parent document is not found")
                try:
                    document = Document.objects.create_document(
                        file=_file,
                        user=request.user,
                        confidential=_confidential,
                        system=bool(_system),
                        parent=_parent,
                        document=Document.objects.get(id=document_id) if document_id else None,
                        case=case,
                    )
                except InvalidFile as e:
                    raise InvalidFileUpload(str(e))
                if _replace_id and submission:
                    # We are being asked to replace the given doc in this submission
                    try:
                        # Find the document to replace and get its child
                        _replace_doc = Document.objects.get(id=_replace_id)
                        _child_doc = Document.objects.filter(parent_id=_replace_id).first()
                        replace_submission_document = SubmissionDocument.objects.get(
                            submission=submission, document=_replace_doc
                        )
                        replace_submission_document.set_user_context(request.user)
                        if _child_doc:
                            child_submission_document = SubmissionDocument.objects.get(
                                submission=submission, document=_child_doc
                            )
                            child_submission_document.set_user_context(request.user)
                            # Clone the child doc and add link to parent
                            _child_doc.id = None
                            _child_doc.parent = document
                            _child_doc.save()
                            # Update submission_doc to point to new child doc.
                            child_submission_document.document = _child_doc
                            child_submission_document.save()
                        replace_submission_document.delete()
                    except (Document.DoesNotExist, SubmissionDocument.DoesNotExist) as e:
                        logger.warning(
                            f"Document to replace with id '{_replace_id}' was not found: {e}"
                        )
                if submission:
                    if _submission_document_type:
                        submission_document_type = SubmissionDocumentType.objects.get(
                            key=_submission_document_type
                        )
                    else:
                        submission_document_type = SubmissionDocumentType.type_by_user(request.user)
                    submission_document = submission.add_document(
                        document=document,
                        document_type=submission_document_type,
                        issued=_issued,
                        issued_by=request.user,
                    )
                    result_item = submission_document.to_dict()
                elif _bundle_id:
                    bundle = DocumentBundle.objects.get(id=_bundle_id)
                    bundle.documents.add(document)
                    document.generic_audit(
                        message=f"Attached to bundle {bundle.name}",
                        audit_type=AUDIT_TYPE_ATTACH,
                        id=str(document.id),
                    )
                    result_item = document.to_dict()
                else:
                    result_item = document.to_dict()
                result.append(result_item)
            return ResponseSuccess({"result": result}, http_status=status.HTTP_201_CREATED)
        elif document_id:
            # We just want to attach a document
            document = Document.objects.get(id=document_id)
            if submission_id:
                submission_document = submission.add_document(
                    document=document,
                    document_type=submission_document_type,
                    issued=_issued,
                    issued_by=request.user,
                )
                if not request.user.is_tra():
                    submission.received_at = timezone.now()
                    submission.status = submission.type.received_status
                submission.save()

                return ResponseSuccess(
                    {"result": submission_document.to_dict()}, http_status=status.HTTP_201_CREATED
                )
            document.confidential = _confidential
            document.save()
            return ResponseSuccess({"result": {"document": document.to_dict()}})

    def delete(
        self,
        request,
        document_id=None,
        case_id=None,
        organisation_id=None,
        submission_id=None,
        *args,
        **kwargs,
    ):
        response = None
        submission = Submission.objects.get_submission(id=submission_id)
        submission.set_user_context(request.user)
        if document_id:
            document = Document.objects.get(id=document_id)
            document.set_case_context(submission.case)
            # If we are deleting a document with a child, delete the child as well.
            # iterating a filter makes it a bit more robust in case a file has multiple children.
            for child in Document.objects.filter(parent=document_id):
                submission.remove_document(child, requested_by=request.user)
                if not Submission.document_exists(child):
                    response = child.delete()
            submission.remove_document(document, requested_by=request.user)
            if not Submission.document_exists(document):
                response = document.delete()

            return ResponseSuccess({"result": {"deleted": True, "result": response}})


class DocumentDownloadAPIView(TradeRemediesApiView):
    """
    Return download url for a file. The url has a life
    defined in env file then called in settings.S3_DOWNLOAD_LINK_EXPIRY_SECONDS
    """

    def get(self, request, document_id, submission_id=None, *args, **kwargs):
        document = Document.objects.get(id=document_id)
        if submission_id:
            submission = Submission.objects.get_submission(id=submission_id)
            doc_submission = SubmissionDocument.objects.get(
                submission=submission, document=document
            )
            doc_submission.downloads += 1
            doc_submission.save()
        return ResponseSuccess(
            {"result": {"id": str(document.id), "download_url": document.download_url}}
        )


class DocumentStreamDownloadAPIView(TradeRemediesApiView):
    def get(self, request, document_id, submission_id=None, *args, **kwargs):
        document = Document.objects.get(id=document_id)
        is_tra = request.user.is_tra()

        if (
            not is_tra
            and not submission_id
            and not request.user.email == settings.TRUSTED_USER_EMAIL
        ):
            raise InvalidRequestParams("Invalid request params")
        if submission_id:
            submission = Submission.objects.get_submission(id=submission_id)
            doc_submission = SubmissionDocument.objects.get(
                submission=submission, document=document
            )
            if not is_tra and not doc_submission.downloadable_by(request.user):
                raise NotFoundApiExceptions("Document not found or access is denied")
            doc_submission.downloads += 1
            doc_submission.save()
        return stream_s3_file_download(document.s3_bucket, document.s3_key, filename=document.name)


class DocumentIssueAPI(TradeRemediesApiView):
    """
    Issue a document to the case.
    If the document is part of a submission, it's issued flag is toggled to
    denote it being issued or removed from the case.
    If the document is standalone, a submisssion of a given type is created
    and assigned to the case. Optional submission name can be provided (or will
    default to the submission type name) as well as an organisation.
    Note: used by the Files page
    """

    @transaction.atomic
    def post(self, request, case_id, *args, **kwargs):
        response = {"submissions": [], "issued": [], "removed": []}
        submissions = set()
        if request.user.is_tra():
            case = Case.objects.get(id=case_id)
            submission_type_id = request.data.get("submission_type_id")
            document_ids = request.data.getlist("document_ids")
            documents = Document.objects.filter(id__in=document_ids)
            if documents:
                if submission_type_id:
                    submission = case.create_submission_for_documents(
                        documents=documents,
                        submission_type=submission_type_id,
                        name=request.data.get("name") or None,
                        organisation=request.data.get("organisation_id") or None,
                        created_by=request.user,
                        issued=True,
                    )
                    submissions.add(submission)
                else:
                    for document in documents:
                        submission_docs = document.submissiondocument_set.filter(
                            submission__case=case
                        )
                        for subdoc in submission_docs:
                            subdoc.issue_to_submission(user=request.user)
                            submissions.add(subdoc.submission)

                for sub in submissions:
                    response["submissions"].append(str(sub.id))
                    case.notify_all_participants(request.user, submission=sub)

        return ResponseSuccess({"result": response})


class DocumentConfidentialAPI(TradeRemediesApiView):
    """
    Change the confidential state of a document, toggling the value.
    This can be performed by a TRA user only and only for documents created BY the TRA.
    """

    def post(self, request, case_id, *args, **kwargs):
        if request.user.is_tra():
            case = Case.objects.get(id=case_id)
            document_ids = request.data.getlist("document_ids")
            documents = Document.objects.filter(
                id__in=document_ids, created_by__groups__name__in=SECURITY_GROUPS_TRA
            )
            report = {}
            for document in documents:
                document.set_case_context(case)
                report[str(document.id)] = {
                    "from": document.confidential,
                    "to": not document.confidential,
                }
                document.confidential = not document.confidential
                document.save()
        return ResponseSuccess(
            {
                "result": report,
            }
        )


class DocumentBundlesAPI(TradeRemediesApiView):
    """
    Get or creates document bundles.

    When creating a bundle, the case type is required. If a bundle already exists
    for this case type, a new version will be created based on the last version for that case type
    (live or draft). If none exist, a new one will be created as a draft.
    If a specific bundle id is provided to POST, that bundle will be updated.
    """

    single = None

    def get(self, request, case_type_id=None, status=None, bundle_id=None, *args, **kwargs):
        bundle_id = bundle_id or request.query_params.get("bundle_id")
        if bundle_id:
            bundle = DocumentBundle.objects.get(id=bundle_id)
            return ResponseSuccess({"result": bundle.to_dict()})
        case_id = request.query_params.get("case_id")
        status_in_url = status
        status = status or request.query_params.get("status")
        filter_kwargs = {}
        exclude_kwargs = {}
        if case_type_id:
            filter_kwargs["case_type"] = case_type_id
        if status:
            filter_kwargs["status"] = status
        if case_id:
            filter_kwargs["case_id"] = case_id
        else:
            exclude_kwargs["case_id__isnull"] = False
        # if status_in_url:
        #     filter_kwargs['case_type__isnull'] = False

        bundles = (
            DocumentBundle.objects.filter(**filter_kwargs)
            .exclude(status="ARCHIVED")
            .exclude(**exclude_kwargs)
        )
        if status_in_url:
            bundles = bundles.filter(Q(case_type__isnull=False) | Q(submission_type__isnull=False))

        bundles = bundles.order_by("case_type__name")
        return ResponseSuccess(
            {"result": bundles[0] and bundles[0].to_dict()}
            if self.single
            else {"results": [bundle.to_dict() for bundle in bundles]}
        )

    @transaction.atomic
    def post(
        self,
        request,
        case_type_id=None,
        submission_type_id=None,
        status=None,
        bundle_id=None,
        *args,
        **kwargs,
    ):
        case_id = None
        if bundle_id:
            bundle = DocumentBundle.objects.get(id=bundle_id)
        else:
            if case_type_id:
                bundle = (
                    DocumentBundle.objects.filter(case_type_id=case_type_id)
                    .order_by("-version")
                    .first()
                )
            elif submission_type_id:
                bundle = (
                    DocumentBundle.objects.filter(
                        submission_type_id=submission_type_id, case__isnull=True
                    )
                    .order_by("-version")
                    .first()
                )
            else:
                case_id = request.data.get("case_id")
                submission_type_id = request.data.get("submission_type_id")
                bundle = (
                    DocumentBundle.objects.filter(
                        case_id=case_id, submission_type_id=submission_type_id
                    )
                    .order_by("-version")
                    .first()
                )
            if bundle:
                bundle = bundle.new_version()
            else:
                bundle = DocumentBundle.objects.create(
                    case_type_id=case_type_id,
                    submission_type_id=submission_type_id,
                    case_id=case_id,
                    status="DRAFT",
                    user_context=self.user,
                )
            bundle.created_by = self.user
        bundle.set_user_context(self.user)
        if case_id:
            bundle.set_case_context(get_case(case_id))
        bundle.description = request.data.get("description", bundle.description)
        status = status or request.data.get("status")
        if status in ("LIVE", "DRAFT"):
            if status == "LIVE":
                bundle.make_live(request.user)
            else:
                bundle.status = status
        bundle.save()
        return ResponseSuccess({"result": bundle.to_dict()})

    def delete(self, request, bundle_id, *args, **kwargs):
        bundle = DocumentBundle.objects.get(id=bundle_id)
        bundle.set_user_context(self.user)
        bundle.delete()
        return ResponseSuccess({"result": True})


class BundleDocumentAPI(TradeRemediesApiView):
    def post(self, request, bundle_id, document_id):
        bundle = DocumentBundle.objects.get(id=bundle_id)
        document = Document.objects.get(id=document_id)
        bundle.set_user_context(self.user)
        if bundle.case:
            document.set_case_context(bundle.case)
        document.set_user_context(self.user)
        bundle.documents.add(document)
        document.generic_audit(
            message=f"Attached to bundle {bundle.name}",
            audit_type=AUDIT_TYPE_ATTACH,
            id=str(document.id),
        )
        return ResponseSuccess({"result": bundle.to_dict()})

    def delete(self, request, bundle_id, document_id, *args, **kwargs):
        bundle = DocumentBundle.objects.get(id=bundle_id)
        document = Document.objects.get(id=document_id)
        bundle.set_user_context(self.user)
        if bundle.case:
            document.set_case_context(bundle.case)
        document.set_user_context(self.user)
        bundle.documents.remove(document)
        return ResponseSuccess({"result": bundle.to_dict()})


class DocumentSearchAPI(TradeRemediesApiView):
    """
    Search documents across one or all cases.
    If case_id is provided the search is limited to a specific case, otherwise
    spans all cases.
    The standard `q` query param denotes a search term filter.
    The `conf` query param can be CONF, NON-CONF, or ALL to filter by the confidentiality status
    of documents.
    By default search includes
        - document title
        - ducment file name
        - organisation name
        - case name (if case id is not provided)
        - type of submission
    """

    def get(self, request, case_id=None):
        confidentiality = request.query_params.get("confidential_status", "NONCONF")
        organisation_id = request.query_params.get("organisation_id")
        user_type = request.query_params.get("user_type")
        confidential_status = SEARCH_CONFIDENTIAL_STATUS_MAP[confidentiality]
        case = Case.objects.get(id=case_id) if case_id else None

        documents = Document.objects.open_search(
            case=case,
            query=self._search,
            confidential_status=confidential_status,
            organisation=organisation_id,
            user_type=user_type,
        )
        hits = documents.get("hits", {})
        return ResponseSuccess(
            {
                "results": [
                    {
                        "score": doc.get("_score"),
                        "highlight": doc.get("highlight"),
                        **doc.get("_source"),
                    }
                    for doc in hits.get("hits", [])
                ],
                "query": self._search,
                "case_id": str(case_id) if case_id else None,
                "confidential_status": confidentiality,
                "total": hits.get("total") or 0,
                "max_score": hits.get("max_score"),
            }
        )


class DocumentSearchIndexAPI(TradeRemediesApiView):
    def get(self, request):
        documents = Document.objects.all()
        counts = Document.objects.values("index_state").annotate(total=Count("index_state"))
        count_index = key_by(counts, "index_state")
        return ResponseSuccess(
            {
                "result": {
                    "total": documents.count(),
                    "full_index": count_index.get(INDEX_STATE_FULL_INDEX, {}).get("total"),
                    "unknown_type": count_index.get(INDEX_STATE_UNKNOWN_TYPE, {}).get("total"),
                    "failed": count_index.get(INDEX_STATE_INDEX_FAIL, {}).get("total"),
                    "pending": count_index.get(INDEX_STATE_NOT_INDEXED, {}).get("total"),
                }
            }
        )<|MERGE_RESOLUTION|>--- conflicted
+++ resolved
@@ -137,12 +137,7 @@
         other_documents = list(note_documents.union(bundle_documents))
         response = {
             "results": self.make_docs(
-<<<<<<< HEAD
-                submission_documents=sub_documents,
-                other_documents=other_documents
-=======
                 submission_documents=sub_documents, other_documents=other_documents
->>>>>>> a430511e
             )
         }
         return ResponseSuccess(response)
@@ -180,12 +175,6 @@
 
     @staticmethod
     def make_org_data(doc: SubmissionDocument) -> dict:
-<<<<<<< HEAD
-        return dict(
-            id=doc.submission.organisation.id,
-            name=doc.submission.organisation.name,
-        ) if doc.submission.organisation else None
-=======
         return (
             dict(
                 id=doc.submission.organisation.id,
@@ -194,7 +183,6 @@
             if doc.submission.organisation
             else None
         )
->>>>>>> a430511e
 
     @staticmethod
     def make_submission_data(doc: SubmissionDocument) -> dict:
