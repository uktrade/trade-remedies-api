--- conflicted
+++ resolved
@@ -349,13 +349,7 @@
                             key=_submission_document_type
                         )
                     else:
-<<<<<<< HEAD
-                        submission_document_type = SubmissionDocumentType.type_by_user(
-                            request.user
-                        )
-=======
                         submission_document_type = SubmissionDocumentType.type_by_user(request.user)
->>>>>>> c419b3aa
                     submission_document = submission.add_document(
                         document=document,
                         document_type=submission_document_type,
