--- conflicted
+++ resolved
@@ -48,10 +48,6 @@
 
 
 class DocumentManager(models.Manager):
-<<<<<<< HEAD
-
-=======
->>>>>>> c419b3aa
     @staticmethod
     def elastic_search(
         query,
@@ -350,26 +346,15 @@
     def s3_key(self):
         return self.file.name
 
-<<<<<<< HEAD
-
     def set_md5_checksum(self):
         """Update document checksum.
 
-=======
-    def set_md5_checksum(self):
-        """Update document checksum.
-
->>>>>>> c419b3aa
         Populates the S3 document's etag value
         """
         if self.file:
             obj = self.file.storage.bucket.Object(self.file.name)
             self.checksum = obj.e_tag.replace('"', "").replace("'", "")
             self.save()
-<<<<<<< HEAD
-
-=======
->>>>>>> c419b3aa
 
     def extract_content(self):
         """
@@ -396,13 +381,9 @@
         else:
             try:
                 return client.get(
-<<<<<<< HEAD
-                    index=settings.ELASTIC_INDEX["document"], doc_type="document", id=self.id,
-=======
                     index=settings.ELASTIC_INDEX["document"],
                     doc_type="document",
                     id=self.id,
->>>>>>> c419b3aa
                 )
             except NotFoundError:
                 logger.warning("Could not find document in elastic index")
@@ -428,14 +409,10 @@
             "file_type": self.file_extension,
             "all_case_ids": [],
             "created_at": self.created_at.strftime(settings.API_DATETIME_FORMAT),
-<<<<<<< HEAD
-            "created_by": {"id": self.created_by.id, "name": self.created_by.name, },
-=======
             "created_by": {
                 "id": self.created_by.id,
                 "name": self.created_by.name,
             },
->>>>>>> c419b3aa
             "user_type": "TRA" if self.created_by.is_tra() else "PUB",
             "confidential": self.confidential,
             "checksum": self.checksum,
@@ -482,9 +459,6 @@
         if note:
             if not doc.get("case_id") and note.case:
                 doc["case_id"] = note.case.id
-<<<<<<< HEAD
-            doc.update({"note": {"content": note.note, }})
-=======
             doc.update(
                 {
                     "note": {
@@ -492,7 +466,6 @@
                     }
                 }
             )
->>>>>>> c419b3aa
 
         if organisation:
             doc.update(
