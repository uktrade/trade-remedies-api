import uuid
import mimetypes
import logging
from django.utils import timezone
from django.db import models
from django.db.models import Q
from django.conf import settings
from elasticsearch.exceptions import NotFoundError
from core.base import BaseModel, SimpleBaseModel
from functools import singledispatch
from core.elastic import get_elastic, ESWrapperError
<<<<<<< HEAD
from core.utils import file_md5_checksum
from audit.utils import audit_log
from audit import AUDIT_TYPE_EVENT
=======
>>>>>>> cf9fe25c
from cases.models import get_case
from organisations.models import get_organisation
from .constants import (
    INVALID_FILE_EXTENSIONS,
    SEARCH_FIELD_MAP,
    INDEX_STATE_NOT_INDEXED,
    INDEX_STATE_UNKNOWN_TYPE,
    INDEX_STATE_INDEX_FAIL,
    INDEX_STATE_FULL_INDEX,
    INDEX_STATES,
)
from .utils import s3_client
from .exceptions import InvalidFile
from .fields import S3FileField
from .tasks import checksum_document, index_document
from .parsers import parsers

# initialise the mimetypes module
mimetypes.init()

logger = logging.getLogger(__name__)


@singledispatch
def get_document(document):
    """
    A single dispatch to return a document from either a document instance or
    the document id.
    """
    return document


@get_document.register(str)
@get_document.register(uuid.UUID)  # noqa
def _(document):
    return Document.objects.get(id=document)


class DocumentManager(models.Manager):

    @staticmethod
    def elastic_search(
        query,
        case=None,
        confidential_status=None,
        organisation=None,
        user_type=None,
        **kwargs,  # noqa
    ):
        case = get_case(case)
        organisation = get_organisation(organisation)
        if isinstance(query, dict):
            _query = query
        else:
            _query = {
                "bool": {
                    "must": [
                        {
                            "multi_match": {
                                "query": query,
                                "fields": ["name^2", "content"],
                                "type": "phrase_prefix",
                            }
                        }
                    ]
                }
            }
            if case:
                _query["bool"].setdefault("filter", [])
                _query["bool"]["filter"].append({"match": {"case_id": case.id}})
            if confidential_status is not None:
                _query["bool"].setdefault("filter", [])
                _query["bool"]["filter"].append({"term": {"confidential": confidential_status}})
            if organisation:
                _query["bool"].setdefault("filter", [])
                _query["bool"]["filter"].append(
                    {"match": {"organisation": {"id": str(organisation.id)}}}
                )
            if user_type in ("TRA", "PUB"):
                _query["bool"].setdefault("filter", [])
                _query["bool"]["filter"].append({"match": {"user_type": user_type}})
        try:
            client = get_elastic()
        except ESWrapperError as e:
            logger.error(e)
            return None
        else:
            search_results = client.search(
                index=settings.ELASTIC_INDEX["document"],
                doc_type="document",
                body={"query": _query, "highlight": {"fields": {"content": {}}}},
            )
            return search_results

    @staticmethod
    def search(*, case_id=None, query=None, confidential_status=None, fields=None):
        """
        Search documents:
        Requires all arguments as kwargs
            - case_id: filter within a specific case
            - query: search term to include
            - confidential_stats: True = Conf, False=Non-Conf, None=All
            - fields: defaults to filter using name, file name and organisation name.
                 A list of allowed search term filters
        """
        if not fields:
            fields = ["name", "file", "organisation"]
            # include the case name and reference in the search if not filtering by case
            if not case_id:
                fields += ["case", "ref", "case_type"]

        if case_id:
            documents = Document.objects.filter(
                Q(submissiondocument__submission__case_id=case_id) | Q(note__case_id=case_id)
            )
        else:
            documents = Document.objects.filter()
        if confidential_status is not None:
            documents = documents.filter(confidential=confidential_status)
        if query:
            query_args = None
            for field_key in fields:
                field = SEARCH_FIELD_MAP[field_key]
                _q = Q(**{f"{field}__icontains": query})
                if not query_args:
                    query_args = _q
                else:
                    query_args |= _q
            documents = documents.filter(query_args)
        return documents

    @staticmethod
    def create_document(
        file,
        user,
        confidential=True,
        system=False,
        document=None,
        parent=None,
        case=None,
    ):
        """
        Create a document record from a file.
        If a document record is provided, it will be updated
        """
        file_name = file.get("name") if isinstance(file, dict) else file.name
        doc_name = file.get("document_name") if isinstance(file, dict) else file_name
        extension = file_name.split(".")[-1].lower()
        if extension in INVALID_FILE_EXTENSIONS:
            raise InvalidFile(f"This file type ({extension}) is not allowed.")
        document = document or Document(created_by=user, user_context=user)
        document.file = file.get("name") if isinstance(file, dict) else file
        document.name = doc_name
        document.size = file.get("size") if isinstance(file, dict) else file.size
        document.system = system
        document.confidential = confidential
        if parent:
            document.parent = parent
        document.save()
        if settings.RUN_ASYNC:
            index_document.delay(str(document.id), case_id=case.id if case else None)
            checksum_document.delay(str(document.id))
        else:
            index_document(str(document.id), case_id=case.id if case else None)
            checksum_document(str(document.id))
        return document


class Document(BaseModel):
    name = models.CharField(max_length=1000, null=False, blank=False)
    file = S3FileField(max_length=1000)
    size = models.IntegerField(null=True, blank=True)
<<<<<<< HEAD
    virus_scanned_at = models.DateTimeField(null=True, blank=True)
    safe = models.NullBooleanField()
    av_reason = models.CharField(max_length=255, null=True, blank=True)
=======
>>>>>>> cf9fe25c
    parent = models.ForeignKey("self", null=True, blank=True, on_delete=models.PROTECT)
    system = models.BooleanField(default=False)  # TRA Document
    checksum = models.CharField(max_length=64, null=True, blank=True)
    confidential = models.BooleanField(default=True)
    index_state = models.SmallIntegerField(default=INDEX_STATE_NOT_INDEXED, choices=INDEX_STATES)
    block_from_public_file = models.BooleanField(default=False)
    block_reason = models.CharField(max_length=128, null=True, blank=True)
    blocked_by = models.ForeignKey(
        "core.User",
        null=True,
        blank=True,
        related_name="documents_blocked_by",
        on_delete=models.SET_NULL,
    )
    blocked_at = models.DateTimeField(null=True, blank=True)

    objects = DocumentManager()

    def __str__(self):
        return self.name

    def delete(self, delete_file=False, purge=False):
        if delete_file and self.file:
            self.file.delete()
        if purge:
            Document.objects.filter(parent=self).update(parent=None)
            super().delete(purge=True)
        else:
            self.deleted_at = timezone.now()
            self.save()
        self.delete_elastic_document()

    @property
    def file_extension(self):
        if self.file:
            return self.file.name.split(".")[-1]
        return None

    def _to_dict(self, case=None, submission=None):
        # include submissions
        _dict = self.to_embedded_dict(case=case, submission=submission)
        if submission and not case:
            case = submission.case
        _dict["submissions"] = ([sub.to_embedded_dict() for sub in self.submissions(case)],)
        return _dict

    def delete_elastic_document(self):
        """
        Delete an elastic representation of this documet.
        Using quite a broad exception handling to prevent any failure that will
        cause the delete to fail.
        """
        try:
            client = get_elastic()
        except ESWrapperError as e:
            logger.error(e)
        else:
            try:
                result = client.delete(
                    index=settings.ELASTIC_INDEX["document"], doc_type="document", id=str(self.id)
                )
                return result.get("result") == "deleted"
            except Exception as exc:
                logger.error(f"cannot delete elastic document: {self.id} - {exc}")
        return False

    def to_embedded_dict(self, submission=None, case=None):
        # if submission is provided, enhance with SubmissionDocument attributes
        _dict = self.to_minimal_dict()
        _dict.update(
            {
                "is_tra": self.created_by.is_tra(),
                "created_by": self.created_by.to_embedded_dict(),
                "created_at": self.created_at.strftime(settings.API_DATETIME_FORMAT),
                "parent_id": str(self.parent.id) if self.parent else None,
                "checksum": self.checksum,
            }
        )
        # enhance with submission context if available
        if submission:
            case = case or submission.case
            subdoc = (
                self.submissiondocument_set.select_related(
                    "issued_by", "document", "submission", "submission__type", "submission__status"
                )
                .filter(submission=submission)
                .first()
            )
            _dict.update(
                {
                    "deficient": subdoc.deficient,
                    "downloads": subdoc.downloads,
                    "issued": bool(subdoc.issued_at),
                    "issued_at": subdoc.issued_at.strftime(settings.API_DATETIME_FORMAT)
                    if subdoc.issued_at
                    else None,
                }
            )
        if case:
            _dict["submission_count"] = len(self.submissions(case))
        return _dict

    def to_minimal_dict(self):
        result = {
            "id": str(self.id),
            "name": self.name,
            "size": self.size,
            "confidential": self.confidential,
            "block_from_public_file": self.block_from_public_file,
            "block_reason": self.block_reason,
            "index_state": self.index_state,
        }

        if self.blocked_at:
            result["blocked_at"] = self.blocked_at

        if self.blocked_by:
            result["blocked_by"] = {
                "id": self.blocked_by.id,
                "name": self.blocked_by.name,
            }

        return result

    def submissions(self, case=None):
        submissions = self.submissiondocument_set.select_related(
            "issued_by", "document", "submission", "submission__type", "submission__status"
        ).filter(submission__deleted_at__isnull=True)
        if case:
            submissions = submissions.filter(submission__case=case)
        return [subdoc.submission for subdoc in submissions]

    @property
    def current_submissions(self):
        submissions = self.submission_set.all()
        return submissions

    @property
    def mime_type(self):
        """
        Returns the mime type for this file, based on a the mimetypes module's guess_type call
        :return: string: mime type
        """
        return mimetypes.guess_type(self.file.path, False)[0]

    @property
    def download_url(self):
        """
        Return a self expiring download link for a document stored on S3
        """
        s3 = s3_client()
        url = s3.generate_presigned_url(
            ClientMethod="get_object",
            Params={"Bucket": self.s3_bucket, "Key": self.file.name},
            ExpiresIn=settings.S3_DOWNLOAD_LINK_EXPIRY_SECONDS,
        )
        return url

    @property
    def s3_bucket(self):
        return self.file.storage.bucket_name

    @property
    def s3_key(self):
        return self.file.name


    def set_md5_checksum(self):
        """Update document checksum.

        Populates the S3 document's etag value
        """
        if self.file:
            obj = self.file.storage.bucket.Object(self.file.name)
            self.checksum = obj.e_tag.replace('"', "").replace("'", "")
            self.save()


    def extract_content(self):
        """
        Based on the type of document, extract all textual content.
        """
        try:
            file_type = self.file_extension
            if file_type not in parsers:
                return "", INDEX_STATE_UNKNOWN_TYPE
            text = parsers[file_type]["parse"](self)
            return text, INDEX_STATE_FULL_INDEX
        except Exception as exc:
            logger.error("Error extracting text: %s: %s / %s", str(exc), str(self.id), str(self))
            return "", INDEX_STATE_INDEX_FAIL

    def elastic_doc(self):
        """
        Return the elasticsearch document for this record
        """
        try:
            client = get_elastic()
        except ESWrapperError as e:
            logger.error(e)
        else:
            try:
                return client.get(
                    index=settings.ELASTIC_INDEX["document"], doc_type="document", id=self.id,
                )
            except NotFoundError:
                logger.warning("Could not find document in elastic index")
        return None

    def elastic_index(self, submission=None, case=None, **kwargs):  # noqa
        """
        Create an elasticsearch indexed document for this record
        """
        try:
            client = get_elastic()
        except ESWrapperError as e:
            logger.error(e)
            return None
        content, index_state = self.extract_content()
        case = get_case(case)
        organisation = None

        doc = {
            "id": self.id,
            "name": self.name,
            "case_id": case.id if case else None,
            "file_type": self.file_extension,
            "all_case_ids": [],
            "created_at": self.created_at.strftime(settings.API_DATETIME_FORMAT),
            "created_by": {"id": self.created_by.id, "name": self.created_by.name, },
            "user_type": "TRA" if self.created_by.is_tra() else "PUB",
            "confidential": self.confidential,
            "checksum": self.checksum,
            "content": content,
        }
        if submission:
            sub_doc = self.submissiondocument_set.get(submission=submission)
        else:
            try:
                sub_doc = self.submissiondocument_set.exclude(submission__archived=True).get(
                    document=self
                )
            except self.submissiondocument_set.model.DoesNotExist:
                sub_doc = None
            except self.submissiondocument_set.model.MultipleObjectsReturned:
                doc["all_case_ids"] = list(
                    self.submissiondocument_set.exclude(submission__archived=True).values_list(
                        "submission__case__id", flat=True
                    )
                )
                sub_doc = None

        # check if related to submission
        if sub_doc:
            if not doc.get("case_id"):
                doc["case_id"] = sub_doc.submission.case.id
            organisation = sub_doc.submission.organisation
            doc.update(
                {
                    "submission": {
                        "name": sub_doc.submission.name,
                        "type_id": sub_doc.submission.type.id,
                        "type": sub_doc.submission.type.name,
                        "deficient": sub_doc.deficient,
                        "sufficient": sub_doc.sufficient,
                        "archived": sub_doc.submission.archived,
                        "version": sub_doc.submission.version,
                        "organisation_name_at_submission": sub_doc.submission.organisation_name,
                    },
                }
            )
        # check if this is a note document
        note = self.note_set.first()
        if note:
            if not doc.get("case_id") and note.case:
                doc["case_id"] = note.case.id
            doc.update({"note": {"content": note.note, }})

        if organisation:
            doc.update(
                {
                    "organisation": {
                        "id": organisation.id,
                        "name": organisation.name,
                        "company_number": organisation.companies_house_id,
                        "country": organisation.country and organisation.country.name,
                    }
                }
            )
        result = client.index(
            index=settings.ELASTIC_INDEX["document"], doc_type="document", id=self.id, body=doc
        )
        if result and result.get("result") in ("created", "updated"):
            self.index_state = index_state
            self.save()
        return result


class DocumentBundle(SimpleBaseModel):
    """
    Document bundles are a versioned collection of documents which can be used for various
    purposes, e.g., as a template for providing douments to new case applications.
    A bundle is associated with either a case type,
    or a combination of case_id and submission type.
    Only one live version is availabe per case type. Once a bundle is set to live, all
    previous version of it are ensured to be set to archived.
    """

    case_type = models.ForeignKey("cases.CaseType", null=True, blank=True, on_delete=models.PROTECT)
    case = models.ForeignKey("cases.Case", null=True, blank=True, on_delete=models.PROTECT)
    submission_type = models.ForeignKey(
        "cases.SubmissionType", null=True, blank=True, on_delete=models.PROTECT
    )
    version = models.SmallIntegerField(default=1)
    status = models.CharField(
        max_length=50,
        null=True,
        blank=True,
        choices=(("DRAFT", "Draft"), ("LIVE", "Live"), ("ARCHIVED", "Archived"),),
    )
    description = models.TextField(null=True, blank=True)
    documents = models.ManyToManyField(Document)
    finalised_by = models.ForeignKey(
        "core.User", null=True, blank=True, related_name="finalised_by", on_delete=models.SET_NULL
    )
    finalised_at = models.DateTimeField(auto_now=True, null=True)

    def __str__(self):
        doc_bundle_type = self.case_type or self.submission_type
        level = "unknown"
        if self.case:
            level = "Case"
        elif self.case_type_id:
            level = "Case type"
        elif self.submission_type:
            level = "Submission type"
        return f"{level} : {doc_bundle_type} (v {self.version})"

    @property
    def versions(self):
        """
        Return all previous versions by this grouping (case_type or submission_type)
        """
        if self.case_id:
            return (
                DocumentBundle.objects.filter(
                    case_id=self.case_id, submission_type_id=self.submission_type_id,
                )
                .exclude(id=self.id)
                .order_by("version")
            )
        bundles = DocumentBundle.objects.exclude(id=self.id).filter(case__isnull=True)
        if self.case_type:
            bundles = bundles.filter(case_type=self.case_type)
        elif self.submission_type:
            bundles = bundles.filter(submission_type=self.submission_type, case_type__isnull=True)
        bundles = bundles.order_by("version")
        return bundles

    @property
    def name(self):
        if self.case_type:
            return self.case_type.name
        elif self.submission_type:
            return f"Submission type: {self.submission_type.name}"
        return "Document bundle"

    def to_dict(self):
        return {
            "id": str(self.id),
            "name": self.name,
            "documents": [document.to_embedded_dict() for document in self.documents.all()],
            "case_type": self.case_type and self.case_type.to_embedded_dict(),
            "submission_type": self.submission_type and self.submission_type.to_dict(),
            "status": self.status,
            "version": self.version,
            "description": self.description,
            "versions": [
                {"id": str(version.id), "version": version.version} for version in self.versions
            ],
            "finalised_by": self.finalised_by and self.finalised_by.to_embedded_dict(),
            "finalised_at": self.finalised_at,
            "created_at": self.created_at,
            "created_by": self.created_by and self.created_by.to_embedded_dict(),
        }

    def make_live(self, user):
        self.status = "LIVE"
        self.finalised_at = timezone.now()
        self.finalised_by = user
        self.save()
        for old_version in self.versions.filter(status__in=(["LIVE"])):
            old_version.status = "ARCHIVED"
            old_version.save()

    def new_version(self):
        """
        Create a new version for this bundle.
        New version will be a copy of this one, set to DRAFT
        """

        if self.status == "LIVE":
            # We only need to create a new version if this one is live -
            # otherwise, just return this
            self.id = None
            self.description = None
            self.version += 1
            self.status = "DRAFT"
            self.save()
        return self<|MERGE_RESOLUTION|>--- conflicted
+++ resolved
@@ -9,12 +9,6 @@
 from core.base import BaseModel, SimpleBaseModel
 from functools import singledispatch
 from core.elastic import get_elastic, ESWrapperError
-<<<<<<< HEAD
-from core.utils import file_md5_checksum
-from audit.utils import audit_log
-from audit import AUDIT_TYPE_EVENT
-=======
->>>>>>> cf9fe25c
 from cases.models import get_case
 from organisations.models import get_organisation
 from .constants import (
@@ -187,12 +181,6 @@
     name = models.CharField(max_length=1000, null=False, blank=False)
     file = S3FileField(max_length=1000)
     size = models.IntegerField(null=True, blank=True)
-<<<<<<< HEAD
-    virus_scanned_at = models.DateTimeField(null=True, blank=True)
-    safe = models.NullBooleanField()
-    av_reason = models.CharField(max_length=255, null=True, blank=True)
-=======
->>>>>>> cf9fe25c
     parent = models.ForeignKey("self", null=True, blank=True, on_delete=models.PROTECT)
     system = models.BooleanField(default=False)  # TRA Document
     checksum = models.CharField(max_length=64, null=True, blank=True)
