import uuid
import mimetypes
import logging
from django.utils import timezone
from django.db import models
from django.db.models import Q
from django.conf import settings
from opensearchpy.exceptions import NotFoundError
from core.base import BaseModel, SimpleBaseModel
from functools import singledispatch
from core.opensearch import get_open_search, OSWrapperError
from cases.models import get_case
from organisations.models import get_organisation
from .constants import (
    INVALID_FILE_EXTENSIONS,
    SEARCH_FIELD_MAP,
    INDEX_STATE_NOT_INDEXED,
    INDEX_STATE_UNKNOWN_TYPE,
    INDEX_STATE_INDEX_FAIL,
    INDEX_STATE_FULL_INDEX,
    INDEX_STATES,
)
from .utils import s3_client
from .exceptions import InvalidFile
from .fields import S3FileField
from .tasks import checksum_document, index_document
from .parsers import parsers

# initialise the mimetypes module
mimetypes.init()

logger = logging.getLogger(__name__)


@singledispatch
def get_document(document):
    """
    A single dispatch to return a document from either a document instance or
    the document id.
    """
    return document


@get_document.register(str)
@get_document.register(uuid.UUID)  # noqa
def _(document):
    return Document.objects.get(id=document)


class DocumentManager(models.Manager):
    @staticmethod
    def open_search(
        query,
        case=None,
        confidential_status=None,
        organisation=None,
        user_type=None,
        **kwargs,  # noqa
    ):
        case = get_case(case)
        organisation = get_organisation(organisation)
        if isinstance(query, dict):
            _query = query
        else:
            _query = {
                "bool": {
                    "must": [
                        {
                            "multi_match": {
                                "query": query,
                                "fields": ["name^2", "content"],
                                "type": "phrase_prefix",
                            }
                        }
                    ]
                }
            }
            if case:
                _query["bool"].setdefault("filter", [])
                _query["bool"]["filter"].append({"match": {"case_id": case.id}})
            if confidential_status is not None:
                _query["bool"].setdefault("filter", [])
                _query["bool"]["filter"].append({"term": {"confidential": confidential_status}})
            if organisation:
                _query["bool"].setdefault("filter", [])
                _query["bool"]["filter"].append(
                    {"match": {"organisation": {"id": str(organisation.id)}}}
                )
            if user_type in ("TRA", "PUB"):
                _query["bool"].setdefault("filter", [])
                _query["bool"]["filter"].append({"match": {"user_type": user_type}})
        try:
            client = get_open_search()
        except OSWrapperError as e:
            logger.error(e)
            return None
        else:
            search_results = client.search(
                index=settings.OPENSEARCH_INDEX["document"],
                doc_type="document",
                body={"query": _query, "highlight": {"fields": {"content": {}}}},
            )
            return search_results

    @staticmethod
    def search(*, case_id=None, query=None, confidential_status=None, fields=None):
        """
        Search documents:
        Requires all arguments as kwargs
            - case_id: filter within a specific case
            - query: search term to include
            - confidential_stats: True = Conf, False=Non-Conf, None=All
            - fields: defaults to filter using name, file name and organisation name.
                 A list of allowed search term filters
        """
        if not fields:
            fields = ["name", "file", "organisation"]
            # include the case name and reference in the search if not filtering by case
            if not case_id:
                fields += ["case", "ref", "case_type"]

        if case_id:
            documents = Document.objects.filter(
                Q(submissiondocument__submission__case_id=case_id) | Q(note__case_id=case_id)
            )
        else:
            documents = Document.objects.filter()
        if confidential_status is not None:
            documents = documents.filter(confidential=confidential_status)
        if query:
            query_args = None
            for field_key in fields:
                field = SEARCH_FIELD_MAP[field_key]
                _q = Q(**{f"{field}__icontains": query})
                if not query_args:
                    query_args = _q
                else:
                    query_args |= _q
            documents = documents.filter(query_args)
        return documents

    @staticmethod
    def create_document(
        file,
        user,
        confidential=True,
        system=False,
        document=None,
        parent=None,
        case=None,
    ):
        """
        Create a document record from a file.
        If a document record is provided, it will be updated
        """
        file_name = file.get("name") if isinstance(file, dict) else file.name
        doc_name = file.get("document_name") if isinstance(file, dict) else file_name
        extension = file_name.split(".")[-1].lower()
        if extension in INVALID_FILE_EXTENSIONS:
            raise InvalidFile(f"This file type ({extension}) is not allowed.")
        document = document or Document(created_by=user, user_context=user)
        document.file = file.get("name") if isinstance(file, dict) else file
        document.name = doc_name
        document.size = file.get("size") if isinstance(file, dict) else file.size
        document.system = system
        document.confidential = confidential
        if parent:
            document.parent = parent
        document.save()
        if settings.RUN_ASYNC:
            index_document.delay(str(document.id), case_id=case.id if case else None)
            checksum_document.delay(str(document.id))
        else:
            index_document(str(document.id), case_id=case.id if case else None)
            checksum_document(str(document.id))
        return document


class Document(BaseModel):
    name = models.CharField(max_length=1000, null=False, blank=False)
    file = S3FileField(max_length=1000)
    size = models.IntegerField(null=True, blank=True)
    parent = models.ForeignKey("self", null=True, blank=True, on_delete=models.PROTECT)
    system = models.BooleanField(default=False)  # TRA Document
    checksum = models.CharField(max_length=64, null=True, blank=True)
    confidential = models.BooleanField(default=True)
    index_state = models.SmallIntegerField(default=INDEX_STATE_NOT_INDEXED, choices=INDEX_STATES)
    block_from_public_file = models.BooleanField(default=False)
    block_reason = models.CharField(max_length=128, null=True, blank=True)
    blocked_by = models.ForeignKey(
        "core.User",
        null=True,
        blank=True,
        related_name="documents_blocked_by",
        on_delete=models.SET_NULL,
    )
    blocked_at = models.DateTimeField(null=True, blank=True)

    objects = DocumentManager()

    def __str__(self):
        return self.name

    def delete(self, delete_file=False, purge=False):
        if delete_file and self.file:
            self.file.delete()
        if purge:
            Document.objects.filter(parent=self).update(parent=None)
            super().delete(purge=True)
        else:
            self.deleted_at = timezone.now()
            self.save()
        self.delete_opensearch_document()

    @property
    def file_extension(self):
        if self.file:
            return self.file.name.split(".")[-1]
        return None

    def _to_dict(self, case=None, submission=None):
        # include submissions
        _dict = self.to_embedded_dict(case=case, submission=submission)
        if submission and not case:
            case = submission.case
        _dict["submissions"] = ([sub.to_embedded_dict() for sub in self.submissions(case)],)
        return _dict

    def delete_opensearch_document(self):
        """Delete an OpenSearch representation of this document.
        Using quite a broad exception handling to prevent any failure that will
        cause the delete to fail.
        """
        try:
            client = get_open_search()
        except OSWrapperError as e:
            logger.error(e)
        else:
            try:
                result = client.delete(
<<<<<<< HEAD
                    index=settings.OPENSEARCH_INDEX["document"], doc_type="document", id=str(self.id)
=======
                    index=settings.OPENSEARCH_INDEX["document"],
                    doc_type="document",
                    id=str(self.id),
>>>>>>> a430511e
                )
                return result.get("result") == "deleted"
            except Exception as exc:
                logger.error(f"cannot delete OpenSearch document: {self.id} - {exc}")
        return False

    def to_embedded_dict(self, submission=None, case=None):
        # if submission is provided, enhance with SubmissionDocument attributes
        _dict = self.to_minimal_dict()
        _dict.update(
            {
                "is_tra": self.created_by.is_tra(),
                "created_by": self.created_by.to_embedded_dict(),
                "created_at": self.created_at.strftime(settings.API_DATETIME_FORMAT),
                "parent_id": str(self.parent.id) if self.parent else None,
                "checksum": self.checksum,
            }
        )
        # enhance with submission context if available
        if submission:
            case = case or submission.case
            subdoc = (
                self.submissiondocument_set.select_related(
                    "issued_by", "document", "submission", "submission__type", "submission__status"
                )
                .filter(submission=submission)
                .first()
            )
            _dict.update(
                {
                    "deficient": subdoc.deficient,
                    "downloads": subdoc.downloads,
                    "issued": bool(subdoc.issued_at),
                    "issued_at": subdoc.issued_at.strftime(settings.API_DATETIME_FORMAT)
                    if subdoc.issued_at
                    else None,
                }
            )
        if case:
            _dict["submission_count"] = len(self.submissions(case))
        return _dict

    def to_minimal_dict(self):
        result = {
            "id": str(self.id),
            "name": self.name,
            "size": self.size,
            "confidential": self.confidential,
            "block_from_public_file": self.block_from_public_file,
            "block_reason": self.block_reason,
            "index_state": self.index_state,
        }

        if self.blocked_at:
            result["blocked_at"] = self.blocked_at

        if self.blocked_by:
            result["blocked_by"] = {
                "id": self.blocked_by.id,
                "name": self.blocked_by.name,
            }

        return result

    def submissions(self, case=None):
        submissions = self.submissiondocument_set.select_related(
            "issued_by", "document", "submission", "submission__type", "submission__status"
        ).filter(submission__deleted_at__isnull=True)
        if case:
            submissions = submissions.filter(submission__case=case)
        return [subdoc.submission for subdoc in submissions]

    @property
    def current_submissions(self):
        submissions = self.submission_set.all()
        return submissions

    @property
    def mime_type(self):
        """
        Returns the mime type for this file, based on a the mimetypes module's guess_type call
        :return: string: mime type
        """
        return mimetypes.guess_type(self.file.path, False)[0]

    @property
    def download_url(self):
        """
        Return a self expiring download link for a document stored on S3
        """
        s3 = s3_client()
        url = s3.generate_presigned_url(
            ClientMethod="get_object",
            Params={"Bucket": self.s3_bucket, "Key": self.file.name},
            ExpiresIn=settings.S3_DOWNLOAD_LINK_EXPIRY_SECONDS,
        )
        return url

    @property
    def s3_bucket(self):
        return self.file.storage.bucket_name

    @property
    def s3_key(self):
        return self.file.name

    def set_md5_checksum(self):
        """Update document checksum.

        Populates the S3 document's etag value
        """
        if self.file:
            obj = self.file.storage.bucket.Object(self.file.name)
            self.checksum = obj.e_tag.replace('"', "").replace("'", "")
            self.save()

    def extract_content(self):
        """
        Based on the type of document, extract all textual content.
        """
        try:
            file_type = self.file_extension
            if file_type not in parsers:
                return "", INDEX_STATE_UNKNOWN_TYPE
            text = parsers[file_type]["parse"](self)
            return text, INDEX_STATE_FULL_INDEX
        except Exception as exc:
            logger.error("Error extracting text: %s: %s / %s", str(exc), str(self.id), str(self))
            return "", INDEX_STATE_INDEX_FAIL

    def open_search_doc(self):
        """
        Return the OpenSearch document for this record
        """
        try:
            client = get_open_search()
        except OSWrapperError as e:
            logger.error(e)
        else:
            try:
                return client.get(
                    index=settings.OPENSEARCH_INDEX["document"],
                    doc_type="document",
                    id=self.id,
                )
            except NotFoundError:
                logger.warning("Could not find document in OpenSearch index")
        return None

    def open_search_index(self, submission=None, case=None, **kwargs):  # noqa
        """
        Create an OpenSearch indexed document for this record
        """
        try:
            client = get_open_search()
        except OSWrapperError as e:
            logger.error(e)
            return None
        content, index_state = self.extract_content()
        case = get_case(case)
        organisation = None

        doc = {
            "id": self.id,
            "name": self.name,
            "case_id": case.id if case else None,
            "file_type": self.file_extension,
            "all_case_ids": [],
            "created_at": self.created_at.strftime(settings.API_DATETIME_FORMAT),
            "created_by": {
                "id": self.created_by.id,
                "name": self.created_by.name,
            },
            "user_type": "TRA" if self.created_by.is_tra() else "PUB",
            "confidential": self.confidential,
            "checksum": self.checksum,
            "content": content,
        }
        if submission:
            sub_doc = self.submissiondocument_set.get(submission=submission)
        else:
            try:
                sub_doc = self.submissiondocument_set.exclude(submission__archived=True).get(
                    document=self
                )
            except self.submissiondocument_set.model.DoesNotExist:
                sub_doc = None
            except self.submissiondocument_set.model.MultipleObjectsReturned:
                doc["all_case_ids"] = list(
                    self.submissiondocument_set.exclude(submission__archived=True).values_list(
                        "submission__case__id", flat=True
                    )
                )
                sub_doc = None

        # check if related to submission
        if sub_doc:
            if not doc.get("case_id"):
                doc["case_id"] = sub_doc.submission.case.id
            organisation = sub_doc.submission.organisation
            doc.update(
                {
                    "submission": {
                        "name": sub_doc.submission.name,
                        "type_id": sub_doc.submission.type.id,
                        "type": sub_doc.submission.type.name,
                        "deficient": sub_doc.deficient,
                        "sufficient": sub_doc.sufficient,
                        "archived": sub_doc.submission.archived,
                        "version": sub_doc.submission.version,
                        "organisation_name_at_submission": sub_doc.submission.organisation_name,
                    },
                }
            )
        # check if this is a note document
        note = self.note_set.first()
        if note:
            if not doc.get("case_id") and note.case:
                doc["case_id"] = note.case.id
            doc.update(
                {
                    "note": {
                        "content": note.note,
                    }
                }
            )

        if organisation:
            doc.update(
                {
                    "organisation": {
                        "id": organisation.id,
                        "name": organisation.name,
                        "company_number": organisation.companies_house_id,
                        "country": organisation.country and organisation.country.name,
                    }
                }
            )
        result = client.index(
            index=settings.OPENSEARCH_INDEX["document"], doc_type="document", id=self.id, body=doc
        )
        if result and result.get("result") in ("created", "updated"):
            self.index_state = index_state
            self.save()
        return result


class DocumentBundle(SimpleBaseModel):
    """
    Document bundles are a versioned collection of documents which can be used for various
    purposes, e.g., as a template for providing douments to new case applications.
    A bundle is associated with either a case type,
    or a combination of case_id and submission type.
    Only one live version is availabe per case type. Once a bundle is set to live, all
    previous version of it are ensured to be set to archived.
    """

    case_type = models.ForeignKey("cases.CaseType", null=True, blank=True, on_delete=models.PROTECT)
    case = models.ForeignKey("cases.Case", null=True, blank=True, on_delete=models.PROTECT)
    submission_type = models.ForeignKey(
        "cases.SubmissionType", null=True, blank=True, on_delete=models.PROTECT
    )
    version = models.SmallIntegerField(default=1)
    status = models.CharField(
        max_length=50,
        null=True,
        blank=True,
        choices=(
            ("DRAFT", "Draft"),
            ("LIVE", "Live"),
            ("ARCHIVED", "Archived"),
        ),
    )
    description = models.TextField(null=True, blank=True)
    documents = models.ManyToManyField(Document)
    finalised_by = models.ForeignKey(
        "core.User", null=True, blank=True, related_name="finalised_by", on_delete=models.SET_NULL
    )
    finalised_at = models.DateTimeField(auto_now=True, null=True)

    def __str__(self):
        doc_bundle_type = self.case_type or self.submission_type
        level = "unknown"
        if self.case:
            level = "Case"
        elif self.case_type_id:
            level = "Case type"
        elif self.submission_type:
            level = "Submission type"
        return f"{level} : {doc_bundle_type} (v {self.version})"

    @property
    def versions(self):
        """
        Return all previous versions by this grouping (case_type or submission_type)
        """
        if self.case_id:
            return (
                DocumentBundle.objects.filter(
                    case_id=self.case_id,
                    submission_type_id=self.submission_type_id,
                )
                .exclude(id=self.id)
                .order_by("version")
            )
        bundles = DocumentBundle.objects.exclude(id=self.id).filter(case__isnull=True)
        if self.case_type:
            bundles = bundles.filter(case_type=self.case_type)
        elif self.submission_type:
            bundles = bundles.filter(submission_type=self.submission_type, case_type__isnull=True)
        bundles = bundles.order_by("version")
        return bundles

    @property
    def name(self):
        if self.case_type:
            return self.case_type.name
        elif self.submission_type:
            return f"Submission type: {self.submission_type.name}"
        return "Document bundle"

    def to_dict(self):
        return {
            "id": str(self.id),
            "name": self.name,
            "documents": [document.to_embedded_dict() for document in self.documents.all()],
            "case_type": self.case_type and self.case_type.to_embedded_dict(),
            "submission_type": self.submission_type and self.submission_type.to_dict(),
            "status": self.status,
            "version": self.version,
            "description": self.description,
            "versions": [
                {"id": str(version.id), "version": version.version} for version in self.versions
            ],
            "finalised_by": self.finalised_by and self.finalised_by.to_embedded_dict(),
            "finalised_at": self.finalised_at,
            "created_at": self.created_at,
            "created_by": self.created_by and self.created_by.to_embedded_dict(),
        }

    def make_live(self, user):
        self.status = "LIVE"
        self.finalised_at = timezone.now()
        self.finalised_by = user
        self.save()
        for old_version in self.versions.filter(status__in=(["LIVE"])):
            old_version.status = "ARCHIVED"
            old_version.save()

    def new_version(self):
        """
        Create a new version for this bundle.
        New version will be a copy of this one, set to DRAFT
        """

        if self.status == "LIVE":
            # We only need to create a new version if this one is live -
            # otherwise, just return this
            self.id = None
            self.description = None
            self.version += 1
            self.status = "DRAFT"
            self.save()
        return self<|MERGE_RESOLUTION|>--- conflicted
+++ resolved
@@ -238,13 +238,9 @@
         else:
             try:
                 result = client.delete(
-<<<<<<< HEAD
-                    index=settings.OPENSEARCH_INDEX["document"], doc_type="document", id=str(self.id)
-=======
                     index=settings.OPENSEARCH_INDEX["document"],
                     doc_type="document",
                     id=str(self.id),
->>>>>>> a430511e
                 )
                 return result.get("result") == "deleted"
             except Exception as exc:
