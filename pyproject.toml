[tool.poetry]
name = "Trade Remedies API"
version = "1.0.0"
description = "Trade Remedies API"
authors = ["Chris Pettinga <chris.pettinga@digital.trade.gov.uk>"]

[build-system]
requires = ["poetry-core^1.0.0"]
build-backend = "poetry.core.masonry.api"

[tool.poetry.dependencies]
python = "^3.8"
Markdown = "3.1.1"
PyPDF2 = "1.27.9"
boto3 = "1.17.88"
celery = "5.2.2"
certifi = "^2023.07.22"
colour = "0.1.5"
dj-database-url = "0.5.0"
django-audit-log-middleware = "0.0.4"
django-axes = "5.4.1"
django-countries = "7.2.1"
django-dirtyfields = "*"
django-environ = "0.4.5"
django-extensions = "3.2.3"
django-flags = "5.0.11"
django-log-formatter-ecs = "0.0.5"
django-phonenumber-field = "6.0.0"
django-redis = "5.2.0"
django-restql = "0.15.2"
django-storages = "1.9.1"
django-timezone-field = "4.2.3"
<<<<<<< HEAD
django = "4.0.10"
django_pglocks = "1.0.3"
=======
django = "3.2.23"
django_pglocks = "1.0.4"
>>>>>>> ff06d0e6
djangorestframework = "3.12.4"
dpath = "2.1.6"
feed-gov-back = "0.4"
freezegun = "1.2.2"
"geckoboard.py" = "1.0.0"
gevent = "23.9.1"
django-db-geventpool = "4.0.1"
graphviz = "0.8.3"
lxml = "4.9.1"
minio = "4.0.11"
model-bakery = "1.9.0"
notifications-python-client = "6.3.0"
odfpy = "1.4.1"
openpyxl = "3.1.2"
opensearch-py = "2.4.2"
phonenumbers = "8.12.38"
prompt-toolkit = "^3.0.30"
psycopg2-binary = "2.9.1"
python-docx = "0.8.10"
python-pptx = "0.6.18"
pytz = "*"
redis = "4.4.4"
requests = "2.31.0"
requests_toolbelt = "0.9.1"
sentry-sdk = "1.14.0"
sqlparse = "0.4.4"
striprtf = "0.0.10"
titlecase = "0.12.0"
urllib3 = "1.26.18"
werkzeug = "3.0.1"
whitenoise = "5.3.0"
xlrd = "1.2.0"
django-ratelimit = "4.0.0"
tldextract = "3.4.4"
pillow = "^10.0.1"
gunicorn = "21.2.0"
trade-remedies-client = {git = "https://github.com/uktrade/trade-remedies-client.git", rev = "master"}
v2-api-client = {git = "https://github.com/uktrade/trs_v2_api_client.git", rev = "master"}

[tool.poetry.dev-dependencies]
black = "23.11.0"
codecov = "2.1.13"
coverage = "*"
django-debug-toolbar = "*"
flake8 = "*"
ipython = "^8.10"
matplotlib = "*"
pip-tools = "^6.5.0"
pygments = "2.15.0"
pyproject-flake8 = "5.0.4.post1"
pytest = "*"
pytest-cov = "*"
pytest-django = "*"
pytest-mock = "*"
pytest-pythonpath = "*"
pytest-xdist = "*"
traitlets = ">=5"
wheel = ">=0.38.1"
fitness-functions = {git = "https://github.com/uktrade/fitness-functions", rev = "master"}

[tool.black]
line-length = 100
#diff = true
#check = true
target-versions = ['py39']
exclude = '''
/(
    \.eggs
  | \.git
  | \.mypy_cache
  | \.venv
  | _build
  | .venv
  | tests-reports
  | tests
  | migrations
)/
'''

# see https://pycqa.github.io/isort/docs/configuration/black_compatibility/
[tool.isort]
profile = "black"
line_length = 100
include_trailing_comma = true
multi_line_output = 3

[tool.flake8]
max-line-length = 100
per-file-ignores = '__init__.py: F401'
ignore = '''
/(
    C901
    | D100
    | D104
    | D106
    | D200
    | D203
    | D205
    | D400
    | D401
    | W503
    | W504
    | E704
    | E231
    | F841
    | F401
    | F405
    | F811
    | E722
    | E203
    | E501
    | W605
'''
max-complexity = 10
application-import-names = '''
/(
    audit
    | cases
    | contacts
    | content
    | core
    | documents
    | features
    | invitations
    | notes
    | organisations
    | reports
    | security
    | tasks
    | config
    | workflow
)/
'''
import_order_style = 'smarkets'
extend-exclude = '''
/(
  */migrations/*.py
)/
'''

[tool.pytest.ini_options]
addopts = '''
    -p no:warnings
    --cov=.
    --no-cov-on-fail
    --cov-config=.coveragerc
    --cov-branch
    --ignore=staticfiles
    -n 4
    -m "not version2"
'''
python_classes='Test*'

python_files = ["test_*.py", "tests.py"]

markers = [
    "version2: marks tests that require API_V2_ENABLED env var set",
    "functional: marks tests that exercise multiple units, e.g. login journey"
    ]

DJANGO_SETTINGS_MODULE = "trade_remedies_api.config.settings.test"
pythonpaths = ". trade_remedies_api"<|MERGE_RESOLUTION|>--- conflicted
+++ resolved
@@ -30,13 +30,8 @@
 django-restql = "0.15.2"
 django-storages = "1.9.1"
 django-timezone-field = "4.2.3"
-<<<<<<< HEAD
 django = "4.0.10"
 django_pglocks = "1.0.3"
-=======
-django = "3.2.23"
-django_pglocks = "1.0.4"
->>>>>>> ff06d0e6
 djangorestframework = "3.12.4"
 dpath = "2.1.6"
 feed-gov-back = "0.4"
