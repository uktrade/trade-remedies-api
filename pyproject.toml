[tool.poetry]
name = "Trade Remedies API"
version = "1.0.0"
description = "Trade Remedies API"
authors = ["Chris Pettinga <chris.pettinga@digital.trade.gov.uk>"]

[build-system]
requires = ["poetry-core^1.0.0"]
build-backend = "poetry.core.masonry.api"

[tool.poetry.dependencies]
python = "^3.8"
Markdown = "3.1.1"
PyPDF2 = "1.27.9"
boto3 = "1.17.88"
celery = "5.2.2"
certifi = "^2024.7.4"
colour = "0.1.5"
dj-database-url = "0.5.0"
django-audit-log-middleware = "0.0.4"
django-axes = "6.1.1"
django-countries = "7.2.1"
django-dirtyfields = "*"
django-environ = "0.4.5"
django-extensions = "3.2.3"
django-flags = "~=5.0.11"
django-log-formatter-ecs = "0.0.5"
django-phonenumber-field = "6.0.0"
django-redis = "5.2.0"
django-restql = "0.15.2"
django-storages = "1.14.2"
django-timezone-field = "4.2.3"
<<<<<<< HEAD
django = "~=4.2.16"
=======
django = "~=4.2.15"
>>>>>>> 0b774037
django_pglocks = "1.0.3"
djangorestframework = "~=3.15.2"
dpath = "2.1.6"
feed-gov-back = "0.4"
freezegun = "1.2.2"
"geckoboard.py" = "1.0.0"
gevent = "23.9.1"
django-db-geventpool = "4.0.1"
graphviz = "0.8.3"
lxml = "4.9.1"
minio = "4.0.11"
model-bakery = "1.9.0"
notifications-python-client = "6.3.0"
odfpy = "1.4.1"
openpyxl = "3.1.2"
opensearch-py = "2.5.0"
phonenumbers = "8.12.38"
prompt-toolkit = "^3.0.30"
psycopg2-binary = "2.9.1"
python-docx = "1.1.2"
python-pptx = "1.0.2"
pytz = "*"
redis = "4.4.4"
requests = "2.32.2"
requests_toolbelt = "0.9.1"
sentry-sdk = "2.8.0"
sqlparse = "0.5.0"
striprtf = "0.0.26"
titlecase = "0.12.0"
urllib3 = "1.26.19"
werkzeug = "3.0.3"
whitenoise = "5.3.0"
xlrd = "2.0.1"
django-ratelimit = "4.0.0"
tldextract = "3.4.4"
pillow = "^10.3.0"
gunicorn = "22.0.0"
trade-remedies-client = {git = "https://github.com/uktrade/trade-remedies-client.git", rev = "master"}
v2-api-client = {git = "https://github.com/uktrade/trs_v2_api_client.git", rev = "master"}

[tool.poetry.dev-dependencies]
black = "24.3.0"
codecov = "2.1.13"
coverage = "*"
django-debug-toolbar = "*"
flake8 = "*"
ipython = "^8.10"
matplotlib = "*"
pip-tools = "^6.5.0"
pygments = "2.15.0"
pyproject-flake8 = "5.0.4.post1"
pytest = "*"
pytest-cov = "*"
pytest-django = "*"
pytest-mock = "*"
pytest-pythonpath = "*"
pytest-xdist = "*"
traitlets = ">=5"
wheel = ">=0.38.1"
fitness-functions = {git = "https://github.com/uktrade/fitness-functions", rev = "master"}

[tool.black]
line-length = 100
#diff = true
#check = true
target-versions = ['py39']
exclude = '''
/(
    \.eggs
  | \.git
  | \.mypy_cache
  | \.venv
  | _build
  | .venv
  | tests-reports
  | tests
  | migrations
)/
'''

# see https://pycqa.github.io/isort/docs/configuration/black_compatibility/
[tool.isort]
profile = "black"
line_length = 100
include_trailing_comma = true
multi_line_output = 3

[tool.flake8]
max-line-length = 100
per-file-ignores = '__init__.py: F401'
ignore = '''
/(
    C901
    | D100
    | D104
    | D106
    | D200
    | D203
    | D205
    | D400
    | D401
    | W503
    | W504
    | E704
    | E231
    | F841
    | F401
    | F405
    | F811
    | E722
    | E203
    | E501
    | W605
'''
max-complexity = 10
application-import-names = '''
/(
    audit
    | cases
    | contacts
    | content
    | core
    | documents
    | features
    | invitations
    | notes
    | organisations
    | reports
    | security
    | tasks
    | config
    | workflow
)/
'''
import_order_style = 'smarkets'
extend-exclude = '''
/(
  */migrations/*.py
)/
'''

[tool.pytest.ini_options]
addopts = '''
    -p no:warnings
    --cov=.
    --no-cov-on-fail
    --cov-config=.coveragerc
    --cov-branch
    --ignore=staticfiles
    -n 4
    -m "not version2"
'''
python_classes='Test*'

python_files = ["test_*.py", "tests.py"]

markers = [
    "version2: marks tests that require API_V2_ENABLED env var set",
    "functional: marks tests that exercise multiple units, e.g. login journey"
    ]

DJANGO_SETTINGS_MODULE = "trade_remedies_api.config.settings.test"
pythonpaths = ". trade_remedies_api"<|MERGE_RESOLUTION|>--- conflicted
+++ resolved
@@ -30,11 +30,7 @@
 django-restql = "0.15.2"
 django-storages = "1.14.2"
 django-timezone-field = "4.2.3"
-<<<<<<< HEAD
 django = "~=4.2.16"
-=======
-django = "~=4.2.15"
->>>>>>> 0b774037
 django_pglocks = "1.0.3"
 djangorestframework = "~=3.15.2"
 dpath = "2.1.6"
