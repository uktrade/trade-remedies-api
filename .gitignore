--- conflicted
+++ resolved
@@ -134,10 +134,5 @@
 .pii-secret-hook/*
 /.pii-secret-hook/
 
-<<<<<<< HEAD
-# IDE
-.vscode
-=======
 # vscode
-.vscode/
->>>>>>> 43a2f215
+.vscode/