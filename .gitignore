# Byte-compiled / optimized / DLL files
__pycache__/
*.py[cod]
*$py.class

# C extensions
*.so

# Distribution / packaging
.Python
*.env*
env/
build/
develop-eggs/
dist/
downloads/
eggs/
.eggs/
lib/
lib64/
parts/
sdist/
var/
wheels/
*.egg-info/
.installed.cfg
*.egg

# PyInstaller
#  Usually these files are written by a python script from a template
#  before PyInstaller builds the exe, so as to inject date/other infos into it.
*.manifest
*.spec

# Installer logs
pip-log.txt
pip-delete-this-directory.txt

# Unit test / coverage reports
htmlcov/
.tox/
.coverage
.coverage.*
.cache
nosetests.xml
coverage.xml
*.cover
.hypothesis/

# Translations
*.mo
*.pot

# Django stuff:
*.log
local_settings.py

# Flask stuff:
instance/
.webassets-cache

# Scrapy stuff:
.scrapy

# Sphinx documentation
docs/_build/

# PyBuilder
target/

# Jupyter Notebook
.ipynb_checkpoints

# pyenv
.python-version

# celery beat schedule file
celerybeat-schedule

# SageMath parsed files
*.sage.py

# dotenv
.env

# virtualenv
.venv
venv/
ENV/

# Spyder project settings
.spyderproject
.spyproject

# Rope project settings
.ropeproject

# mkdocs documentation
/site

# mypy
.mypy_cache/

# sqlite
db.sqlite3

# docker
.env
local.env

# vim
*.swp
*.swo
tags

db-models.dot
db-models.png
workflow.gv
workflow.gv.pdf

.idea
node_modules

# Mac
.DS_Store

# static
trade_remedies_api/static/

postgres_data

# NER output
ner_output_file.txt
.pii-secret-hook/*
<<<<<<< HEAD
/.pii-secret-hook/
=======
/.pii-secret-hook/

# IDE
.vscode
>>>>>>> 7556138f
<|MERGE_RESOLUTION|>--- conflicted
+++ resolved
@@ -132,11 +132,7 @@
 # NER output
 ner_output_file.txt
 .pii-secret-hook/*
-<<<<<<< HEAD
-/.pii-secret-hook/
-=======
 /.pii-secret-hook/
 
 # IDE
-.vscode
->>>>>>> 7556138f
+.vscode