--- conflicted
+++ resolved
@@ -132,11 +132,7 @@
 # NER output
 ner_output_file.txt
 .pii-secret-hook/*
-<<<<<<< HEAD
-/.pii-secret-hook/
-=======
 /.pii-secret-hook/
 
 # IDE
-.vscode
->>>>>>> 6111e5d9
+.vscode