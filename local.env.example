--- conflicted
+++ resolved
@@ -49,14 +49,6 @@
 S3_STORAGE_SECRET=xxx  # Ask a Colleague
 AWS_REGION=eu-west-2
 
-<<<<<<< HEAD
-# Clam AV
-AV_SERVICE_URL=https://clamav.london.cloudapps.digital/v2/scan
-AV_SERVICE_USERNAME=xxx  # Ask a Colleague
-AV_SERVICE_PASSWORD=xxx  # Ask a Colleague
-
-=======
->>>>>>> 529c4ffd
 # GOV Notify
 GOV_NOTIFY_API_KEY=xxx  # Ask a Colleague
 
