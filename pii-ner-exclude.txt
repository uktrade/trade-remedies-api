<<<<<<< HEAD
send_mail.called_with
company_vat_number
" Creates a new user object and all the relevant satellite objects (
User.objects.create
" Generate
" Creates and saves a User
INSTANCE
" Creates and saves a superuser
" Toggles the given role name
" Take a list of {caseid, primary}
Return a JSON
" Remove a
User.objects.all().order_by('created_at
" Returns the user's auth token
" Hold the required information
"Generate a 2FA code
2FA_CODE_MESSAGE
f"Password
" Performs a password
Number
" Loads a system param spec
Return a Notification
TRADE_REMEDIES_EMAIL
" Creates a new user object and all the relevant satellite objects (
User.objects.create
" Generate
" Creates and saves a User
INSTANCE
" Creates and saves a superuser
" Toggles the given role name
" Take a list of {caseid, primary}
Return a JSON
" Remove a
User.objects.all().order_by('created_at
" Returns the user's auth token
" Hold the required information
"Generate a 2FA code
2FA_CODE_MESSAGE
f"Password
" Performs a password
Number
" Loads a system param spec
send_mail.called_with
company_vat_number
Return a Notification
TRADE_REMEDIES_EMAIL
Once a 3rd party
"trade_remedies_api URL Configuration The `
API_PREFIX}/health/
case_id>/
request_email_verify
"trade_remedies_api URL Configuration The `
API_PREFIX}/health/
case_id>/
request_email_verify
Invite 3rd
Overrides the django-restql DynamicFieldsMixin
ALWAYS
" A Serializer
" Dict of native values <- Dict
.validate
SELECT
uc2.case_id
cc1 join contacts_casecontact cc2 on cc1.organisation_id='{organisation.id}' and cc2.organisation_id = '
Select Country
SELECT
uc2.case_id
cc1 join contacts_casecontact cc2 on cc1.organisation_id='{organisation.id}' and cc2.organisation_id = '
Select Country
celery==5.2.2
django==3.2.17
gevent==21.12.0
odfpy==1.4.1
whitenoise==5.3.0
" ModelViewSet for interacting with
" Deletes the user
get_user_by_email
" ModelViewSet for interacting with contact objects via the API
"ModelViewSet for interacting with TwoFactorAuth objects
alpha3
=======
"trade_remedies_api URL Configuration The `
case_id>/
request_email_verify
API_PREFIX}/health/
XML
SELECT
self.assertEqual(status
Return a Notification
TRADE_REMEDIES_EMAIL
Cache-Control
parts/
Installer
htmlcov/
.cache
db.sqlite3
NER
SR
SA
GET
GET /case/{CASE_ID}/` Return
ex_oficio
" Create a "Register
GET /cases/{ORGANISATION_ID}/
GET /cases/{ORGANISATION_ID}/{CASE_ID}/submissions/` Return
CURRENT_STAGE
"Returns the available review types
available_review_types = self.notice.available_case_review_types
Notice and Case
>>>>>>> 43a2f215
TRS
parts/
Installer
htmlcov/
.cache
db.sqlite3
NER
Validate
InvitationFailure
PUBLIC_ROOT_URL}/invitation/{invite.code}/for/{organisation.id}/
"Send the invite
Keyword
NOTIFY_INFORM_INTERESTED_PARTIES
PUBLIC_ROOT_URL}/invitation/{self.code}/{self.case.id}/
" Assign the user
Assign Organisation User
" Creates and returns a new registration of interest
Assign the invitee
Validate
InvitationFailure
PUBLIC_ROOT_URL}/invitation/{invite.code}/for/{organisation.id}/
"Send the invite
Keyword
NOTIFY_INFORM_INTERESTED_PARTIES
PUBLIC_ROOT_URL}/invitation/{self.code}/{self.case.id}/
" Assign the user
Assign Organisation User
" Creates and returns a new registration of interest
Assign the invitee
parts/
Installer
htmlcov/
.cache
db.sqlite3
NER
alpha3
TRS
Update
GET
" ModelViewSet for interacting with
" Deletes the user
get_user_by_email
" ModelViewSet for interacting with contact objects via the API
"ModelViewSet for interacting with TwoFactorAuth objects
commas
IDE
self.confidential_document.refresh_from_db
self.confidential_submission_document.refresh_from_db
self.non_confidential_document.refresh_from_db
assert str(self.non_confidential_document.parent.id
DB
assert send_mail.called_with
ENV
date_to
verbose_rating_name
verbose_what_didnt_go_so_well
DuplicateCondition
"Returns the URL of the org's
0020_invitation_rejected_by
Own Organisation'
Invite Third Party'
NOTIFY_INFORM_INTERESTED_PARTIES_V2
new_user
NOTIFY_INFORM_INTERESTED_PARTIES_V2
new_user
0020_invitation_rejected_by
Own Organisation'
Invite Third Party'
NOTIFY_INFORM_INTERESTED_PARTIES_V2
new_user
Own Organisation'
accept_invite/{invitation_object.id}/start/
NOTIFY_INFORM_INTERESTED_PARTIES_V2
new_user
Trade Remedies Service'
LITE
"Testing that the smtp connection can be
AUDIT_EMAIL_SMTP_PASSWORD
AUDIT_EMAIL_SMTP_PORT
MIME
Amazon SES
AUDIT_EMAIL_RETRY_COUNTDOWN
Amazon
new_testpassword123!DD
NEW
new_NEW_email@example.com
is_active Returns
PUBLIC_ROOT_URL}/case/accept_representative_invite/
django-restql==0.15.2
the rep organisation is
add_user
v2
no_representative_org
invite_new_representative_no_contact_email
requesting_user
A Serializer
Drop
get_user_by_email"
"Endpoint
the QueryDict mutable
file_has_virus
API_V2_PREFIX}/organisation_case_roles
Jack
EmailSerializer
EmailAvailabilitySerializer
" Normal (not model
CoreConfig
Custom ResponseRenderer
user_pk
Flag Group
FLAGS
EmailSerializer
EmailAvailabilitySerializer
DUNS
Email Verified"
New User Created
EORI
VAT
NO_USER_AGENT
f"Order
Health Check
Super-Secret-Password1
the GOV.UK Test Number
mobile_country_code
uk_employer
new_case_role
Custom Axes Authentication
DELETE
Log Out
'Log Out'
Log Out'
TwoFactor
CustomValidationError
r"(^[a-zA-Z0-9_.+-]+@[a-zA-Z0-9-]+\.[a-zA-Z0-9-.]+$
Log In Failed
SECONDS
ValidationExceptions
ValidationErrors
Raises CustomValidationErrors
DELETE
Log Out
Log In Failed
Password Reset
Password Reset Failed
ValidationExceptions
ValidationErrors
r"(^+@+\.+$
CustomValidationError
assert app.label
"Trade Remedies Authentication
Authentication V2
EmailVerification
EmailVerificationAdmin(admin
Create User
"Create Super User
"User Model
E304
APIException
Serializer
TrustedTokenSerializer
"Trusted Auth Token Serializer
label=_("Two Factor Token
Email Verification Code Serializer
TWO_FACTOR_MAX_ATTEMPTS
"Authentication App
TokenAuthentication
Custom Token Authentication
AuthenticationFailed
ANON_USER_TOKEN
Public/CW
ELK
Grafana
do_login
login_data
response.json()["token
fake_user
assert response_data["token
two_factor_data
Bad Request
valid_minutes_2fa_token
# Post
test_2fa_resend(fake_user
actual_user_data
assert response.json()["2fa
anon_user_data
assert response.json()["username
test_auth_token_expired(fake_user
assert authorised_api_client.get("/api
v2/auth/users/").status_code
serializer
https://github.com/yezyilomo/django-restql/
doc.id
Django==2.2.25
 FeatureFlags
get_param
doc = load(document.file
\n
TOML
py37
UserContext
UserContextTest(TestCase
assert isinstance(as_user_context
assert
assert as_none
assert as_user_context.user.id =
datetime(2019
self.case.refresh_from_db
self.assertEqual(updated_status.ack_at
DLL
env/
var/
PyInstaller
# Installer
pip-delete-this-directory.txt
local_settings.py
Scrapy
Sphinx
PyBuilder
Jupyter Notebook
ENV/
# Rope
# Mac
Organisation
AttributeError
f"User
core.services.base
ResponseSuccess
audit.models import
Audit
get_case
QuerysetExporter
case_id
param
HTTPRequest
created_by
AuditTrailExport(TradeRemediesApiView
Generate
@staticmethod
QuerysetExport
NotifyAuditReport(TradeRemediesApiView
Acknowledge
audit_id
audit =
get_role
CaseRole
Group
DocumentBundle
invitation_id
TRA
contact_id
contact.has_user
NotFoundApiExceptions("No
InviteThirdPartyAPI(TradeRemediesApiView
build_submission(request_user
Case Third Party
New Third Party
case_bundle = DocumentBundle.objects.filter
request_data
Build Third Party
contact.load_attributes(request_data
Organisation.objects.create
"Update the Third Party Invitee's
Invitee
organisation").get(id
invite.to_dict
UserInvitations(TradeRemediesApiView
Django 2.0.1
name="case_role
@method_cache
boto3==1.17.88
celery==4.4.0
colour==0.1.5
django-appconf==1.0.4
django-countries==5.5
django-dirtyfields==1.7.0
django-redis==4.10.0
docopt==0.6.2
et-xmlfile==1.1.0
openpyxl
freezegun==1.1.0
jdcal==1.4.1
pyjwt==2.1.0
vine==1.3.0
#   amqp
werkzeug==0.15.3
SmallIntegerField(default=0
LoadExtension
#        LoadExtension('pg_trgm'
OrganisationUser
Group, Permission
GROUPS
# Setup/Bootsrapping
Permission
exc_info
BaseWriter
ExcelWriter(BaseWriter
Excel
Workbook
"Write a single row to the spreadsheet
REJECTED_ORG_CASE_ROLE
SystemParameter
# Set
# Set cookie
JS
CRSF
# Set anti XSS
AUDIT_LOG_USER_FIELD
the X-Frame-Options
DENY
NullBooleanField
ImportError
exc
PYTHONPATH
django.contrib import
ModelAdmin
DocumentAdmin
admin.site.register(DocumentBundle
NotFoundApiExceptions
pluck
audit import
CaseContact
OrganisationsAPIView(TradeRemediesApiView
#
NotFoundApiExceptions('Invalid
merge_org =
Organisation.objects.get(id
C901
user->org
OrganisationApprovalNotifyAPI(TradeRemediesApiView
values.get("previous_role
case.assign_user(submission.created_by
OrganisationCaseRoleAPI(TradeRemediesApiView
LOA
usercase.case.to_minimal_dict
CeleryIntegration
django_log_formatter_ecs
Vault
NB
ImproperlyConfigured
default=
Build
# Quick
# See
# Application
DIRS
OPTIONS
_database_uri =
f"{_VCAP_SERVICES['postgres'][0]['credentials']['uri
_database_uri
MAX_CONNS
https://docs.djangoproject.com/en/2.0/ref/settings/#auth-password-validators
NAME
min_length
Europe
Y-%m-%dT%H:%M:%S%z
# Redis - Trade
the Django Cache
Celery
Caseworker
message)s
env("AWS_REGION
default="eu
S3 Root
Max
# Set to True
CASE_WORKER_ENVIRONMENT_KEY = env("CASE_WORKER_ENVIRONMENT_KEY
PUBLIC_ENVIRONMENT_KEY =
FILE
Reset
HTTP_X_FORWARDED_FOR
REMOTE_ADDR
Time
# Organisation
ORGANISATION_INVITE_DURATION_HOURS
Asynchronous
Elastic
VCAP
elastic_vcap_config
Companies House
COMPANIES_HOUSE_API_KEY = env("COMPANIES_HOUSE_API_KEY
Geckoboard API
EU
European Customs Union
StreamHandler
ECSFormatter
Token
base_dir = os.path.dirname(os.path.dirname(__file
help="User
logger.info("|= Creating
admin_user.set_password(options["password
Token.objects.filter(user
AUDIT_TYPE_PURGE
AUDIT_TYPE_RESTORE
Audit(models
Purge
Log In"
Log Out
Event
ForeignKey(ContentType
self.data["case_title
case_title
self.data
Audit Type
Audit Content
row_data.get("content_type
self.data.items
hasattr(value
LogHumaniser
f"Error
self.data.get("id
isinstance(spec
import hashlib
django.core.cache
md5.hexdigest
kwargs.values
OrganisationDetail
UserDetail
UserList
CaseDetail
CaseDetail.as_view
OrganisationList.as_view
OrganisationDetail.as_view
OperationalError
IntegrityError
parent.data
ON
NOTIFY
SELECT a.id
a.data
ON a.id=
b.id
Audit.objects.raw(SQL
SmallIntegerField
self.default
Presentation
hasattr(shape
CaseRolesAPI.as_view
TruncDate
User.objects.filter
3246cf3a-179e-48df-a92d-4725ab12179d
2071db92-4ebd-4e27-
REGISTRATION_SOFT_LOCK_KEY
FEATURE_ORGANISATION_ADMIN
TRADE_REMEDIES_EMAIL_DOMAIN
4e7e9a27-d96f-401c-b8e3
NOTIFY_EMAIL_EXISTS
HS
InvitationAdmin
SubmissionType
PASSWORD
A7Hhfa!jfaw@f
WSGI
MIT License
Department for International Trade
Software
IMPLIED
DAMAGES
LIABILITY
OrganisationCaseRoleInline(admin
OrganisationUserInline(admin
# Example Trade Remedies API
DJANGO_SECRET_KEY
# Set CELERY_TASK_ALWAYS_EAGER
CELERY_TASK_ALWAYS_EAGER=
CASE_WORKER_ENVIRONMENT_KEY=
CW
http://localhost:8002
AUTH-TOKEN-FOR-TRUSTED-USER
MASTER_ADMIN_EMAIL=admin@mylocaltrade.com
a Colleague
S3_STORAGE_KEY=
AV_SERVICE_PASSWORD
"Base Writer
"Write a single row
BaseModel
created_at
Transitional Anti-subsidy Review
Label
Finalise
one 10
TO_BE_INITIATED
Register
INV_POST_VERIFY_UPDATE_ANALYSIS
The Statement of Essential Facts
the Statement of Essential
the Statement of Essential Facts
FINAL_DET_ANALYSIS
FINAL_DET_ANALYSIS_INJURY_CALCS
FINAL_DET_ANALYSIS_NOTES
FINAL_DET_ANALYSIS_EI_TESTS
DIT
FINAL_DET_PREP_SOS
Correspondence  for SoS prepared
FINAL_DET_PREP_QA
FINAL_DET_APPROVE_TRA
FINAL_DET_PUBLISH_LABEL
FINAL_DET_PUBLISH_GOV
WTO
FINAL_DET_PUBLISH_FILE
MEASURE_COMMENCEMENT
RECONSIDERATION_TEAM_ASSIGNED
RECON_CHECK_FOR_REQUESTS_RECEIVED
RECON_INIT_DECISION_LABEL
RECON_INIT_DECISION_TRA
RECON_PUBLISH_INIT_UPLOADED
RECON_PUB_FIN_DET
DRAFT_RECEIVED
INIT_AS_INFORM
Close
Verification
Correspondence for SoS prepared
PROV_PREPARE_REVIEW
PROV_FACTS_FACTS_PUBLISHED
UserProfile
AlterField
upload_to=
Org A"
Org A"  #
Case X"
Owner
notify_contact_email
accepted_by
meta
{User
organisation {Organisation}
Keyword Arguments
requested_by
InvitationManager
approved_by
{User}
"Assign Organisation User
USER
Submission
SubmissionType.objects.get(id
approved_by=self.created_by
approved_at
# Assign
the Third Party's
InvalidAccess
assert isinstance(result
Create Application
View Application
Upload Document
Download Document
Create Applicant
Deactivate Applicant"
DONLOAD_QUESTIONNAIRE
Download Questionnaire
View Case
WorkflowTemplate
parent_id
F821
CountryField
ContactManager(models
E164
Contact(BaseModel
CharField(max_length=80
DoesNotExist
self.country.code
organisation {Organisation} -- Organisation
CaseContact(SimpleBaseModel
815893cb-fc21-498d-a88a-1f9bb911b030
State
CaseWorkflow
self.model_key
ExportSource
ModelSerializer
organisation_name="Test Organisation
validated_data
TEST_EMAIL
Transitional Anti-dumping Review
logger.info("By
context.organisation.assign_user(context.user
context.organisation.assign_user(test_user
assert test_org.has_user_role(context.user
Org A"'
@when("I
SubmissionStatus
d.
UUID
@get_submission_type.register(str
NoteAPIView
NoteAPIView.as_view
CaseStage
get_case_fixtures(*extra
load_system_params
https://api.notifications.service.gov.uk/v2/notifications/
assert type(reset
PasswordResetRequest
assert bool(reset.code
PasswordResetRequest.objects.password_reset(code
assert type(reset_user
assert self.user
ContactLookup
ContactLookup.as_view
CaseInitiationAPIView
ProductsAPIView
ProductHSCodeAPI
CaseStatusAPI
ReviewTypeAPIView
API_CACHE_TIMEOUT)(CaseEnumsAPI.as_view
CaseStateAPI.as_view
CaseParticipantsAPI.as_view
organisation_id>/all/
CaseStatusAPI.as_view
CaseUsersAPI.as_view
SubmissionsAPIView.as_view
SubmissionNotifyAPI.as_view
# Export Source
# Set Review
CaseWorkflowAPI.as_view
CaseList
assert Case.objects.all().count
APIView
HTTPError
ResponseError
User
@method_decorator(csrf_exempt
"Authentication View
Valid
Responds
user.deleted_at
Forgotten
user.is_active
user.refresh_from_db
"Perform Authentication
RegistrationAPIView(APIView
key.replace
# Third Party's
request.user.refresh_from_db
two_factor.fail(
bool(user
RUN_ASYNC =
Elasticsearch
ES
ElasticSearch
get_open_search
HOST
Selection
getLogger
non_conf
Home
Home.as_view
URLconf
core.services import auth
API_PREFIX}/security/groups/<str
AssignUserToCaseView.as_view
CreatePendingUserAPI.as_view
MyAccountView.as_view
API_PREFIX}/document/
admin.site.urls
RenameField
ManyToManyField(HSCode
ProductManager
self.hs_codes.add(hscode
ExportSource(BaseModel
name="estimated_duration
STATE_INCOMPLETE
index.setdefault(index_key
KeyError
dict_.items
Convert
British
Mark
source.get(field
crsr.execute(sql
lt(val_a
value[1
Generate S3
S3 Credentials
s3_access_key}
configfile.write(config.strip
credentialsfile.write(credentials.strip
name="node_type
Mock(spec
def user(mocker
"Fake User
case(mocker
INFO
test_log_deleted_user(caplog
bad_user
NoneType
SubmissionDocument
SubmissionStatusAdmin(admin
CaseAdmin(admin
CaseWorkflowAdmin(admin
SectorAdmin
ProductAdmin
self.__class__.__name
Ariel Malka'
Harel Malka'
to_value
elif isinstance(value
models.fields.files
instance._user_context.user
param kwargs
PURGE
deleted_at
EVENT
audit log
audit log case
Response
UserSerializer
OrganisationSerializer
CaseSerializer
UserList(APIView
Response(serializer.data
UserDetail(APIView
OrganisationList(APIView
OrganisationDetail(APIView
CaseList(APIView
CaseDetail(APIView
Super User
TRA Administrator
Organisation Owner
Organisation User
Third Party User
GROUP_PERMISSIONS["Third Party
the Super User
# Setup/Boot
name="block_reason
PermissionsMixin
DEFAULT_USER_PERMISSIONS
UserCase
UserExists
SAFE_COLOURS
UserManager(BaseUserManager
raise UserExists("Email
# Will
# Determine Organisation
# Contact
create_pending_user
# Will raise
Validation Error
set_verified
self.userprofile.timezone
modified_by
duplicate_of
OrganisationUser.objects.assign_user
user_org =
user_org
self.login_code
case_specs =
json.loads(case_specs
case_spec
Healthcheck
case.remove_user
Sync
Assert
TWO_FACTOR_AUTH_VALID_DAYS
member_of
OneToOneField(User
CharField(max_length=8
job_title
self.job_title
self.locked_until
self.validity_period_for(self.delivery_type
PasswordResetManager(models
user__id
Raises ValidationError
PasswordResetRequest(models
un
self.user.is_tra
SystemParameter.get("NOTIFY_RESET_PASSWORD
Default Case'
Boolean
elif self.data_type
SP
key.upper
Action
INFORM_FOREIGN_GOVERNMENT
NODE_2
Workflow Templates
a Task
request.data.get("id
request.data.get("model_id
content_type=_content_type
user_context=[request.user]
JobTitle
self.print_warning(f"'{from_initialism} Document'
# workflow_template_anti_dumping.json
workflow_template_anti_subsidy.json
workflow_template_trans_safeguards.json
Safeguarding
json_txt = json.dumps(workflow.template
json_txt
updated_json_txt = json_txt.replace
LEGACY_ORGANISATION_NAME
name="archive_reason
ArchiveReason
local.env
Dev
ClamAV
GOV_NOTIFY_API_KEY`  | Yes | API
SRE
https://github.com/uktrade/trade-remedies-docker
Revert
Trade Remedies
BDD
src="https://avatars3.githubusercontent.com
Malka</b></sub></a><br
📖</a
Pull
href="https://github.com
Robert Meredith</b></sub></a><br /><a
href="https://github.com/
href="https://github.com/nao360"><img src="https://avatars3.githubusercontent.com/u/6898065?v=4?s=100
Paul Cooney</b></sub></a><br
Brendan Quinn</b></sub></a><br /><a href="https://github.com
CSV Writer
self.csv
csv
"Write a single row to the csv file
Content
Document
OrganisationName
OrganisationUser.objects.all().delete
id__in=["815893cb-fc21-498d-a88a-1f9bb911b030
LOGOUT
CreateModel
AutoField
bases=
AuditableMixin
upload_to=documents.utils.upload_document_to
max_length=32
CommandError(f"User
# assign 'Organisation User'
f"Security
FeedbackForm
is_enabled
ApiHealthView(APIView
GROUPS[1
title_id = request.data.get("job_title_id
job_title_id=title_id
SystemParameterApiView(TradeRemediesApiView
system_param.data_type
request_data["case_spec
is_active
user.remove_from_case(case_id
Q(status__draft=True
job_titles]}
CreatePendingUserAPI(TradeRemediesApiView
data["case_spec
isinstance(case_spec
0004_invitation_sent_at
Operation
to_state
UI
Tick
YES_NO_NA
TIMER
8f486f65-d351-4494-9e79-4b8aadda6fac
postgres:10.15
name="duplicate_of
max_length=1000
F401
row.cells
COLOUR_GREEN=\033[32;01
COLOUR_YELLOW=\033[33;01
dev-requirements$(COLOUR_NONE
BasePermission
BaseParser
ParseError
AccessDenied
GroupPermission(BasePermission
group).user_set.filter(id
all Trade Remedies API Views
API Exception
SystemParameters
GroupPermission
the API View Object
int(request.query_params.get("start
raise AccessDenied("User
Parser
MultiPartJSONParser
Media Type
DjangoMultiPartParser(meta
DataAndFiles(_data
OrganisationNonResponsiveToggleAPI
OrganisationUsersAPI.as_view
name="job_role
to_date
role_id
RepresentingAPI(TradeRemediesApiView
BaseOutcome
MY_OUTCOME
key_values=
key_values
key_values={"KEY_1
self.setup_outcome(self.get_if_eq_na_spec
NA
self.setup_outcome(self.get_chained_if_spec
self.setup_outcome(self.get_composed_or_if_eq_spec
E722
E203
import_order_style
WorkflowTemplateAPI.as_view
CaseAction
OrganisationUserAdmin(admin
OrganisationCaseRoleAdmin(admin
admin.site.register(OrganisationUser
CaseRoleAdmin
logger.debug("Spec
self.eval_operator(operator_name
in_list
register_report(report_func
REPORT_REGISTRY
Application
8aadc503-c1a5-427f-808b-88e794e2f919
Case Initiated
3a592eb0-0ea2-423f-b75a-237ae6f52095
167b7f0d-ecf5
-be81-44f1-a0d6
STATEMENT_OF_INTENDED_FINAL_DETERMINATION_RESPONSE_WINDOW_OPEN
Responses to Statement of Essential Facts
a5cde51d-d781-4876-beb8
39ad74e8-631a-4196-bffd-5241e35bf5e8
25dd3547-e321-4b3f-8ad1
Document.objects.create(name="Doc 1
assert len(value
assert value[1
assert value
assert isinstance(value
keys = keys
JSONField
f"Invalid
BaseModel(SimpleBaseModel
r'"\g<0
json.loads(json_str
MethodType
isinstance(val
hasattr(val
to_json
DECISIONS_REASONS
DECISIONS_JUSTIFY
DECISIONS_SOS
Prepare the Statement of Intended Final Determination"
Approve the Statement of Intended Final Determination"
Statement of Intended Final Determination
Publish the Statement of Intended Final Determination
DECISIONS_PUBLISH_6P6"
DECISIONS_PUBLISH_6P6
FINAL_DET_PREP_DIT_TARIFF
cases.publish_non_conf_interested_parties
cases.case_admin
cases.workflow_editor
CASE_WORKER_ENVIRONMENT_KEY
PUBLIC_ENVIRONMENT_KEY
self.assertEqual(audit.assisted_by_id
Document.objects.create(name="Test Document
assert audit.model_id
submission_id
self.assertEqual(audit.created_at
self.assertEqual(row[1
str(audit.case
assert audit
get_dataset
client.datasets.find_or_create
DATASETS[key]["mode
dataset.put(data
ContactsAPI(TradeRemediesApiView
get_case(case_id
django-db-geventpool==3.1.0
gunicorn==20.0.4
Content 1"
Content 2
Content 1
assert len(tree
Child 2
CaseType
self.organisation.assign_user(self.user_2
self.assertEqual(response.status_code
SubmissionAPITest(APITestCase
APISetUpMixin
Submission.objects.create
Questionnaire
trade_remedies_api &&
CASE_TYPE_ANTI_SUBSIDY
# Organisation's
SUBMISSION_TYPE_NOTICE_OF_INITIATION
TRA_ORGANISATION_ID
roi_by_date
OuterRef
DECISION_TO_INITIATE_KEY
Organisation, get_organisation
contact.set_user_context(user
user_context=[user
Case Created"
param organisation: Organisation
org_role
OuterRef("pk
CaseManager
cws.value
CaseWorkflowState.objects.get_or_create
PUBLIC_ROOT_URL}/public/case/{self.reference}/
OrganisationCaseRole.objects.has_organisation_case_role
InvalidAccess(f"User
evidence_of_subsidy
dict["archive_reason
self.registration_deadline
assign_user
submission_request_name
next_action_obj
stage_id
audit_dict["assisted_by_id
audit_dict["model_id
report[key][sub_key].append(audit.parent_id
OSError
raise Exception(path
max_length=4
CharField(max_length=50
doc_reviewed_at
received_at
IntegerField
name =
case_workflow.set_user_context(requested_by
value.due_date
CaseWorkflowState(BaseModel
FeatureFlagApiView
FeedbackExport
path("systemparam/
NotificationTemplateAPI.as_view
pdf
unittest.mock import patch
BadRequest
retry.assert_called_once_with
NotifyAuditReport
NotifyAuditReport.as_view
A1
A2
self.caseX.assign_user(self.userA1
self.organisationA
assert self.caseX.has_organisation(self.organisationA
assert self.caseX.has_organisation(self.organisationB
assert self.caseY.has_organisation(self.organisationB
assert self.userA1.can_do("UPLOAD_DOCUMENT
User A2
self.organisationB.assign_user(self.userL1
self.caseY.assign_organisation_user(self.userL1
assert set(self.userL2.userprofile.all_organisations
assert list(self.userA1.get_cases(self.organisationA
assert list(self.userA1.get_cases(self.organisationB
assert list(self.userA2.get_cases(self.organisationA
assert list(self.userA2.get_cases(self.organisationB
assert list(self.userB1.get_cases(self.organisationA
assert list(self.userB1.get_cases(self.organisationB
assert list(self.userB1.get_cases(self.organisationC
assert list(self.userB2.get_cases(self.organisationA
assert list(self.userB2.get_cases(self.organisationB
assert list(self.userB2.get_cases(self.organisationC
assert list(self.userL1.get_cases(self.organisationA
assert list(self.userL1.get_cases(self.organisationB
assert list(self.userL2.get_cases(self.organisationA
assert list(self.userL2.get_cases(self.organisationB
assert list(self.userL2.get_cases(self.organisationC
assert self.userL1.can_do("UPLOAD_DOCUMENT"
assert self.userL2.can_do("UPLOAD_DOCUMENT"
audit.models import AUDIT_TYPE_EVENT
Cases
Modify the Close Case
NO_APPEAL
action.get("outcome_spec
Blank
PublishInitiation(CaseAction
time_gate_value.get("reset
time_gate_value["unit
target.get("outcome_spec
CASE_NUMBER
milestone_types = self.evaluate_rules
isinstance(milestone_types
register_outcomes
register_outcome(HearingRequestClosesTimeGate
Submission Feedback
max_label
min_label
A Label
# Load
model_name="usercase
name="confirmed_by
DocumentAPIView.as_view
path("system/
DocumentIssueAPI.as_view
CaseDocumentAPI.as_view
Download
# Document
InvalidFile
SEARCH_CONFIDENTIAL_STATUS_MAP
JSONParser
FormParser
AUDIT_TYPE_ATTACH
SubmissionDocument.objects.filter
document__created_by__groups__name__in
Case.objects.get_case(id=case_id
submission__id=
key=_submission_document_type
bundle_id
raise Document
child_submission_document.set_user_context(request.user
result.append(result_item
Document.objects.filter
id__in
POST
bundles[0
case_id=
bundle = bundle.new_version
bundle.set_user_context(self.user
bundle.make_live(request.user
document.set_user_context(self.user
DocumentSearchAPI(TradeRemediesApiView
NON-CONF
self.case_role
publish_non_conf_interested_parties
context.django
AWS_ACCESS_KEY_ID
s3
S3 Bucket
RemoveField
Q(created_by__groups__name__in
"Documents for a submission
SubmissionDocuments
latest.refresh_from_db
sub_doc.delete
self.submission_documents
doc.created_by.is_tra
self.doc_reviewed_at
param str
FRIENDLY_DATE_FORMAT
self.case.latest_notice_of_initiation_url
NOTIFY_SUBMISSION_DEFICIENCY
str(subdoc.document.id
case_bundle =
{HOME}/trade_remedies_api
audit log download
Command
Digraph
InvalidNode
RT = rekey(RESPONSE_TYPES
node.get('response_type
dot.node(action["id
Task'
root = root if
node["outcome_spec
key_1
node.get("children
Chemical
Wood
access_log_format = os.environ.get
b)s
PublicNoticeView(APIView
/case/{CASE_ID}/
registration_of_interest
None and case_id
sector_id
case.derive_case_name
request.data.getlist("user_id
SubmissionsAPIView(TradeRemediesApiView
result_list
Tidy
submission.case.stage.key
submission.deficiency_documents
was_in_review
document_id__in
Product
request.data.get("hs_codes
ReviewTypeAPIView(TradeRemediesApiView
reference_case_id
CaseStage.objects.filter(key="DRAFT_RECEIVED").first
workflow_meta.get("draft_review_key
CaseWorkflowState.objects.set_next_action(case
request.data.getlist("nodes
node_spec.get("outcome_spec
ms_type
CaseRole.objects.all().order_by("id
case_worker_allowed_submission_types
public_submission_types
ThirdPartyInvitesAPI(TradeRemediesApiView
NoticesAPI(TradeRemediesApiView
notice.reference = reference
CaseType.objects.get(id
django-dirtyfields
pytz
UserAdmin
UserCreationForm(forms
CharField(label="Password
code="password_mismatch
UserChangeForm(forms
UserProfileInline(admin
StackedInline
is_superuser
TwoFactorAuthAdmin(admin
generated_at
JobTitleAdmin
UserTest(TestCase
fake_audit_model
Economic Advisor
name="modified_by
MilestoneType
name="notify_template
DECISIONS_REASONS_HEAR
Responses to Statement of Intended Final Determination
DECISIONS_REASONS_HEAR_ANALYSED
SubmissionType(models
Ex Officion
self.notify_template
subtype.deficient_status
no_id
no.id
related_name="merged_from_org
submission_documents_type(apps
key="caseworker
subdoc.document.created_by.is_tra
^15.0.1
bin
4.2.1
^3.1.0
uBL
https://registry.npmjs.org/external-editor/-/external-editor-3.1.0.tgz
^4.0.0
^3.0.0
sha512-//88mFWSJx8lxCzwdAABTJL2MyWB12+eIY7MDL2SqLmAkeKU9qxRvWuSyTjm3FUmpBEMuFfckAIqEaVGUDxb6w==
https://registry.npmjs.org/pegjs/-/pegjs-0.10.0.tgz
bin/pegjs
6.6.2
https://registry.npmjs.org/string-width/-/string-width-4.2.0.tgz
OVvhMrADFFEDh8DHDFRv/O9i3lPhsENjO7QX0+A==
app.config_from_object("django.conf
UserContext(**context
x["pk
Updating System
key__in=["NOTICE_OF_INITIATION_DOCUMENT
HTTP_AUTHRIZATION
get_response
META
OriginValidator
CASE_REJECTED_BY_TRA
ModelSecurity
Applicant
CONTRIBUTOR_ORG_CASE_ROLE
@get_security_group.register(str
CaseAction(models
CaseRole(models
OrganisationCaseRoleManager(models
approved_by=approved_by
approved_at=approved_at
case_role.set_user_context(created_by
Organisation Administrator
#
TRA Document
Customer Document
Group.objects.create(name="Test Role
assert group.user_set.filter(id
param str reference
isinstance(audit_data
audit_log_task.delay(audit_kwargs
remove_xlsx_injection_attack_chars
test+
ON o1.name
WHERE o1.duplicate_of_id
Pick
SystemParameter.get("NOTIFY_ORGANISATION_MERGED
notify_footer(notify_contact_email
organisation = Organisation
organisation.set_user_context(user
organisation_id
user_filter["created_by
uc["case_id
datahub_id
self.companies_house_id
self.duns_number
self.case_context
contacts = self.casecontact_set.select_related
Organisation's
http://stackoverflow.com/questions/110803/dirty-fields-in-django
process_timegate_action.delay(workflow_state_id
status.ack_at
Measure Expired
#     parse(latest_expiry.value).date
name="due_date
assert number
context.tests_count
requirements.in/../requirements/base.txt
black==19.10b0
packaging==21.0
pyparsing==2.4.7
ast==1.4.3
wheel==0.37.0
TimeGateStatusManager(models
"Queryset Exporter
StopIteration
self.writer.write_row([f"NO EXPORT DATA
Note
notes.filter(case__id=case_id
note.set_user_context([request.user]
Content.objects.get(id
UserInvitations
ValidateInvitationAPIView.as_view
InviteThirdPartyAPI.as_view
S3FileField
documents.filter(query_args
Document(BaseModel
CharField(max_length=255
self.file.name.split("
self.created_by.is_tra
subdoc =
self.block_reason
documents.av_scan
Object(self.file.name
doc["case_id
DocumentBundle(SimpleBaseModel
self.submission_type
DocumentBundle.objects.exclude(id
workflow.templatetags import register
name=
"Perform AV Scan of a document stored in S3
e.g:
File Too Large'
ClientError
MultipartEncoder
S3 Object
the AV Service
BadConfigError
MalwareDetectedError
Invokes
msg =
HTTP Basic Auth
raise exc
AD_HOC_KEY
Pre-Sampling Questionnaire
the Provisional Determination"
Invite 3rd party
Additional User Request
Robert Meredith
Luisella Strona
https://avatars1.githubusercontent.com/u/36708790?v=4
Mark Higham
Paul Cooney
Krishna White"
Brendan Quinn
AA2E00
Install Python
CompaniesHouseApiSearch(TradeRemediesApiView
.json
writer_class_unimplemented
UnimplementedWriter(BaseWriter
UnimplementedWriter
MyWriter
rows(row
"Set of audit records
assert len(rows
file_format="csv
TestWriters
assert isinstance(writer.file
assert os.stat(file_name
del writer
writer.sensor.write_row.called_with(rows[0]
assert writer.sensor.write_rows.called_with(rows
x.strip
row.split
TestExporters
@pytest.mark.django_db
assert entries[0
response.data[0]['email
dateutil.relativedelta import
relativedelta
CharField(max_length=4
CaseTypeManager
self.acronym
ApiTestConfig(AppConfig
name="date
Foreign Governments
Industrial Users of Product
ContactAdmin
ContentManager
model_name='submissionstatus
name='id
name="created_at
verbose_name="password
is_staff
name="UserProfile
feature_flag_ttl
FEATURE
SC
CR
GOV_NOTIFY_API_KEY
TD0001'
get_template(template_id
return client.post_template_preview
is_whitelisted(email
in_whitelist
max_length=254
max_length=80
doc = Document.objects.get(id
max_retries=3
logger.info(result
document_ids.values_list("id
the Trade Remedies Service
DIT Investigators
TRS Orchestration
ner_output_file.txt
1.5.13
| D104
D205
W503
E704
E231
F841
Generic badge](https://badgen.net/badge
ADR
Michael Nygard's
# Architecture Decision Records
workflow](#ADR Workflow
Proposal
Tech Lead
the Trade Remedies API
API
the Django Rest Framework
DRF
AJAX
NGINX
ADR Title
Generic badge](https://badgen.net/badge/ADR
https://pypi.org/project/django-restql/
Model Serializers
REST
GraphQL
Portal
Django REST Framework
CRUD
PUT
PATCH
self.writer.write_row(["NO EXPORT
"Trade Remedies Auth
Trade Remedies Auth Application
Auth Application'
f"Third Party Invite: Deleting
black==21.11b1
E402
APIViews
ViewSets
ipython==7.31.1
Opensearch
OpenSearch
OSWrapperError
0.0.0.34
" Creates and saves a User with the given email and password
job_title_id
Determine Organisation
" Creates and saves
" Returns True
" Toggles the given role name for this user
job_title"
Test Document
Creating AWS S3 Credentials
WhiteNoiseMiddleware
DjangoTemplates
Redis - Trade
CELERY_TASK_ALWAYS_EAGER"
GOV Notify
GOV_NOTIFY_API_KEY"
HEALTH_CHECK_USER_EMAIL
PUBLIC_ENVIRONMENT_KEY"
" Set the user context of this model
r"\w+(?=\
ContactUser
type_id"
NOTIFY_FINAL_APPLICATION_RECEIVED
Set Review
case_id>/workflow/
CaseMilestone
0047_notice_published_at
https://api.notifications.service.gov.uk/services/bf/templates/8f
template_id"
Mr Chips
"Trade Remedies Auth.
Auth Application
NoteSection
Label"
"Override TWO_FACTOR_LOCK_MINUTES=2
validated_at
XXX
Customer Document"
Deficiency Document
filter_by
document_id"
bundle_id"
Files
"Authentication Views
EmailVerifyResendView
"Users.
not_blank
Test Case"
Notices
Argh
merged_from_org
" Returns True/False
Child Content 1
Child Content 2
" Setup Scenario
User A2 Org B:
Test Case X
Test Case Y"
Orgs
L2 Case
User L2 - Org C
L1
Email Verification Model
f"{key}_rule
locked_at
MY_GROUP
del node['id'
del node['node_type'
" Set a given element into the workflow
Content-Disposition"
" Set the next action state key
Tests Password
Node
name^2"
Bucket
mark delete
new_role
" Set the org to fraudulent
Test User
test1234
Caches
Patch patch_audit management command
HEALTH_CHECK_USER_TOKEN
Admin
Health Check"
f"{crypto.get_random_string(12)}{crypto.get_random_string(12).upper
notify/<uuid
Dataset
wb+
TrustedAuthTokenSerializer
f"Organisation
True Returns
" Remove HS
" Depending on the evaluated rule value
" Blanks the next action value
Test Role
4151112345"
America/Los_Angeles
" Set the
f"Removing
Home 2
case_id>/content/
API_PREFIX}/security/
Two Factor Authentication
TwoFactorAuth.two_factor_auth
User 1
NOTIFY_BLOCK_FOOTER
POST `POST /api/v1/notes
param kwargs: :return:
" Reference the association of contacts to a case
"Trade Remedies Authentication.
Doc 1
Doc 2
Notice
Interim Review
Scope Review
SE
SS
CasesConfig
" Return a Notification
" Return True
PUBLIC_ROOT_URL}/public/case/{self.reference}/submission/{sub.id}/"
" Set the stage of the case, accounting for restricted flow restrictions
LAST_RESTRICTED_FLOW_STAGE_ID
Returns
0022_add_submission_type_time_window_key
Pass
LAST_PUBLICATION
/case/{CASE_ID}/` Return
" Counts cases because it's more
Crteria
Create a "Register
GET Query
assign/{user_id}/` Assign
send_to
Custom User Model Manager
"Create User
"Create Super User.
"User Model.
V1
Trusted Token
Auth App URLs
0002_organisation_duplicate_of
a Task "
HTTP_X_ORIGIN_ENVIRONMENT
al
REGISTRATION_SOFT_LOCK
Third Party's
job_titles.json
" Retrieve the
param (
param (Organisation
settings cater
Query
parent.created_by_id
ON a.id
Applications
invite_id
B8860B
1.5.16"
my_app
MigrationTestView.as_view
Invalidate
GOV.NOTIFY
Django Request
Raises
user_does_not_exist
Authentication Serializer
Tests the PasswordSerializer
UserExistsSerializer
UserDoesNotExistSerializer
Tests the AuthenticationSerializer
AuthenticationSerializer
GB
VerifyEmailSerializer
PasswordResetRequestSerializer
288
GitHub
git config user.email
git config user.name
GOV.NOTIFY
django-db-geventpool==4.0.0
3rd Party Lawyer
3rd Party Law Incorporated
Holborn
the third party
terminated_at<|MERGE_RESOLUTION|>--- conflicted
+++ resolved
@@ -1,4 +1,3 @@
-<<<<<<< HEAD
 send_mail.called_with
 company_vat_number
 " Creates a new user object and all the relevant satellite objects (
@@ -73,13 +72,6 @@
 gevent==21.12.0
 odfpy==1.4.1
 whitenoise==5.3.0
-" ModelViewSet for interacting with
-" Deletes the user
-get_user_by_email
-" ModelViewSet for interacting with contact objects via the API
-"ModelViewSet for interacting with TwoFactorAuth objects
-alpha3
-=======
 "trade_remedies_api URL Configuration The `
 case_id>/
 request_email_verify
@@ -108,7 +100,44 @@
 "Returns the available review types
 available_review_types = self.notice.available_case_review_types
 Notice and Case
->>>>>>> 43a2f215
+TRS
+Args
+" Load a case
+ex_oficio
+Case Created
+action_obj
+" Returns True if the organisation
+CASE_REGISTRATION_DURATION
+" Note: This is potentially
+TR-2046
+Assign a TRA
+" Remove a user (team member
+" Check the case
+Notice and Case
+TRS
+Args
+" Load a case
+ex_oficio
+Case Created
+action_obj
+" Returns True if the organisation
+CASE_REGISTRATION_DURATION
+" Note: This is potentially
+TR-2046
+Assign a TRA
+" Remove a user (team member
+" Check the case
+Suspension Extension
+SN
+ER
+SA
+deficiency_notice_params
+" ModelViewSet for interacting with
+" Deletes the user
+get_user_by_email
+" ModelViewSet for interacting with contact objects via the API
+"ModelViewSet for interacting with TwoFactorAuth objects
+alpha3
 TRS
 parts/
 Installer
@@ -172,15 +201,6 @@
 Invite Third Party'
 NOTIFY_INFORM_INTERESTED_PARTIES_V2
 new_user
-NOTIFY_INFORM_INTERESTED_PARTIES_V2
-new_user
-0020_invitation_rejected_by
-Own Organisation'
-Invite Third Party'
-NOTIFY_INFORM_INTERESTED_PARTIES_V2
-new_user
-Own Organisation'
-accept_invite/{invitation_object.id}/start/
 NOTIFY_INFORM_INTERESTED_PARTIES_V2
 new_user
 Trade Remedies Service'
