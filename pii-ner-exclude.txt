--- conflicted
+++ resolved
@@ -1,14 +1,3 @@
-<<<<<<< HEAD
-DELETE
-Log Out
-Log In Failed
-Password Reset
-Password Reset Failed
-ValidationExceptions
-ValidationErrors
-r"(^+@+\.+$
-CustomValidationError
-=======
 Custom Axes Authentication
 DELETE
 Log Out
@@ -22,7 +11,15 @@
 ValidationExceptions
 ValidationErrors
 Raises CustomValidationErrors
->>>>>>> 854c5f15
+DELETE
+Log Out
+Log In Failed
+Password Reset
+Password Reset Failed
+ValidationExceptions
+ValidationErrors
+r"(^+@+\.+$
+CustomValidationError
 assert app.label
 "Trade Remedies Authentication
 Authentication V2
