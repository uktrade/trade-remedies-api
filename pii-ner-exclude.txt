--- conflicted
+++ resolved
@@ -1452,13 +1452,9 @@
 Applications
 invite_id
 B8860B
-<<<<<<< HEAD
-1.5.16"
-=======
 1.5.16"
 288
 GitHub
 git config user.email
 git config user.name
-GOV.NOTIFY
->>>>>>> b3adf015
+GOV.NOTIFY