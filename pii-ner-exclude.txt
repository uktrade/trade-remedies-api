--- conflicted
+++ resolved
@@ -1452,12 +1452,9 @@
 Applications
 invite_id
 B8860B
-<<<<<<< HEAD
 1.5.16"
 288
 GitHub
 git config user.email
 git config user.name
-=======
-GOV.NOTIFY
->>>>>>> 38999e28
+GOV.NOTIFY