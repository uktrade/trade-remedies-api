--- conflicted
+++ resolved
@@ -1,15 +1,3 @@
-<<<<<<< HEAD
-uk_employer
-Custom Axes Authentication
-DELETE
-Log Out'
-'Log Out''
-Log Out
-'Log Out'
-TwoFactor
-VAT
-EORI
-=======
 Custom Axes Authentication
 DELETE
 Log Out
@@ -23,7 +11,16 @@
 ValidationExceptions
 ValidationErrors
 Raises CustomValidationErrors
->>>>>>> 02f38f98
+uk_employer
+Custom Axes Authentication
+DELETE
+Log Out'
+'Log Out''
+Log Out
+'Log Out'
+TwoFactor
+VAT
+EORI
 assert app.label
 "Trade Remedies Authentication
 Authentication V2
