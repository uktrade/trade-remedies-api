<<<<<<< HEAD
0023_auto_20230323_1609
" The ModelSecurity
Roles
Restore
Log In
Restore
Log In
Log In Failed'
Attach
PASSWORD_RESET
Password Reset'
New User Created'
ORGANISATION_MERGED
" Add this contact
" Remove this contact
" Reference the association of contacts
https
tldextract==3.4.0
" Annotate a queryset
Parameters
"Fake Address
GB123456789012
111111111
"trade_remedies_api URL Configuration The `
API_PREFIX}/health/
case_id>/
request_email_verify
"trade_remedies_api URL Configuration The `
API_PREFIX}/health/
case_id>/
request_email_verify
SELECT
uc2.case_id
cc1 join contacts_casecontact cc2 on cc1.organisation_id='{organisation.id}' and cc2.organisation_id = '
Select Country
" Returns True if the organisation name matches the name on Companies House
" Returns a dictionary
does_name_match_companies_house
alpha3
TRS
"Returns the order of this duplicate in the parent organisation along
Serializes OrganisationMergeRecord

# Optional
SpectacularRedocView.as_view(url_name='schema
Returns ------- Organisation
Organisation Merged
Complete
updated_at
In Progress
phantom_organisation_serializer
SubmissionOrganisationMergeRecord
Serializes DuplicateOrganisationMerge
OrganisationMergeRecord
DuplicateOrganisationMerge
=======
urllib3==1.26.11
>>>>>>> 6d04f2dd
Macintosh
Intel Mac
KHTML
Gecko
id="fyUUEr3ISpw4vq9QRarz" name="Page-2">7Z1tc9q4FoB/DbOfwvgd+JhA0nQ33aYlc3t7v3SELUCNbbm2CGF//T2SZVt+gWBCErI1mUzwsSzL0tGjc3Qkp2eOg8cPMYqWn6iH/Z6heY89c9IzDNN2TPjDJZtUYulOKljExEtFeiGYkn+wFGpSuiIeTkoJGaU+I1FZ6NIwxC4ryVAc03U52Zz65btGaIFrgqmL
cu99+GcMza0/n6AU8n7OhPSxj1TGNw1yf6spJrYrd14xkFjbyVLTqc0zk0ha1kk2cTwGJKXcNQ5
oYpGHZVvx83YDwzmP
HTML
Update ADR
Session
Remote User
Use Django
Model Views
REST API
Django Graphene](https://pypi.org
send_mail.called_with
company_vat_number
" Creates a new user object and all the relevant satellite objects (
User.objects.create
" Generate
" Creates and saves a User
INSTANCE
" Creates and saves a superuser
" Toggles the given role name
" Take a list of {caseid, primary}
Return a JSON
" Remove a
User.objects.all().order_by('created_at
" Returns the user's auth token
" Hold the required information
"Generate a 2FA code
2FA_CODE_MESSAGE
f"Password
" Performs a password
Number
" Loads a system param spec
Return a Notification
TRADE_REMEDIES_EMAIL
" Creates a new user object and all the relevant satellite objects (
User.objects.create
" Generate
" Creates and saves a User
INSTANCE
" Creates and saves a superuser
" Toggles the given role name
" Take a list of {caseid, primary}
Return a JSON
" Remove a
User.objects.all().order_by('created_at
" Returns the user's auth token
" Hold the required information
"Generate a 2FA code
2FA_CODE_MESSAGE
f"Password
" Performs a password
Number
" Loads a system param spec
send_mail.called_with
company_vat_number
Return a Notification
TRADE_REMEDIES_EMAIL
Once a 3rd party
"trade_remedies_api URL Configuration The `
API_PREFIX}/health/
case_id>/
request_email_verify
"trade_remedies_api URL Configuration The `
API_PREFIX}/health/
case_id>/
request_email_verify
Invite 3rd
Overrides the django-restql DynamicFieldsMixin
ALWAYS
" A Serializer
" Dict of native values <- Dict
.validate
SELECT
uc2.case_id
cc1 join contacts_casecontact cc2 on cc1.organisation_id='{organisation.id}' and cc2.organisation_id = '
Select Country
SELECT
uc2.case_id
cc1 join contacts_casecontact cc2 on cc1.organisation_id='{organisation.id}' and cc2.organisation_id = '
Select Country
celery==5.2.2
django==3.2.17
gevent==21.12.0
odfpy==1.4.1
whitenoise==5.3.0
"trade_remedies_api URL Configuration The `
case_id>/
request_email_verify
API_PREFIX}/health/
XML
SELECT
self.assertEqual(status
Return a Notification
TRADE_REMEDIES_EMAIL
Cache-Control
parts/
Installer
htmlcov/
.cache
db.sqlite3
NER
SR
SA
GET
GET /case/{CASE_ID}/` Return
ex_oficio
" Create a "Register
GET /cases/{ORGANISATION_ID}/
GET /cases/{ORGANISATION_ID}/{CASE_ID}/submissions/` Return
CURRENT_STAGE
"Returns the available review types
available_review_types = self.notice.available_case_review_types
Notice and Case
TRS
Args
" Load a case
ex_oficio
Case Created
action_obj
" Returns True if the organisation
CASE_REGISTRATION_DURATION
" Note: This is potentially
TR-2046
Assign a TRA
" Remove a user (team member
" Check the case
Notice and Case
TRS
Args
" Load a case
ex_oficio
Case Created
action_obj
" Returns True if the organisation
CASE_REGISTRATION_DURATION
" Note: This is potentially
TR-2046
Assign a TRA
" Remove a user (team member
" Check the case
Suspension Extension
SN
ER
SA
deficiency_notice_params
" ModelViewSet for interacting with
" Deletes the user
get_user_by_email
" ModelViewSet for interacting with contact objects via the API
"ModelViewSet for interacting with TwoFactorAuth objects
alpha3
TRS
parts/
Installer
htmlcov/
.cache
db.sqlite3
NER
Validate
InvitationFailure
PUBLIC_ROOT_URL}/invitation/{invite.code}/for/{organisation.id}/
"Send the invite
Keyword
NOTIFY_INFORM_INTERESTED_PARTIES
PUBLIC_ROOT_URL}/invitation/{self.code}/{self.case.id}/
" Assign the user
Assign Organisation User
" Creates and returns a new registration of interest
Assign the invitee
Validate
InvitationFailure
PUBLIC_ROOT_URL}/invitation/{invite.code}/for/{organisation.id}/
"Send the invite
Keyword
NOTIFY_INFORM_INTERESTED_PARTIES
PUBLIC_ROOT_URL}/invitation/{self.code}/{self.case.id}/
" Assign the user
Assign Organisation User
" Creates and returns a new registration of interest
Assign the invitee
parts/
Installer
htmlcov/
.cache
db.sqlite3
NER
alpha3
TRS
Update
GET
" ModelViewSet for interacting with
" Deletes the user
get_user_by_email
" ModelViewSet for interacting with contact objects via the API
"ModelViewSet for interacting with TwoFactorAuth objects
commas
IDE
self.confidential_document.refresh_from_db
self.confidential_submission_document.refresh_from_db
self.non_confidential_document.refresh_from_db
assert str(self.non_confidential_document.parent.id
DB
assert send_mail.called_with
ENV
date_to
verbose_rating_name
verbose_what_didnt_go_so_well
DuplicateCondition
"Returns the URL of the org's
0020_invitation_rejected_by
Own Organisation'
Invite Third Party'
NOTIFY_INFORM_INTERESTED_PARTIES_V2
new_user
NOTIFY_INFORM_INTERESTED_PARTIES_V2
new_user
0020_invitation_rejected_by
Own Organisation'
Invite Third Party'
NOTIFY_INFORM_INTERESTED_PARTIES_V2
new_user
Own Organisation'
accept_invite/{invitation_object.id}/start/
NOTIFY_INFORM_INTERESTED_PARTIES_V2
new_user
Trade Remedies Service'
LITE
"Testing that the smtp connection can be
AUDIT_EMAIL_SMTP_PASSWORD
AUDIT_EMAIL_SMTP_PORT
MIME
Amazon SES
AUDIT_EMAIL_RETRY_COUNTDOWN
Amazon
new_testpassword123!DD
NEW
new_NEW_email@example.com
is_active Returns
PUBLIC_ROOT_URL}/case/accept_representative_invite/
django-restql==0.15.2
the rep organisation is
add_user
v2
no_representative_org
invite_new_representative_no_contact_email
requesting_user
A Serializer
Drop
get_user_by_email"
"Endpoint
the QueryDict mutable
file_has_virus
API_V2_PREFIX}/organisation_case_roles
Jack
EmailSerializer
EmailAvailabilitySerializer
" Normal (not model
CoreConfig
Custom ResponseRenderer
user_pk
Flag Group
FLAGS
EmailSerializer
EmailAvailabilitySerializer
DUNS
Email Verified"
New User Created
EORI
VAT
NO_USER_AGENT
f"Order
Health Check
Super-Secret-Password1
the GOV.UK Test Number
mobile_country_code
uk_employer
new_case_role
Custom Axes Authentication
DELETE
Log Out
'Log Out'
Log Out'
TwoFactor
CustomValidationError
r"(^[a-zA-Z0-9_.+-]+@[a-zA-Z0-9-]+\.[a-zA-Z0-9-.]+$
Log In Failed
SECONDS
ValidationExceptions
ValidationErrors
Raises CustomValidationErrors
DELETE
Log Out
Log In Failed
Password Reset
Password Reset Failed
ValidationExceptions
ValidationErrors
r"(^+@+\.+$
CustomValidationError
assert app.label
"Trade Remedies Authentication
Authentication V2
EmailVerification
EmailVerificationAdmin(admin
Create User
"Create Super User
"User Model
E304
APIException
Serializer
TrustedTokenSerializer
"Trusted Auth Token Serializer
label=_("Two Factor Token
Email Verification Code Serializer
TWO_FACTOR_MAX_ATTEMPTS
"Authentication App
TokenAuthentication
Custom Token Authentication
AuthenticationFailed
ANON_USER_TOKEN
Public/CW
ELK
Grafana
do_login
login_data
response.json()["token
fake_user
assert response_data["token
two_factor_data
Bad Request
valid_minutes_2fa_token
# Post
test_2fa_resend(fake_user
actual_user_data
assert response.json()["2fa
anon_user_data
assert response.json()["username
test_auth_token_expired(fake_user
assert authorised_api_client.get("/api
v2/auth/users/").status_code
serializer
https://github.com/yezyilomo/django-restql/
doc.id
Django==2.2.25
 FeatureFlags
get_param
doc = load(document.file
\n
TOML
py37
UserContext
UserContextTest(TestCase
assert isinstance(as_user_context
assert
assert as_none
assert as_user_context.user.id =
datetime(2019
self.case.refresh_from_db
self.assertEqual(updated_status.ack_at
DLL
env/
var/
PyInstaller
# Installer
pip-delete-this-directory.txt
local_settings.py
Scrapy
Sphinx
PyBuilder
Jupyter Notebook
ENV/
# Rope
# Mac
Organisation
AttributeError
f"User
core.services.base
ResponseSuccess
audit.models import
Audit
get_case
QuerysetExporter
case_id
param
HTTPRequest
created_by
AuditTrailExport(TradeRemediesApiView
Generate
@staticmethod
QuerysetExport
NotifyAuditReport(TradeRemediesApiView
Acknowledge
audit_id
audit =
get_role
CaseRole
Group
DocumentBundle
invitation_id
TRA
contact_id
contact.has_user
NotFoundApiExceptions("No
InviteThirdPartyAPI(TradeRemediesApiView
build_submission(request_user
Case Third Party
New Third Party
case_bundle = DocumentBundle.objects.filter
request_data
Build Third Party
contact.load_attributes(request_data
Organisation.objects.create
"Update the Third Party Invitee's
Invitee
organisation").get(id
invite.to_dict
UserInvitations(TradeRemediesApiView
Django 2.0.1
name="case_role
@method_cache
boto3==1.17.88
celery==4.4.0
colour==0.1.5
django-appconf==1.0.4
django-countries==5.5
django-dirtyfields==1.7.0
django-redis==4.10.0
docopt==0.6.2
et-xmlfile==1.1.0
openpyxl
freezegun==1.1.0
jdcal==1.4.1
pyjwt==2.1.0
vine==1.3.0
#   amqp
werkzeug==0.15.3
SmallIntegerField(default=0
LoadExtension
#        LoadExtension('pg_trgm'
OrganisationUser
Group, Permission
GROUPS
# Setup/Bootsrapping
Permission
exc_info
BaseWriter
ExcelWriter(BaseWriter
Excel
Workbook
"Write a single row to the spreadsheet
REJECTED_ORG_CASE_ROLE
SystemParameter
# Set
# Set cookie
JS
CRSF
# Set anti XSS
AUDIT_LOG_USER_FIELD
the X-Frame-Options
DENY
NullBooleanField
ImportError
exc
PYTHONPATH
django.contrib import
ModelAdmin
DocumentAdmin
admin.site.register(DocumentBundle
NotFoundApiExceptions
pluck
audit import
CaseContact
OrganisationsAPIView(TradeRemediesApiView
#
NotFoundApiExceptions('Invalid
merge_org =
Organisation.objects.get(id
C901
user->org
OrganisationApprovalNotifyAPI(TradeRemediesApiView
values.get("previous_role
case.assign_user(submission.created_by
OrganisationCaseRoleAPI(TradeRemediesApiView
LOA
usercase.case.to_minimal_dict
CeleryIntegration
django_log_formatter_ecs
Vault
NB
ImproperlyConfigured
default=
Build
# Quick
# See
# Application
DIRS
OPTIONS
_database_uri =
f"{_VCAP_SERVICES['postgres'][0]['credentials']['uri
_database_uri
MAX_CONNS
https://docs.djangoproject.com/en/2.0/ref/settings/#auth-password-validators
NAME
min_length
Europe
Y-%m-%dT%H:%M:%S%z
# Redis - Trade
the Django Cache
Celery
Caseworker
message)s
env("AWS_REGION
default="eu
S3 Root
Max
# Set to True
CASE_WORKER_ENVIRONMENT_KEY = env("CASE_WORKER_ENVIRONMENT_KEY
PUBLIC_ENVIRONMENT_KEY =
FILE
Reset
HTTP_X_FORWARDED_FOR
REMOTE_ADDR
Time
# Organisation
ORGANISATION_INVITE_DURATION_HOURS
Asynchronous
Elastic
VCAP
elastic_vcap_config
Companies House
COMPANIES_HOUSE_API_KEY = env("COMPANIES_HOUSE_API_KEY
Geckoboard API
EU
European Customs Union
StreamHandler
ECSFormatter
Token
base_dir = os.path.dirname(os.path.dirname(__file
help="User
logger.info("|= Creating
admin_user.set_password(options["password
Token.objects.filter(user
AUDIT_TYPE_PURGE
AUDIT_TYPE_RESTORE
Audit(models
Purge
Log In"
Log Out
Event
ForeignKey(ContentType
self.data["case_title
case_title
self.data
Audit Type
Audit Content
row_data.get("content_type
self.data.items
hasattr(value
LogHumaniser
f"Error
self.data.get("id
isinstance(spec
import hashlib
django.core.cache
md5.hexdigest
kwargs.values
OrganisationDetail
UserDetail
UserList
CaseDetail
CaseDetail.as_view
OrganisationList.as_view
OrganisationDetail.as_view
OperationalError
IntegrityError
parent.data
ON
NOTIFY
SELECT a.id
a.data
ON a.id=
b.id
Audit.objects.raw(SQL
SmallIntegerField
self.default
Presentation
hasattr(shape
CaseRolesAPI.as_view
TruncDate
User.objects.filter
3246cf3a-179e-48df-a92d-4725ab12179d
2071db92-4ebd-4e27-
REGISTRATION_SOFT_LOCK_KEY
FEATURE_ORGANISATION_ADMIN
TRADE_REMEDIES_EMAIL_DOMAIN
4e7e9a27-d96f-401c-b8e3
NOTIFY_EMAIL_EXISTS
HS
InvitationAdmin
SubmissionType
PASSWORD
A7Hhfa!jfaw@f
WSGI
MIT License
Department for International Trade
Software
IMPLIED
DAMAGES
LIABILITY
OrganisationCaseRoleInline(admin
OrganisationUserInline(admin
# Example Trade Remedies API
DJANGO_SECRET_KEY
# Set CELERY_TASK_ALWAYS_EAGER
CELERY_TASK_ALWAYS_EAGER=
CASE_WORKER_ENVIRONMENT_KEY=
CW
http://localhost:8002
AUTH-TOKEN-FOR-TRUSTED-USER
MASTER_ADMIN_EMAIL=admin@mylocaltrade.com
a Colleague
S3_STORAGE_KEY=
AV_SERVICE_PASSWORD
"Base Writer
"Write a single row
BaseModel
created_at
Transitional Anti-subsidy Review
Label
Finalise
one 10
TO_BE_INITIATED
Register
INV_POST_VERIFY_UPDATE_ANALYSIS
The Statement of Essential Facts
the Statement of Essential
the Statement of Essential Facts
FINAL_DET_ANALYSIS
FINAL_DET_ANALYSIS_INJURY_CALCS
FINAL_DET_ANALYSIS_NOTES
FINAL_DET_ANALYSIS_EI_TESTS
DIT
FINAL_DET_PREP_SOS
Correspondence  for SoS prepared
FINAL_DET_PREP_QA
FINAL_DET_APPROVE_TRA
FINAL_DET_PUBLISH_LABEL
FINAL_DET_PUBLISH_GOV
WTO
FINAL_DET_PUBLISH_FILE
MEASURE_COMMENCEMENT
RECONSIDERATION_TEAM_ASSIGNED
RECON_CHECK_FOR_REQUESTS_RECEIVED
RECON_INIT_DECISION_LABEL
RECON_INIT_DECISION_TRA
RECON_PUBLISH_INIT_UPLOADED
RECON_PUB_FIN_DET
DRAFT_RECEIVED
INIT_AS_INFORM
Close
Verification
Correspondence for SoS prepared
PROV_PREPARE_REVIEW
PROV_FACTS_FACTS_PUBLISHED
UserProfile
AlterField
upload_to=
Org A"
Org A"  #
Case X"
Owner
notify_contact_email
accepted_by
meta
{User
organisation {Organisation}
Keyword Arguments
requested_by
InvitationManager
approved_by
{User}
"Assign Organisation User
USER
Submission
SubmissionType.objects.get(id
approved_by=self.created_by
approved_at
# Assign
the Third Party's
InvalidAccess
assert isinstance(result
Create Application
View Application
Upload Document
Download Document
Create Applicant
Deactivate Applicant"
DONLOAD_QUESTIONNAIRE
Download Questionnaire
View Case
WorkflowTemplate
parent_id
F821
CountryField
ContactManager(models
E164
Contact(BaseModel
CharField(max_length=80
DoesNotExist
self.country.code
organisation {Organisation} -- Organisation
CaseContact(SimpleBaseModel
815893cb-fc21-498d-a88a-1f9bb911b030
State
CaseWorkflow
self.model_key
ExportSource
ModelSerializer
organisation_name="Test Organisation
validated_data
TEST_EMAIL
Transitional Anti-dumping Review
logger.info("By
context.organisation.assign_user(context.user
context.organisation.assign_user(test_user
assert test_org.has_user_role(context.user
Org A"'
@when("I
SubmissionStatus
d.
UUID
@get_submission_type.register(str
NoteAPIView
NoteAPIView.as_view
CaseStage
get_case_fixtures(*extra
load_system_params
https://api.notifications.service.gov.uk/v2/notifications/
assert type(reset
PasswordResetRequest
assert bool(reset.code
PasswordResetRequest.objects.password_reset(code
assert type(reset_user
assert self.user
ContactLookup
ContactLookup.as_view
CaseInitiationAPIView
ProductsAPIView
ProductHSCodeAPI
CaseStatusAPI
ReviewTypeAPIView
API_CACHE_TIMEOUT)(CaseEnumsAPI.as_view
CaseStateAPI.as_view
CaseParticipantsAPI.as_view
organisation_id>/all/
CaseStatusAPI.as_view
CaseUsersAPI.as_view
SubmissionsAPIView.as_view
SubmissionNotifyAPI.as_view
# Export Source
# Set Review
CaseWorkflowAPI.as_view
CaseList
assert Case.objects.all().count
APIView
HTTPError
ResponseError
User
@method_decorator(csrf_exempt
"Authentication View
Valid
Responds
user.deleted_at
Forgotten
user.is_active
user.refresh_from_db
"Perform Authentication
RegistrationAPIView(APIView
key.replace
# Third Party's
request.user.refresh_from_db
two_factor.fail(
bool(user
RUN_ASYNC =
Elasticsearch
ES
ElasticSearch
get_open_search
HOST
Selection
getLogger
non_conf
Home
Home.as_view
URLconf
core.services import auth
API_PREFIX}/security/groups/<str
AssignUserToCaseView.as_view
CreatePendingUserAPI.as_view
MyAccountView.as_view
API_PREFIX}/document/
admin.site.urls
RenameField
ManyToManyField(HSCode
ProductManager
self.hs_codes.add(hscode
ExportSource(BaseModel
name="estimated_duration
STATE_INCOMPLETE
index.setdefault(index_key
KeyError
dict_.items
Convert
British
Mark
source.get(field
crsr.execute(sql
lt(val_a
value[1
Generate S3
S3 Credentials
s3_access_key}
configfile.write(config.strip
credentialsfile.write(credentials.strip
name="node_type
Mock(spec
def user(mocker
"Fake User
case(mocker
INFO
test_log_deleted_user(caplog
bad_user
NoneType
SubmissionDocument
SubmissionStatusAdmin(admin
CaseAdmin(admin
CaseWorkflowAdmin(admin
SectorAdmin
ProductAdmin
self.__class__.__name
Ariel Malka'
Harel Malka'
to_value
elif isinstance(value
models.fields.files
instance._user_context.user
param kwargs
PURGE
deleted_at
EVENT
audit log
audit log case
Response
UserSerializer
OrganisationSerializer
CaseSerializer
UserList(APIView
Response(serializer.data
UserDetail(APIView
OrganisationList(APIView
OrganisationDetail(APIView
CaseList(APIView
CaseDetail(APIView
Super User
TRA Administrator
Organisation Owner
Organisation User
Third Party User
GROUP_PERMISSIONS["Third Party
the Super User
# Setup/Boot
name="block_reason
PermissionsMixin
DEFAULT_USER_PERMISSIONS
UserCase
UserExists
SAFE_COLOURS
UserManager(BaseUserManager
raise UserExists("Email
# Will
# Determine Organisation
# Contact
create_pending_user
# Will raise
Validation Error
set_verified
self.userprofile.timezone
modified_by
duplicate_of
OrganisationUser.objects.assign_user
user_org =
user_org
self.login_code
case_specs =
json.loads(case_specs
case_spec
Healthcheck
case.remove_user
Sync
Assert
TWO_FACTOR_AUTH_VALID_DAYS
member_of
OneToOneField(User
CharField(max_length=8
job_title
self.job_title
self.locked_until
self.validity_period_for(self.delivery_type
PasswordResetManager(models
user__id
Raises ValidationError
PasswordResetRequest(models
un
self.user.is_tra
SystemParameter.get("NOTIFY_RESET_PASSWORD
Default Case'
Boolean
elif self.data_type
SP
key.upper
Action
INFORM_FOREIGN_GOVERNMENT
NODE_2
Workflow Templates
a Task
request.data.get("id
request.data.get("model_id
content_type=_content_type
user_context=[request.user]
JobTitle
self.print_warning(f"'{from_initialism} Document'
# workflow_template_anti_dumping.json
workflow_template_anti_subsidy.json
workflow_template_trans_safeguards.json
Safeguarding
json_txt = json.dumps(workflow.template
json_txt
updated_json_txt = json_txt.replace
LEGACY_ORGANISATION_NAME
name="archive_reason
ArchiveReason
local.env
Dev
ClamAV
GOV_NOTIFY_API_KEY`  | Yes | API
SRE
https://github.com/uktrade/trade-remedies-docker
Revert
Trade Remedies
BDD
src="https://avatars3.githubusercontent.com
Malka</b></sub></a><br
📖</a
Pull
href="https://github.com
Robert Meredith</b></sub></a><br /><a
href="https://github.com/
href="https://github.com/nao360"><img src="https://avatars3.githubusercontent.com/u/6898065?v=4?s=100
Paul Cooney</b></sub></a><br
Brendan Quinn</b></sub></a><br /><a href="https://github.com
CSV Writer
self.csv
csv
"Write a single row to the csv file
Content
Document
OrganisationName
OrganisationUser.objects.all().delete
id__in=["815893cb-fc21-498d-a88a-1f9bb911b030
LOGOUT
CreateModel
AutoField
bases=
AuditableMixin
upload_to=documents.utils.upload_document_to
max_length=32
CommandError(f"User
# assign 'Organisation User'
f"Security
FeedbackForm
is_enabled
ApiHealthView(APIView
GROUPS[1
title_id = request.data.get("job_title_id
job_title_id=title_id
SystemParameterApiView(TradeRemediesApiView
system_param.data_type
request_data["case_spec
is_active
user.remove_from_case(case_id
Q(status__draft=True
job_titles]}
CreatePendingUserAPI(TradeRemediesApiView
data["case_spec
isinstance(case_spec
0004_invitation_sent_at
Operation
to_state
UI
Tick
YES_NO_NA
TIMER
8f486f65-d351-4494-9e79-4b8aadda6fac
postgres:10.15
name="duplicate_of
max_length=1000
F401
row.cells
COLOUR_GREEN=\033[32;01
COLOUR_YELLOW=\033[33;01
dev-requirements$(COLOUR_NONE
BasePermission
BaseParser
ParseError
AccessDenied
GroupPermission(BasePermission
group).user_set.filter(id
all Trade Remedies API Views
API Exception
SystemParameters
GroupPermission
the API View Object
int(request.query_params.get("start
raise AccessDenied("User
Parser
MultiPartJSONParser
Media Type
DjangoMultiPartParser(meta
DataAndFiles(_data
OrganisationNonResponsiveToggleAPI
OrganisationUsersAPI.as_view
name="job_role
to_date
role_id
RepresentingAPI(TradeRemediesApiView
BaseOutcome
MY_OUTCOME
key_values=
key_values
key_values={"KEY_1
self.setup_outcome(self.get_if_eq_na_spec
NA
self.setup_outcome(self.get_chained_if_spec
self.setup_outcome(self.get_composed_or_if_eq_spec
E722
E203
import_order_style
WorkflowTemplateAPI.as_view
CaseAction
OrganisationUserAdmin(admin
OrganisationCaseRoleAdmin(admin
admin.site.register(OrganisationUser
CaseRoleAdmin
logger.debug("Spec
self.eval_operator(operator_name
in_list
register_report(report_func
REPORT_REGISTRY
Application
8aadc503-c1a5-427f-808b-88e794e2f919
Case Initiated
3a592eb0-0ea2-423f-b75a-237ae6f52095
167b7f0d-ecf5
-be81-44f1-a0d6
STATEMENT_OF_INTENDED_FINAL_DETERMINATION_RESPONSE_WINDOW_OPEN
Responses to Statement of Essential Facts
a5cde51d-d781-4876-beb8
39ad74e8-631a-4196-bffd-5241e35bf5e8
25dd3547-e321-4b3f-8ad1
Document.objects.create(name="Doc 1
assert len(value
assert value[1
assert value
assert isinstance(value
keys = keys
JSONField
f"Invalid
BaseModel(SimpleBaseModel
r'"\g<0
json.loads(json_str
MethodType
isinstance(val
hasattr(val
to_json
DECISIONS_REASONS
DECISIONS_JUSTIFY
DECISIONS_SOS
Prepare the Statement of Intended Final Determination"
Approve the Statement of Intended Final Determination"
Statement of Intended Final Determination
Publish the Statement of Intended Final Determination
DECISIONS_PUBLISH_6P6"
DECISIONS_PUBLISH_6P6
FINAL_DET_PREP_DIT_TARIFF
cases.publish_non_conf_interested_parties
cases.case_admin
cases.workflow_editor
CASE_WORKER_ENVIRONMENT_KEY
PUBLIC_ENVIRONMENT_KEY
self.assertEqual(audit.assisted_by_id
Document.objects.create(name="Test Document
assert audit.model_id
submission_id
self.assertEqual(audit.created_at
self.assertEqual(row[1
str(audit.case
assert audit
get_dataset
client.datasets.find_or_create
DATASETS[key]["mode
dataset.put(data
ContactsAPI(TradeRemediesApiView
get_case(case_id
django-db-geventpool==3.1.0
gunicorn==20.0.4
Content 1"
Content 2
Content 1
assert len(tree
Child 2
CaseType
self.organisation.assign_user(self.user_2
self.assertEqual(response.status_code
SubmissionAPITest(APITestCase
APISetUpMixin
Submission.objects.create
Questionnaire
trade_remedies_api &&
CASE_TYPE_ANTI_SUBSIDY
# Organisation's
SUBMISSION_TYPE_NOTICE_OF_INITIATION
TRA_ORGANISATION_ID
roi_by_date
OuterRef
DECISION_TO_INITIATE_KEY
Organisation, get_organisation
contact.set_user_context(user
user_context=[user
Case Created"
param organisation: Organisation
org_role
OuterRef("pk
CaseManager
cws.value
CaseWorkflowState.objects.get_or_create
PUBLIC_ROOT_URL}/public/case/{self.reference}/
OrganisationCaseRole.objects.has_organisation_case_role
InvalidAccess(f"User
evidence_of_subsidy
dict["archive_reason
self.registration_deadline
assign_user
submission_request_name
next_action_obj
stage_id
audit_dict["assisted_by_id
audit_dict["model_id
report[key][sub_key].append(audit.parent_id
OSError
raise Exception(path
max_length=4
CharField(max_length=50
doc_reviewed_at
received_at
IntegerField
name =
case_workflow.set_user_context(requested_by
value.due_date
CaseWorkflowState(BaseModel
FeatureFlagApiView
FeedbackExport
path("systemparam/
NotificationTemplateAPI.as_view
pdf
unittest.mock import patch
BadRequest
retry.assert_called_once_with
NotifyAuditReport
NotifyAuditReport.as_view
A1
A2
self.caseX.assign_user(self.userA1
self.organisationA
assert self.caseX.has_organisation(self.organisationA
assert self.caseX.has_organisation(self.organisationB
assert self.caseY.has_organisation(self.organisationB
assert self.userA1.can_do("UPLOAD_DOCUMENT
User A2
self.organisationB.assign_user(self.userL1
self.caseY.assign_organisation_user(self.userL1
assert set(self.userL2.userprofile.all_organisations
assert list(self.userA1.get_cases(self.organisationA
assert list(self.userA1.get_cases(self.organisationB
assert list(self.userA2.get_cases(self.organisationA
assert list(self.userA2.get_cases(self.organisationB
assert list(self.userB1.get_cases(self.organisationA
assert list(self.userB1.get_cases(self.organisationB
assert list(self.userB1.get_cases(self.organisationC
assert list(self.userB2.get_cases(self.organisationA
assert list(self.userB2.get_cases(self.organisationB
assert list(self.userB2.get_cases(self.organisationC
assert list(self.userL1.get_cases(self.organisationA
assert list(self.userL1.get_cases(self.organisationB
assert list(self.userL2.get_cases(self.organisationA
assert list(self.userL2.get_cases(self.organisationB
assert list(self.userL2.get_cases(self.organisationC
assert self.userL1.can_do("UPLOAD_DOCUMENT"
assert self.userL2.can_do("UPLOAD_DOCUMENT"
audit.models import AUDIT_TYPE_EVENT
Cases
Modify the Close Case
NO_APPEAL
action.get("outcome_spec
Blank
PublishInitiation(CaseAction
time_gate_value.get("reset
time_gate_value["unit
target.get("outcome_spec
CASE_NUMBER
milestone_types = self.evaluate_rules
isinstance(milestone_types
register_outcomes
register_outcome(HearingRequestClosesTimeGate
Submission Feedback
max_label
min_label
A Label
# Load
model_name="usercase
name="confirmed_by
DocumentAPIView.as_view
path("system/
DocumentIssueAPI.as_view
CaseDocumentAPI.as_view
Download
# Document
InvalidFile
SEARCH_CONFIDENTIAL_STATUS_MAP
JSONParser
FormParser
AUDIT_TYPE_ATTACH
SubmissionDocument.objects.filter
document__created_by__groups__name__in
Case.objects.get_case(id=case_id
submission__id=
key=_submission_document_type
bundle_id
raise Document
child_submission_document.set_user_context(request.user
result.append(result_item
Document.objects.filter
id__in
POST
bundles[0
case_id=
bundle = bundle.new_version
bundle.set_user_context(self.user
bundle.make_live(request.user
document.set_user_context(self.user
DocumentSearchAPI(TradeRemediesApiView
NON-CONF
self.case_role
publish_non_conf_interested_parties
context.django
AWS_ACCESS_KEY_ID
s3
S3 Bucket
RemoveField
Q(created_by__groups__name__in
"Documents for a submission
SubmissionDocuments
latest.refresh_from_db
sub_doc.delete
self.submission_documents
doc.created_by.is_tra
self.doc_reviewed_at
param str
FRIENDLY_DATE_FORMAT
self.case.latest_notice_of_initiation_url
NOTIFY_SUBMISSION_DEFICIENCY
str(subdoc.document.id
case_bundle =
{HOME}/trade_remedies_api
audit log download
Command
Digraph
InvalidNode
RT = rekey(RESPONSE_TYPES
node.get('response_type
dot.node(action["id
Task'
root = root if
node["outcome_spec
key_1
node.get("children
Chemical
Wood
access_log_format = os.environ.get
b)s
PublicNoticeView(APIView
/case/{CASE_ID}/
registration_of_interest
None and case_id
sector_id
case.derive_case_name
request.data.getlist("user_id
SubmissionsAPIView(TradeRemediesApiView
result_list
Tidy
submission.case.stage.key
submission.deficiency_documents
was_in_review
document_id__in
Product
request.data.get("hs_codes
ReviewTypeAPIView(TradeRemediesApiView
reference_case_id
CaseStage.objects.filter(key="DRAFT_RECEIVED").first
workflow_meta.get("draft_review_key
CaseWorkflowState.objects.set_next_action(case
request.data.getlist("nodes
node_spec.get("outcome_spec
ms_type
CaseRole.objects.all().order_by("id
case_worker_allowed_submission_types
public_submission_types
ThirdPartyInvitesAPI(TradeRemediesApiView
NoticesAPI(TradeRemediesApiView
notice.reference = reference
CaseType.objects.get(id
django-dirtyfields
pytz
UserAdmin
UserCreationForm(forms
CharField(label="Password
code="password_mismatch
UserChangeForm(forms
UserProfileInline(admin
StackedInline
is_superuser
TwoFactorAuthAdmin(admin
generated_at
JobTitleAdmin
UserTest(TestCase
fake_audit_model
Economic Advisor
name="modified_by
MilestoneType
name="notify_template
DECISIONS_REASONS_HEAR
Responses to Statement of Intended Final Determination
DECISIONS_REASONS_HEAR_ANALYSED
SubmissionType(models
Ex Officion
self.notify_template
subtype.deficient_status
no_id
no.id
related_name="merged_from_org
submission_documents_type(apps
key="caseworker
subdoc.document.created_by.is_tra
^15.0.1
bin
4.2.1
^3.1.0
uBL
https://registry.npmjs.org/external-editor/-/external-editor-3.1.0.tgz
^4.0.0
^3.0.0
sha512-//88mFWSJx8lxCzwdAABTJL2MyWB12+eIY7MDL2SqLmAkeKU9qxRvWuSyTjm3FUmpBEMuFfckAIqEaVGUDxb6w==
https://registry.npmjs.org/pegjs/-/pegjs-0.10.0.tgz
bin/pegjs
6.6.2
https://registry.npmjs.org/string-width/-/string-width-4.2.0.tgz
OVvhMrADFFEDh8DHDFRv/O9i3lPhsENjO7QX0+A==
app.config_from_object("django.conf
UserContext(**context
x["pk
Updating System
key__in=["NOTICE_OF_INITIATION_DOCUMENT
HTTP_AUTHRIZATION
get_response
META
OriginValidator
CASE_REJECTED_BY_TRA
ModelSecurity
Applicant
CONTRIBUTOR_ORG_CASE_ROLE
@get_security_group.register(str
CaseAction(models
CaseRole(models
OrganisationCaseRoleManager(models
approved_by=approved_by
approved_at=approved_at
case_role.set_user_context(created_by
Organisation Administrator
#
TRA Document
Customer Document
Group.objects.create(name="Test Role
assert group.user_set.filter(id
param str reference
isinstance(audit_data
audit_log_task.delay(audit_kwargs
remove_xlsx_injection_attack_chars
test+
ON o1.name
WHERE o1.duplicate_of_id
Pick
SystemParameter.get("NOTIFY_ORGANISATION_MERGED
notify_footer(notify_contact_email
organisation = Organisation
organisation.set_user_context(user
organisation_id
user_filter["created_by
uc["case_id
datahub_id
self.companies_house_id
self.duns_number
self.case_context
contacts = self.casecontact_set.select_related
Organisation's
http://stackoverflow.com/questions/110803/dirty-fields-in-django
process_timegate_action.delay(workflow_state_id
status.ack_at
Measure Expired
#     parse(latest_expiry.value).date
name="due_date
assert number
context.tests_count
requirements.in/../requirements/base.txt
black==19.10b0
packaging==21.0
pyparsing==2.4.7
ast==1.4.3
wheel==0.37.0
TimeGateStatusManager(models
"Queryset Exporter
StopIteration
self.writer.write_row([f"NO EXPORT DATA
Note
notes.filter(case__id=case_id
note.set_user_context([request.user]
Content.objects.get(id
UserInvitations
ValidateInvitationAPIView.as_view
InviteThirdPartyAPI.as_view
S3FileField
documents.filter(query_args
Document(BaseModel
CharField(max_length=255
self.file.name.split("
self.created_by.is_tra
subdoc =
self.block_reason
documents.av_scan
Object(self.file.name
doc["case_id
DocumentBundle(SimpleBaseModel
self.submission_type
DocumentBundle.objects.exclude(id
workflow.templatetags import register
name=
"Perform AV Scan of a document stored in S3
e.g:
File Too Large'
ClientError
MultipartEncoder
S3 Object
the AV Service
BadConfigError
MalwareDetectedError
Invokes
msg =
HTTP Basic Auth
raise exc
AD_HOC_KEY
Pre-Sampling Questionnaire
the Provisional Determination"
Invite 3rd party
Additional User Request
Robert Meredith
Luisella Strona
https://avatars1.githubusercontent.com/u/36708790?v=4
Mark Higham
Paul Cooney
Krishna White"
Brendan Quinn
AA2E00
Install Python
CompaniesHouseApiSearch(TradeRemediesApiView
.json
writer_class_unimplemented
UnimplementedWriter(BaseWriter
UnimplementedWriter
MyWriter
rows(row
"Set of audit records
assert len(rows
file_format="csv
TestWriters
assert isinstance(writer.file
assert os.stat(file_name
del writer
writer.sensor.write_row.called_with(rows[0]
assert writer.sensor.write_rows.called_with(rows
x.strip
row.split
TestExporters
@pytest.mark.django_db
assert entries[0
response.data[0]['email
dateutil.relativedelta import
relativedelta
CharField(max_length=4
CaseTypeManager
self.acronym
ApiTestConfig(AppConfig
name="date
Foreign Governments
Industrial Users of Product
ContactAdmin
ContentManager
model_name='submissionstatus
name='id
name="created_at
verbose_name="password
is_staff
name="UserProfile
feature_flag_ttl
FEATURE
SC
CR
GOV_NOTIFY_API_KEY
TD0001'
get_template(template_id
return client.post_template_preview
is_whitelisted(email
in_whitelist
max_length=254
max_length=80
doc = Document.objects.get(id
max_retries=3
logger.info(result
document_ids.values_list("id
the Trade Remedies Service
DIT Investigators
TRS Orchestration
ner_output_file.txt
1.5.13
| D104
D205
W503
E704
E231
F841
Generic badge](https://badgen.net/badge
ADR
Michael Nygard's
# Architecture Decision Records
workflow](#ADR Workflow
Proposal
Tech Lead
the Trade Remedies API
API
the Django Rest Framework
DRF
AJAX
NGINX
ADR Title
Generic badge](https://badgen.net/badge/ADR
https://pypi.org/project/django-restql/
Model Serializers
REST
GraphQL
Portal
Django REST Framework
CRUD
PUT
PATCH
self.writer.write_row(["NO EXPORT
"Trade Remedies Auth
Trade Remedies Auth Application
Auth Application'
f"Third Party Invite: Deleting
black==21.11b1
E402
APIViews
ViewSets
ipython==7.31.1
Opensearch
OpenSearch
OSWrapperError
0.0.0.34
" Creates and saves a User with the given email and password
job_title_id
Determine Organisation
" Creates and saves
" Returns True
" Toggles the given role name for this user
job_title"
Test Document
Creating AWS S3 Credentials
WhiteNoiseMiddleware
DjangoTemplates
Redis - Trade
CELERY_TASK_ALWAYS_EAGER"
GOV Notify
GOV_NOTIFY_API_KEY"
HEALTH_CHECK_USER_EMAIL
PUBLIC_ENVIRONMENT_KEY"
" Set the user context of this model
r"\w+(?=\
ContactUser
type_id"
NOTIFY_FINAL_APPLICATION_RECEIVED
Set Review
case_id>/workflow/
CaseMilestone
0047_notice_published_at
https://api.notifications.service.gov.uk/services/bf/templates/8f
template_id"
Mr Chips
"Trade Remedies Auth.
Auth Application
NoteSection
Label"
"Override TWO_FACTOR_LOCK_MINUTES=2
validated_at
XXX
Customer Document"
Deficiency Document
filter_by
document_id"
bundle_id"
Files
"Authentication Views
EmailVerifyResendView
"Users.
not_blank
Test Case"
Notices
Argh
merged_from_org
" Returns True/False
Child Content 1
Child Content 2
" Setup Scenario
User A2 Org B:
Test Case X
Test Case Y"
Orgs
L2 Case
User L2 - Org C
L1
Email Verification Model
f"{key}_rule
locked_at
MY_GROUP
del node['id'
del node['node_type'
" Set a given element into the workflow
Content-Disposition"
" Set the next action state key
Tests Password
Node
name^2"
Bucket
mark delete
new_role
" Set the org to fraudulent
Test User
test1234
Caches
Patch patch_audit management command
HEALTH_CHECK_USER_TOKEN
Admin
Health Check"
f"{crypto.get_random_string(12)}{crypto.get_random_string(12).upper
notify/<uuid
Dataset
wb+
TrustedAuthTokenSerializer
f"Organisation
True Returns
" Remove HS
" Depending on the evaluated rule value
" Blanks the next action value
Test Role
4151112345"
America/Los_Angeles
" Set the
f"Removing
Home 2
case_id>/content/
API_PREFIX}/security/
Two Factor Authentication
TwoFactorAuth.two_factor_auth
User 1
NOTIFY_BLOCK_FOOTER
POST `POST /api/v1/notes
param kwargs: :return:
" Reference the association of contacts to a case
"Trade Remedies Authentication.
Doc 1
Doc 2
Notice
Interim Review
Scope Review
SE
SS
CasesConfig
" Return a Notification
" Return True
PUBLIC_ROOT_URL}/public/case/{self.reference}/submission/{sub.id}/"
" Set the stage of the case, accounting for restricted flow restrictions
LAST_RESTRICTED_FLOW_STAGE_ID
Returns
0022_add_submission_type_time_window_key
Pass
LAST_PUBLICATION
/case/{CASE_ID}/` Return
" Counts cases because it's more
Crteria
Create a "Register
GET Query
assign/{user_id}/` Assign
send_to
Custom User Model Manager
"Create User
"Create Super User.
"User Model.
V1
Trusted Token
Auth App URLs
0002_organisation_duplicate_of
a Task "
HTTP_X_ORIGIN_ENVIRONMENT
al
REGISTRATION_SOFT_LOCK
Third Party's
job_titles.json
" Retrieve the
param (
param (Organisation
settings cater
Query
parent.created_by_id
ON a.id
Applications
invite_id
B8860B
1.5.16"
my_app
MigrationTestView.as_view
Invalidate
GOV.NOTIFY
Django Request
Raises
user_does_not_exist
Authentication Serializer
Tests the PasswordSerializer
UserExistsSerializer
UserDoesNotExistSerializer
Tests the AuthenticationSerializer
AuthenticationSerializer
GB
VerifyEmailSerializer
PasswordResetRequestSerializer
288
GitHub
git config user.email
git config user.name
GOV.NOTIFY
django-db-geventpool==4.0.0
3rd Party Lawyer
3rd Party Law Incorporated
Holborn
the third party
terminated_at<|MERGE_RESOLUTION|>--- conflicted
+++ resolved
@@ -1,62 +1,4 @@
-<<<<<<< HEAD
-0023_auto_20230323_1609
-" The ModelSecurity
-Roles
-Restore
-Log In
-Restore
-Log In
-Log In Failed'
-Attach
-PASSWORD_RESET
-Password Reset'
-New User Created'
-ORGANISATION_MERGED
-" Add this contact
-" Remove this contact
-" Reference the association of contacts
-https
-tldextract==3.4.0
-" Annotate a queryset
-Parameters
-"Fake Address
-GB123456789012
-111111111
-"trade_remedies_api URL Configuration The `
-API_PREFIX}/health/
-case_id>/
-request_email_verify
-"trade_remedies_api URL Configuration The `
-API_PREFIX}/health/
-case_id>/
-request_email_verify
-SELECT
-uc2.case_id
-cc1 join contacts_casecontact cc2 on cc1.organisation_id='{organisation.id}' and cc2.organisation_id = '
-Select Country
-" Returns True if the organisation name matches the name on Companies House
-" Returns a dictionary
-does_name_match_companies_house
-alpha3
-TRS
-"Returns the order of this duplicate in the parent organisation along
-Serializes OrganisationMergeRecord
-
-# Optional
-SpectacularRedocView.as_view(url_name='schema
-Returns ------- Organisation
-Organisation Merged
-Complete
-updated_at
-In Progress
-phantom_organisation_serializer
-SubmissionOrganisationMergeRecord
-Serializes DuplicateOrganisationMerge
-OrganisationMergeRecord
-DuplicateOrganisationMerge
-=======
 urllib3==1.26.11
->>>>>>> 6d04f2dd
 Macintosh
 Intel Mac
 KHTML
