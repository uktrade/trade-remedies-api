--- conflicted
+++ resolved
@@ -1,4 +1,3 @@
-<<<<<<< HEAD
 "trade_remedies_api URL Configuration The `
 API_PREFIX}/health/
 case_id>/
@@ -49,7 +48,6 @@
 GET /cases/{ORGANISATION_ID}/{CASE_ID}/submissions/` Return
 CURRENT_STAGE
 "Returns the available review types
-=======
 available_review_types = self.notice.available_case_review_types
 Notice and Case
 TRS
@@ -79,30 +77,10 @@
 Assign a TRA
 " Remove a user (team member
 " Check the case
->>>>>>> 2dbc56a5
 Suspension Extension
 SN
 ER
 SA
-<<<<<<< HEAD
-SN
-Suspension Extension
-SN
-Suspension Extension
-SN
-SR
-SA
-GET
-GET /case/{CASE_ID}/` Return
-ex_oficio
-" Create a "Register
-GET /cases/{ORGANISATION_ID}/
-GET /cases/{ORGANISATION_ID}/{CASE_ID}/submissions/` Return
-CURRENT_STAGE
-"Returns the available review types
-
-=======
->>>>>>> 2dbc56a5
 deficiency_notice_params
 " ModelViewSet for interacting with
 " Deletes the user
