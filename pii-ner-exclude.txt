<<<<<<< HEAD
Awaiting Approval
=======
organisation_user.user.email
AUDIT_TYPE_NOTIFY
>>>>>>> 0691ff59
" Allows
HTTP_AUTHORIZATION
" Store the start time
Calculate
Bilateral Safeguards Review
BSG
RatelimitMiddleware
The Health Check
"Check
FeatureFlag
Group.user_set.add(request.user
API V2
PaaS
LocMemCache
API V2 - ViewSet
Set the `.action
f"API V2 - {self.action}
f"API V2 - ViewSet
V1 - Case(s
V1 - Case
TODO-V2
ROI
f"Feature Flag Group
e.g
the User/Group
V1 - User
" Creates and returns a new registration of interest submission for the given user and organisation
" Creates and returns a new registration of interest submission for the given user and organisation
Test the DRF
PasswordSerializer
Simulate the request.data
Test Name
TwoFactorAuthRequestSerializer
TwoFactorAuthVerifySerializer
Get User
self.initial_data
QueryDicts
SMS
Authentication View
Perform Authentication
Request
" Sends a 2fa code
Verifies a 2fa
2fa_code
Verifies
"Django settings for
Sentry
SessionMiddleware
django.middleware.common
CommonMiddleware
AuthenticationMiddleware
MessageMiddleware
AxesMiddleware
BACKEND
VCAP_SERVICES
ContainsSpecialChar
http://localhost:8001
RedisCache
DefaultClient
IP
Axes
OPENSEARCH HOST
doc_type
ROOT_LOG_LEVEL
TODO-V2:
AWS
boto3
expiry
SOS
FEATURE_FLAG
AUDIT COPY EMAILS
AUDIT_EMAIL_TO_ADDRESS
"Django settings for
Sentry
SessionMiddleware
django.middleware.common
CommonMiddleware
AuthenticationMiddleware
MessageMiddleware
AxesMiddleware
BACKEND
VCAP_SERVICES
ContainsSpecialChar
http://localhost:8001
RedisCache
DefaultClient
IP
Axes
OPENSEARCH HOST
doc_type
ROOT_LOG_LEVEL
TODO-V2:
AWS
boto3
expiry
SOS
FEATURE_FLAG
AUDIT COPY EMAILS
AUDIT_EMAIL_TO_ADDRESS
"trade_remedies_api URL Configuration The `
API_PREFIX}/health/
case_id>/
request_email_verify
XML
Cache-Control
Return a Notification
TRADE_REMEDIES_EMAIL
Cache-Control
parts/
Installer
htmlcov/
.cache
db.sqlite3
NER
SR
SA
GET
GET /case/{CASE_ID}/` Return
ex_oficio
" Create a "Register
GET /cases/{ORGANISATION_ID}/
GET /cases/{ORGANISATION_ID}/{CASE_ID}/submissions/` Return
CURRENT_STAGE
"Returns the available review types
Suspension Extension
SN
ER
SA
SN
Suspension Extension
SN
Suspension Extension
SN
SR
SA
GET
GET /case/{CASE_ID}/` Return
ex_oficio
" Create a "Register
GET /cases/{ORGANISATION_ID}/
GET /cases/{ORGANISATION_ID}/{CASE_ID}/submissions/` Return
CURRENT_STAGE
"Returns the available review types
Serializes DuplicateOrganisationMerge
"Returns the order of this duplicate in the parent organisation along
Serializes OrganisationMergeRecord
Serializes DuplicateOrganisationMerge
"Returns the order of this duplicate in the parent organisation along
Serializes OrganisationMergeRecord
submission_object.remove_document(child_document, requested_by=request.user
OrganisationMergeRecord
" Annotate a queryset
Parameters
https
" Returns True if the organisation name matches the name on Companies House
" Returns a dictionary
does_name_match_companies_house
In Progress
assert len(first_page_organisations["results
GB123456788
Test Address 1
ADDY
"Fake Address
GB123456789012
111111111
LD123
Passing a submission_id query parameter
urllib3==1.26.11
Macintosh
Intel Mac
KHTML
Gecko
id="fyUUEr3ISpw4vq9QRarz" name="Page-2">7Z1tc9q4FoB/DbOfwvgd+JhA0nQ33aYlc3t7v3SELUCNbbm2CGF//T2SZVt+gWBCErI1mUzwsSzL0tGjc3Qkp2eOg8cPMYqWn6iH/Z6heY89c9IzDNN2TPjDJZtUYulOKljExEtFeiGYkn+wFGpSuiIeTkoJGaU+I1FZ6NIwxC4ryVAc03U52Zz65btGaIFrgqmL
cu99+GcMza0/n6AU8n7OhPSxj1TGNw1yf6spJrYrd14xkFjbyVLTqc0zk0ha1kk2cTwGJKXcNQ5
oYpGHZVvx83YDwzmP
HTML
Update ADR
Session
Remote User
Use Django
Model Views
REST API
Django Graphene](https://pypi.org
send_mail.called_with
company_vat_number
" Creates a new user object and all the relevant satellite objects (
User.objects.create
" Generate
" Creates and saves a User
INSTANCE
" Creates and saves a superuser
" Toggles the given role name
" Take a list of {caseid, primary}
Return a JSON
" Remove a
User.objects.all().order_by('created_at
" Returns the user's auth token
" Hold the required information
"Generate a 2FA code
2FA_CODE_MESSAGE
f"Password
" Performs a password
Number
" Loads a system param spec
Return a Notification
TRADE_REMEDIES_EMAIL
" Creates a new user object and all the relevant satellite objects (
User.objects.create
" Generate
" Creates and saves a User
INSTANCE
" Creates and saves a superuser
" Toggles the given role name
" Take a list of {caseid, primary}
Return a JSON
" Remove a
User.objects.all().order_by('created_at
" Returns the user's auth token
" Hold the required information
"Generate a 2FA code
2FA_CODE_MESSAGE
f"Password
" Performs a password
Number
" Loads a system param spec
send_mail.called_with
company_vat_number
Return a Notification
TRADE_REMEDIES_EMAIL
Once a 3rd party
"trade_remedies_api URL Configuration The `
API_PREFIX}/health/
case_id>/
request_email_verify
"trade_remedies_api URL Configuration The `
API_PREFIX}/health/
case_id>/
request_email_verify
Invite 3rd
Overrides the django-restql DynamicFieldsMixin
ALWAYS
" A Serializer
" Dict of native values <- Dict
.validate
SELECT
uc2.case_id
cc1 join contacts_casecontact cc2 on cc1.organisation_id='{organisation.id}' and cc2.organisation_id = '
Select Country
SELECT
uc2.case_id
cc1 join contacts_casecontact cc2 on cc1.organisation_id='{organisation.id}' and cc2.organisation_id = '
Select Country
celery==5.2.2
django==3.2.17
gevent==21.12.0
odfpy==1.4.1
whitenoise==5.3.0
"trade_remedies_api URL Configuration The `
case_id>/
request_email_verify
API_PREFIX}/health/
XML
SELECT
self.assertEqual(status
Return a Notification
TRADE_REMEDIES_EMAIL
Cache-Control
parts/
Installer
htmlcov/
.cache
db.sqlite3
NER
SR
SA
GET
GET /case/{CASE_ID}/` Return
ex_oficio
" Create a "Register
GET /cases/{ORGANISATION_ID}/
GET /cases/{ORGANISATION_ID}/{CASE_ID}/submissions/` Return
CURRENT_STAGE
"Returns the available review types
available_review_types = self.notice.available_case_review_types
Notice and Case
TRS
Args
" Load a case
ex_oficio
Case Created
action_obj
" Returns True if the organisation
CASE_REGISTRATION_DURATION
" Note: This is potentially
TR-2046
Assign a TRA
" Remove a user (team member
" Check the case
Notice and Case
TRS
Args
" Load a case
ex_oficio
Case Created
action_obj
" Returns True if the organisation
CASE_REGISTRATION_DURATION
" Note: This is potentially
TR-2046
Assign a TRA
" Remove a user (team member
" Check the case
Suspension Extension
SN
ER
SA
deficiency_notice_params
" ModelViewSet for interacting with
" Deletes the user
get_user_by_email
" ModelViewSet for interacting with contact objects via the API
"ModelViewSet for interacting with TwoFactorAuth objects
alpha3
TRS
parts/
Installer
htmlcov/
.cache
db.sqlite3
NER
Validate
InvitationFailure
PUBLIC_ROOT_URL}/invitation/{invite.code}/for/{organisation.id}/
"Send the invite
Keyword
NOTIFY_INFORM_INTERESTED_PARTIES
PUBLIC_ROOT_URL}/invitation/{self.code}/{self.case.id}/
" Assign the user
Assign Organisation User
" Creates and returns a new registration of interest
Assign the invitee
Validate
InvitationFailure
PUBLIC_ROOT_URL}/invitation/{invite.code}/for/{organisation.id}/
"Send the invite
Keyword
NOTIFY_INFORM_INTERESTED_PARTIES
PUBLIC_ROOT_URL}/invitation/{self.code}/{self.case.id}/
" Assign the user
Assign Organisation User
" Creates and returns a new registration of interest
Assign the invitee
parts/
Installer
htmlcov/
.cache
db.sqlite3
NER
alpha3
TRS
Update
GET
" ModelViewSet for interacting with
" Deletes the user
get_user_by_email
" ModelViewSet for interacting with contact objects via the API
"ModelViewSet for interacting with TwoFactorAuth objects
commas
IDE
self.confidential_document.refresh_from_db
self.confidential_submission_document.refresh_from_db
self.non_confidential_document.refresh_from_db
assert str(self.non_confidential_document.parent.id
DB
assert send_mail.called_with
ENV
date_to
verbose_rating_name
verbose_what_didnt_go_so_well
DuplicateCondition
"Returns the URL of the org's
0020_invitation_rejected_by
Own Organisation'
Invite Third Party'
NOTIFY_INFORM_INTERESTED_PARTIES_V2
new_user
NOTIFY_INFORM_INTERESTED_PARTIES_V2
new_user
0020_invitation_rejected_by
Own Organisation'
Invite Third Party'
NOTIFY_INFORM_INTERESTED_PARTIES_V2
new_user
Own Organisation'
accept_invite/{invitation_object.id}/start/
NOTIFY_INFORM_INTERESTED_PARTIES_V2
new_user
Trade Remedies Service'
LITE
"Testing that the smtp connection can be
AUDIT_EMAIL_SMTP_PASSWORD
AUDIT_EMAIL_SMTP_PORT
MIME
Amazon SES
AUDIT_EMAIL_RETRY_COUNTDOWN
Amazon
new_testpassword123!DD
NEW
new_NEW_email@example.com
is_active Returns
PUBLIC_ROOT_URL}/case/accept_representative_invite/
django-restql==0.15.2
the rep organisation is
add_user
v2
no_representative_org
invite_new_representative_no_contact_email
requesting_user
A Serializer
Drop
get_user_by_email"
"Endpoint
the QueryDict mutable
file_has_virus
API_V2_PREFIX}/organisation_case_roles
Jack
EmailSerializer
EmailAvailabilitySerializer
" Normal (not model
CoreConfig
Custom ResponseRenderer
user_pk
Flag Group
FLAGS
EmailSerializer
EmailAvailabilitySerializer
DUNS
Email Verified"
New User Created
EORI
VAT
NO_USER_AGENT
f"Order
Health Check
Super-Secret-Password1
the GOV.UK Test Number
mobile_country_code
uk_employer
new_case_role
Custom Axes Authentication
DELETE
Log Out
'Log Out'
Log Out'
TwoFactor
CustomValidationError
r"(^[a-zA-Z0-9_.+-]+@[a-zA-Z0-9-]+\.[a-zA-Z0-9-.]+$
Log In Failed
SECONDS
ValidationExceptions
ValidationErrors
Raises CustomValidationErrors
DELETE
Log Out
Log In Failed
Password Reset
Password Reset Failed
ValidationExceptions
ValidationErrors
r"(^+@+\.+$
CustomValidationError
assert app.label
"Trade Remedies Authentication
Authentication V2
EmailVerification
EmailVerificationAdmin(admin
Create User
"Create Super User
"User Model
E304
APIException
Serializer
TrustedTokenSerializer
"Trusted Auth Token Serializer
label=_("Two Factor Token
Email Verification Code Serializer
TWO_FACTOR_MAX_ATTEMPTS
"Authentication App
TokenAuthentication
Custom Token Authentication
AuthenticationFailed
ANON_USER_TOKEN
Public/CW
ELK
Grafana
do_login
login_data
response.json()["token
fake_user
assert response_data["token
two_factor_data
Bad Request
valid_minutes_2fa_token
# Post
test_2fa_resend(fake_user
actual_user_data
assert response.json()["2fa
anon_user_data
assert response.json()["username
test_auth_token_expired(fake_user
assert authorised_api_client.get("/api
v2/auth/users/").status_code
serializer
https://github.com/yezyilomo/django-restql/
doc.id
Django==2.2.25
 FeatureFlags
get_param
doc = load(document.file
\n
TOML
py37
UserContext
UserContextTest(TestCase
assert isinstance(as_user_context
assert
assert as_none
assert as_user_context.user.id =
datetime(2019
self.case.refresh_from_db
self.assertEqual(updated_status.ack_at
DLL
env/
var/
PyInstaller
# Installer
pip-delete-this-directory.txt
local_settings.py
Scrapy
Sphinx
PyBuilder
Jupyter Notebook
ENV/
# Rope
# Mac
Organisation
AttributeError
f"User
core.services.base
ResponseSuccess
audit.models import
Audit
get_case
QuerysetExporter
case_id
param
HTTPRequest
created_by
AuditTrailExport(TradeRemediesApiView
Generate
@staticmethod
QuerysetExport
NotifyAuditReport(TradeRemediesApiView
Acknowledge
audit_id
audit =
get_role
CaseRole
Group
DocumentBundle
invitation_id
TRA
contact_id
contact.has_user
NotFoundApiExceptions("No
InviteThirdPartyAPI(TradeRemediesApiView
build_submission(request_user
Case Third Party
New Third Party
case_bundle = DocumentBundle.objects.filter
request_data
Build Third Party
contact.load_attributes(request_data
Organisation.objects.create
"Update the Third Party Invitee's
Invitee
organisation").get(id
invite.to_dict
UserInvitations(TradeRemediesApiView
Django 2.0.1
name="case_role
@method_cache
boto3==1.17.88
celery==4.4.0
colour==0.1.5
django-appconf==1.0.4
django-countries==5.5
django-dirtyfields==1.7.0
django-redis==4.10.0
docopt==0.6.2
et-xmlfile==1.1.0
openpyxl
freezegun==1.1.0
jdcal==1.4.1
pyjwt==2.1.0
vine==1.3.0
#   amqp
werkzeug==0.15.3
SmallIntegerField(default=0
LoadExtension
#        LoadExtension('pg_trgm'
OrganisationUser
Group, Permission
GROUPS
# Setup/Bootsrapping
Permission
exc_info
BaseWriter
ExcelWriter(BaseWriter
Excel
Workbook
"Write a single row to the spreadsheet
REJECTED_ORG_CASE_ROLE
SystemParameter
# Set
# Set cookie
JS
CRSF
# Set anti XSS
AUDIT_LOG_USER_FIELD
the X-Frame-Options
DENY
NullBooleanField
ImportError
exc
PYTHONPATH
django.contrib import
ModelAdmin
DocumentAdmin
admin.site.register(DocumentBundle
NotFoundApiExceptions
pluck
audit import
CaseContact
OrganisationsAPIView(TradeRemediesApiView
#
NotFoundApiExceptions('Invalid
merge_org =
Organisation.objects.get(id
C901
user->org
OrganisationApprovalNotifyAPI(TradeRemediesApiView
values.get("previous_role
case.assign_user(submission.created_by
OrganisationCaseRoleAPI(TradeRemediesApiView
LOA
usercase.case.to_minimal_dict
CeleryIntegration
django_log_formatter_ecs
Vault
NB
ImproperlyConfigured
default=
Build
# Quick
# See
# Application
DIRS
OPTIONS
_database_uri =
f"{_VCAP_SERVICES['postgres'][0]['credentials']['uri
_database_uri
MAX_CONNS
https://docs.djangoproject.com/en/2.0/ref/settings/#auth-password-validators
NAME
min_length
Europe
Y-%m-%dT%H:%M:%S%z
# Redis - Trade
the Django Cache
Celery
Caseworker
message)s
env("AWS_REGION
default="eu
S3 Root
Max
# Set to True
CASE_WORKER_ENVIRONMENT_KEY = env("CASE_WORKER_ENVIRONMENT_KEY
PUBLIC_ENVIRONMENT_KEY =
FILE
Reset
HTTP_X_FORWARDED_FOR
REMOTE_ADDR
Time
# Organisation
ORGANISATION_INVITE_DURATION_HOURS
Asynchronous
Elastic
VCAP
elastic_vcap_config
Companies House
COMPANIES_HOUSE_API_KEY = env("COMPANIES_HOUSE_API_KEY
Geckoboard API
EU
European Customs Union
StreamHandler
ECSFormatter
Token
base_dir = os.path.dirname(os.path.dirname(__file
help="User
logger.info("|= Creating
admin_user.set_password(options["password
Token.objects.filter(user
AUDIT_TYPE_PURGE
AUDIT_TYPE_RESTORE
Audit(models
Purge
Log In"
Log Out
Event
ForeignKey(ContentType
self.data["case_title
case_title
self.data
Audit Type
Audit Content
row_data.get("content_type
self.data.items
hasattr(value
LogHumaniser
f"Error
self.data.get("id
isinstance(spec
import hashlib
django.core.cache
md5.hexdigest
kwargs.values
OrganisationDetail
UserDetail
UserList
CaseDetail
CaseDetail.as_view
OrganisationList.as_view
OrganisationDetail.as_view
OperationalError
IntegrityError
parent.data
ON
NOTIFY
SELECT a.id
a.data
ON a.id=
b.id
Audit.objects.raw(SQL
SmallIntegerField
self.default
Presentation
hasattr(shape
CaseRolesAPI.as_view
TruncDate
User.objects.filter
3246cf3a-179e-48df-a92d-4725ab12179d
2071db92-4ebd-4e27-
REGISTRATION_SOFT_LOCK_KEY
FEATURE_ORGANISATION_ADMIN
TRADE_REMEDIES_EMAIL_DOMAIN
4e7e9a27-d96f-401c-b8e3
NOTIFY_EMAIL_EXISTS
HS
InvitationAdmin
SubmissionType
PASSWORD
A7Hhfa!jfaw@f
WSGI
MIT License
Department for International Trade
Software
IMPLIED
DAMAGES
LIABILITY
OrganisationCaseRoleInline(admin
OrganisationUserInline(admin
# Example Trade Remedies API
DJANGO_SECRET_KEY
# Set CELERY_TASK_ALWAYS_EAGER
CELERY_TASK_ALWAYS_EAGER=
CASE_WORKER_ENVIRONMENT_KEY=
CW
http://localhost:8002
AUTH-TOKEN-FOR-TRUSTED-USER
MASTER_ADMIN_EMAIL=admin@mylocaltrade.com
a Colleague
S3_STORAGE_KEY=
AV_SERVICE_PASSWORD
"Base Writer
"Write a single row
BaseModel
created_at
Transitional Anti-subsidy Review
Label
Finalise
one 10
TO_BE_INITIATED
Register
INV_POST_VERIFY_UPDATE_ANALYSIS
The Statement of Essential Facts
the Statement of Essential
the Statement of Essential Facts
FINAL_DET_ANALYSIS
FINAL_DET_ANALYSIS_INJURY_CALCS
FINAL_DET_ANALYSIS_NOTES
FINAL_DET_ANALYSIS_EI_TESTS
DIT
FINAL_DET_PREP_SOS
Correspondence  for SoS prepared
FINAL_DET_PREP_QA
FINAL_DET_APPROVE_TRA
FINAL_DET_PUBLISH_LABEL
FINAL_DET_PUBLISH_GOV
WTO
FINAL_DET_PUBLISH_FILE
MEASURE_COMMENCEMENT
RECONSIDERATION_TEAM_ASSIGNED
RECON_CHECK_FOR_REQUESTS_RECEIVED
RECON_INIT_DECISION_LABEL
RECON_INIT_DECISION_TRA
RECON_PUBLISH_INIT_UPLOADED
RECON_PUB_FIN_DET
DRAFT_RECEIVED
INIT_AS_INFORM
Close
Verification
Correspondence for SoS prepared
PROV_PREPARE_REVIEW
PROV_FACTS_FACTS_PUBLISHED
UserProfile
AlterField
upload_to=
Org A"
Org A"  #
Case X"
Owner
notify_contact_email
accepted_by
meta
{User
organisation {Organisation}
Keyword Arguments
requested_by
InvitationManager
approved_by
{User}
"Assign Organisation User
USER
Submission
SubmissionType.objects.get(id
approved_by=self.created_by
approved_at
# Assign
the Third Party's
InvalidAccess
assert isinstance(result
Create Application
View Application
Upload Document
Download Document
Create Applicant
Deactivate Applicant"
DONLOAD_QUESTIONNAIRE
Download Questionnaire
View Case
WorkflowTemplate
parent_id
F821
CountryField
ContactManager(models
E164
Contact(BaseModel
CharField(max_length=80
DoesNotExist
self.country.code
organisation {Organisation} -- Organisation
CaseContact(SimpleBaseModel
815893cb-fc21-498d-a88a-1f9bb911b030
State
CaseWorkflow
self.model_key
ExportSource
ModelSerializer
organisation_name="Test Organisation
validated_data
TEST_EMAIL
Transitional Anti-dumping Review
logger.info("By
context.organisation.assign_user(context.user
context.organisation.assign_user(test_user
assert test_org.has_user_role(context.user
Org A"'
@when("I
SubmissionStatus
d.
UUID
@get_submission_type.register(str
NoteAPIView
NoteAPIView.as_view
CaseStage
get_case_fixtures(*extra
load_system_params
https://api.notifications.service.gov.uk/v2/notifications/
assert type(reset
PasswordResetRequest
assert bool(reset.code
PasswordResetRequest.objects.password_reset(code
assert type(reset_user
assert self.user
ContactLookup
ContactLookup.as_view
CaseInitiationAPIView
ProductsAPIView
ProductHSCodeAPI
CaseStatusAPI
ReviewTypeAPIView
API_CACHE_TIMEOUT)(CaseEnumsAPI.as_view
CaseStateAPI.as_view
CaseParticipantsAPI.as_view
organisation_id>/all/
CaseStatusAPI.as_view
CaseUsersAPI.as_view
SubmissionsAPIView.as_view
SubmissionNotifyAPI.as_view
# Export Source
# Set Review
CaseWorkflowAPI.as_view
CaseList
assert Case.objects.all().count
APIView
HTTPError
ResponseError
User
@method_decorator(csrf_exempt
"Authentication View
Valid
Responds
user.deleted_at
Forgotten
user.is_active
user.refresh_from_db
"Perform Authentication
RegistrationAPIView(APIView
key.replace
# Third Party's
request.user.refresh_from_db
two_factor.fail(
bool(user
RUN_ASYNC =
Elasticsearch
ES
ElasticSearch
get_open_search
HOST
Selection
getLogger
non_conf
Home
Home.as_view
URLconf
core.services import auth
API_PREFIX}/security/groups/<str
AssignUserToCaseView.as_view
CreatePendingUserAPI.as_view
MyAccountView.as_view
API_PREFIX}/document/
admin.site.urls
RenameField
ManyToManyField(HSCode
ProductManager
self.hs_codes.add(hscode
ExportSource(BaseModel
name="estimated_duration
STATE_INCOMPLETE
index.setdefault(index_key
KeyError
dict_.items
Convert
British
Mark
source.get(field
crsr.execute(sql
lt(val_a
value[1
Generate S3
S3 Credentials
s3_access_key}
configfile.write(config.strip
credentialsfile.write(credentials.strip
name="node_type
Mock(spec
def user(mocker
"Fake User
case(mocker
INFO
test_log_deleted_user(caplog
bad_user
NoneType
SubmissionDocument
SubmissionStatusAdmin(admin
CaseAdmin(admin
CaseWorkflowAdmin(admin
SectorAdmin
ProductAdmin
self.__class__.__name
Ariel Malka'
Harel Malka'
to_value
elif isinstance(value
models.fields.files
instance._user_context.user
param kwargs
PURGE
deleted_at
EVENT
audit log
audit log case
Response
UserSerializer
OrganisationSerializer
CaseSerializer
UserList(APIView
Response(serializer.data
UserDetail(APIView
OrganisationList(APIView
OrganisationDetail(APIView
CaseList(APIView
CaseDetail(APIView
Super User
TRA Administrator
Organisation Owner
Organisation User
Third Party User
GROUP_PERMISSIONS["Third Party
the Super User
# Setup/Boot
name="block_reason
PermissionsMixin
DEFAULT_USER_PERMISSIONS
UserCase
UserExists
SAFE_COLOURS
UserManager(BaseUserManager
raise UserExists("Email
# Will
# Determine Organisation
# Contact
create_pending_user
# Will raise
Validation Error
set_verified
self.userprofile.timezone
modified_by
duplicate_of
OrganisationUser.objects.assign_user
user_org =
user_org
self.login_code
case_specs =
json.loads(case_specs
case_spec
Healthcheck
case.remove_user
Sync
Assert
TWO_FACTOR_AUTH_VALID_DAYS
member_of
OneToOneField(User
CharField(max_length=8
job_title
self.job_title
self.locked_until
self.validity_period_for(self.delivery_type
PasswordResetManager(models
user__id
Raises ValidationError
PasswordResetRequest(models
un
self.user.is_tra
SystemParameter.get("NOTIFY_RESET_PASSWORD
Default Case'
Boolean
elif self.data_type
SP
key.upper
Action
INFORM_FOREIGN_GOVERNMENT
NODE_2
Workflow Templates
a Task
request.data.get("id
request.data.get("model_id
content_type=_content_type
user_context=[request.user]
JobTitle
self.print_warning(f"'{from_initialism} Document'
# workflow_template_anti_dumping.json
workflow_template_anti_subsidy.json
workflow_template_trans_safeguards.json
Safeguarding
json_txt = json.dumps(workflow.template
json_txt
updated_json_txt = json_txt.replace
LEGACY_ORGANISATION_NAME
name="archive_reason
ArchiveReason
local.env
Dev
ClamAV
GOV_NOTIFY_API_KEY`  | Yes | API
SRE
https://github.com/uktrade/trade-remedies-docker
Revert
Trade Remedies
BDD
src="https://avatars3.githubusercontent.com
Malka</b></sub></a><br
📖</a
Pull
href="https://github.com
Robert Meredith</b></sub></a><br /><a
href="https://github.com/
href="https://github.com/nao360"><img src="https://avatars3.githubusercontent.com/u/6898065?v=4?s=100
Paul Cooney</b></sub></a><br
Brendan Quinn</b></sub></a><br /><a href="https://github.com
CSV Writer
self.csv
csv
"Write a single row to the csv file
Content
Document
OrganisationName
OrganisationUser.objects.all().delete
id__in=["815893cb-fc21-498d-a88a-1f9bb911b030
LOGOUT
CreateModel
AutoField
bases=
AuditableMixin
upload_to=documents.utils.upload_document_to
max_length=32
CommandError(f"User
# assign 'Organisation User'
f"Security
FeedbackForm
is_enabled
ApiHealthView(APIView
GROUPS[1
title_id = request.data.get("job_title_id
job_title_id=title_id
SystemParameterApiView(TradeRemediesApiView
system_param.data_type
request_data["case_spec
is_active
user.remove_from_case(case_id
Q(status__draft=True
job_titles]}
CreatePendingUserAPI(TradeRemediesApiView
data["case_spec
isinstance(case_spec
0004_invitation_sent_at
Operation
to_state
UI
Tick
YES_NO_NA
TIMER
8f486f65-d351-4494-9e79-4b8aadda6fac
postgres:10.15
name="duplicate_of
max_length=1000
F401
row.cells
COLOUR_GREEN=\033[32;01
COLOUR_YELLOW=\033[33;01
dev-requirements$(COLOUR_NONE
BasePermission
BaseParser
ParseError
AccessDenied
GroupPermission(BasePermission
group).user_set.filter(id
all Trade Remedies API Views
API Exception
SystemParameters
GroupPermission
the API View Object
int(request.query_params.get("start
raise AccessDenied("User
Parser
MultiPartJSONParser
Media Type
DjangoMultiPartParser(meta
DataAndFiles(_data
OrganisationNonResponsiveToggleAPI
OrganisationUsersAPI.as_view
name="job_role
to_date
role_id
RepresentingAPI(TradeRemediesApiView
BaseOutcome
MY_OUTCOME
key_values=
key_values
key_values={"KEY_1
self.setup_outcome(self.get_if_eq_na_spec
NA
self.setup_outcome(self.get_chained_if_spec
self.setup_outcome(self.get_composed_or_if_eq_spec
E722
E203
import_order_style
WorkflowTemplateAPI.as_view
CaseAction
OrganisationUserAdmin(admin
OrganisationCaseRoleAdmin(admin
admin.site.register(OrganisationUser
CaseRoleAdmin
logger.debug("Spec
self.eval_operator(operator_name
in_list
register_report(report_func
REPORT_REGISTRY
Application
8aadc503-c1a5-427f-808b-88e794e2f919
Case Initiated
3a592eb0-0ea2-423f-b75a-237ae6f52095
167b7f0d-ecf5
-be81-44f1-a0d6
STATEMENT_OF_INTENDED_FINAL_DETERMINATION_RESPONSE_WINDOW_OPEN
Responses to Statement of Essential Facts
a5cde51d-d781-4876-beb8
39ad74e8-631a-4196-bffd-5241e35bf5e8
25dd3547-e321-4b3f-8ad1
Document.objects.create(name="Doc 1
assert len(value
assert value[1
assert value
assert isinstance(value
keys = keys
JSONField
f"Invalid
BaseModel(SimpleBaseModel
r'"\g<0
json.loads(json_str
MethodType
isinstance(val
hasattr(val
to_json
DECISIONS_REASONS
DECISIONS_JUSTIFY
DECISIONS_SOS
Prepare the Statement of Intended Final Determination"
Approve the Statement of Intended Final Determination"
Statement of Intended Final Determination
Publish the Statement of Intended Final Determination
DECISIONS_PUBLISH_6P6"
DECISIONS_PUBLISH_6P6
FINAL_DET_PREP_DIT_TARIFF
cases.publish_non_conf_interested_parties
cases.case_admin
cases.workflow_editor
CASE_WORKER_ENVIRONMENT_KEY
PUBLIC_ENVIRONMENT_KEY
self.assertEqual(audit.assisted_by_id
Document.objects.create(name="Test Document
assert audit.model_id
submission_id
self.assertEqual(audit.created_at
self.assertEqual(row[1
str(audit.case
assert audit
get_dataset
client.datasets.find_or_create
DATASETS[key]["mode
dataset.put(data
ContactsAPI(TradeRemediesApiView
get_case(case_id
django-db-geventpool==3.1.0
gunicorn==20.0.4
Content 1"
Content 2
Content 1
assert len(tree
Child 2
CaseType
self.organisation.assign_user(self.user_2
self.assertEqual(response.status_code
SubmissionAPITest(APITestCase
APISetUpMixin
Submission.objects.create
Questionnaire
trade_remedies_api &&
CASE_TYPE_ANTI_SUBSIDY
# Organisation's
SUBMISSION_TYPE_NOTICE_OF_INITIATION
TRA_ORGANISATION_ID
roi_by_date
OuterRef
DECISION_TO_INITIATE_KEY
Organisation, get_organisation
contact.set_user_context(user
user_context=[user
Case Created"
param organisation: Organisation
org_role
OuterRef("pk
CaseManager
cws.value
CaseWorkflowState.objects.get_or_create
PUBLIC_ROOT_URL}/public/case/{self.reference}/
OrganisationCaseRole.objects.has_organisation_case_role
InvalidAccess(f"User
evidence_of_subsidy
dict["archive_reason
self.registration_deadline
assign_user
submission_request_name
next_action_obj
stage_id
audit_dict["assisted_by_id
audit_dict["model_id
report[key][sub_key].append(audit.parent_id
OSError
raise Exception(path
max_length=4
CharField(max_length=50
doc_reviewed_at
received_at
IntegerField
name =
case_workflow.set_user_context(requested_by
value.due_date
CaseWorkflowState(BaseModel
FeatureFlagApiView
FeedbackExport
path("systemparam/
NotificationTemplateAPI.as_view
pdf
unittest.mock import patch
BadRequest
retry.assert_called_once_with
NotifyAuditReport
NotifyAuditReport.as_view
A1
A2
self.caseX.assign_user(self.userA1
self.organisationA
assert self.caseX.has_organisation(self.organisationA
assert self.caseX.has_organisation(self.organisationB
assert self.caseY.has_organisation(self.organisationB
assert self.userA1.can_do("UPLOAD_DOCUMENT
User A2
self.organisationB.assign_user(self.userL1
self.caseY.assign_organisation_user(self.userL1
assert set(self.userL2.userprofile.all_organisations
assert list(self.userA1.get_cases(self.organisationA
assert list(self.userA1.get_cases(self.organisationB
assert list(self.userA2.get_cases(self.organisationA
assert list(self.userA2.get_cases(self.organisationB
assert list(self.userB1.get_cases(self.organisationA
assert list(self.userB1.get_cases(self.organisationB
assert list(self.userB1.get_cases(self.organisationC
assert list(self.userB2.get_cases(self.organisationA
assert list(self.userB2.get_cases(self.organisationB
assert list(self.userB2.get_cases(self.organisationC
assert list(self.userL1.get_cases(self.organisationA
assert list(self.userL1.get_cases(self.organisationB
assert list(self.userL2.get_cases(self.organisationA
assert list(self.userL2.get_cases(self.organisationB
assert list(self.userL2.get_cases(self.organisationC
assert self.userL1.can_do("UPLOAD_DOCUMENT"
assert self.userL2.can_do("UPLOAD_DOCUMENT"
audit.models import AUDIT_TYPE_EVENT
Cases
Modify the Close Case
NO_APPEAL
action.get("outcome_spec
Blank
PublishInitiation(CaseAction
time_gate_value.get("reset
time_gate_value["unit
target.get("outcome_spec
CASE_NUMBER
milestone_types = self.evaluate_rules
isinstance(milestone_types
register_outcomes
register_outcome(HearingRequestClosesTimeGate
Submission Feedback
max_label
min_label
A Label
# Load
model_name="usercase
name="confirmed_by
DocumentAPIView.as_view
path("system/
DocumentIssueAPI.as_view
CaseDocumentAPI.as_view
Download
# Document
InvalidFile
SEARCH_CONFIDENTIAL_STATUS_MAP
JSONParser
FormParser
AUDIT_TYPE_ATTACH
SubmissionDocument.objects.filter
document__created_by__groups__name__in
Case.objects.get_case(id=case_id
submission__id=
key=_submission_document_type
bundle_id
raise Document
child_submission_document.set_user_context(request.user
result.append(result_item
Document.objects.filter
id__in
POST
bundles[0
case_id=
bundle = bundle.new_version
bundle.set_user_context(self.user
bundle.make_live(request.user
document.set_user_context(self.user
DocumentSearchAPI(TradeRemediesApiView
NON-CONF
self.case_role
publish_non_conf_interested_parties
context.django
AWS_ACCESS_KEY_ID
s3
S3 Bucket
RemoveField
Q(created_by__groups__name__in
"Documents for a submission
SubmissionDocuments
latest.refresh_from_db
sub_doc.delete
self.submission_documents
doc.created_by.is_tra
self.doc_reviewed_at
param str
FRIENDLY_DATE_FORMAT
self.case.latest_notice_of_initiation_url
NOTIFY_SUBMISSION_DEFICIENCY
str(subdoc.document.id
case_bundle =
{HOME}/trade_remedies_api
audit log download
Command
Digraph
InvalidNode
RT = rekey(RESPONSE_TYPES
node.get('response_type
dot.node(action["id
Task'
root = root if
node["outcome_spec
key_1
node.get("children
Chemical
Wood
access_log_format = os.environ.get
b)s
PublicNoticeView(APIView
/case/{CASE_ID}/
registration_of_interest
None and case_id
sector_id
case.derive_case_name
request.data.getlist("user_id
SubmissionsAPIView(TradeRemediesApiView
result_list
Tidy
submission.case.stage.key
submission.deficiency_documents
was_in_review
document_id__in
Product
request.data.get("hs_codes
ReviewTypeAPIView(TradeRemediesApiView
reference_case_id
CaseStage.objects.filter(key="DRAFT_RECEIVED").first
workflow_meta.get("draft_review_key
CaseWorkflowState.objects.set_next_action(case
request.data.getlist("nodes
node_spec.get("outcome_spec
ms_type
CaseRole.objects.all().order_by("id
case_worker_allowed_submission_types
public_submission_types
ThirdPartyInvitesAPI(TradeRemediesApiView
NoticesAPI(TradeRemediesApiView
notice.reference = reference
CaseType.objects.get(id
django-dirtyfields
pytz
UserAdmin
UserCreationForm(forms
CharField(label="Password
code="password_mismatch
UserChangeForm(forms
UserProfileInline(admin
StackedInline
is_superuser
TwoFactorAuthAdmin(admin
generated_at
JobTitleAdmin
UserTest(TestCase
fake_audit_model
Economic Advisor
name="modified_by
MilestoneType
name="notify_template
DECISIONS_REASONS_HEAR
Responses to Statement of Intended Final Determination
DECISIONS_REASONS_HEAR_ANALYSED
SubmissionType(models
Ex Officion
self.notify_template
subtype.deficient_status
no_id
no.id
related_name="merged_from_org
submission_documents_type(apps
key="caseworker
subdoc.document.created_by.is_tra
^15.0.1
bin
4.2.1
^3.1.0
uBL
https://registry.npmjs.org/external-editor/-/external-editor-3.1.0.tgz
^4.0.0
^3.0.0
sha512-//88mFWSJx8lxCzwdAABTJL2MyWB12+eIY7MDL2SqLmAkeKU9qxRvWuSyTjm3FUmpBEMuFfckAIqEaVGUDxb6w==
https://registry.npmjs.org/pegjs/-/pegjs-0.10.0.tgz
bin/pegjs
6.6.2
https://registry.npmjs.org/string-width/-/string-width-4.2.0.tgz
OVvhMrADFFEDh8DHDFRv/O9i3lPhsENjO7QX0+A==
app.config_from_object("django.conf
UserContext(**context
x["pk
Updating System
key__in=["NOTICE_OF_INITIATION_DOCUMENT
HTTP_AUTHRIZATION
get_response
META
OriginValidator
CASE_REJECTED_BY_TRA
ModelSecurity
Applicant
CONTRIBUTOR_ORG_CASE_ROLE
@get_security_group.register(str
CaseAction(models
CaseRole(models
OrganisationCaseRoleManager(models
approved_by=approved_by
approved_at=approved_at
case_role.set_user_context(created_by
Organisation Administrator
#
TRA Document
Customer Document
Group.objects.create(name="Test Role
assert group.user_set.filter(id
param str reference
isinstance(audit_data
audit_log_task.delay(audit_kwargs
remove_xlsx_injection_attack_chars
test+
ON o1.name
WHERE o1.duplicate_of_id
Pick
SystemParameter.get("NOTIFY_ORGANISATION_MERGED
notify_footer(notify_contact_email
organisation = Organisation
organisation.set_user_context(user
organisation_id
user_filter["created_by
uc["case_id
datahub_id
self.companies_house_id
self.duns_number
self.case_context
contacts = self.casecontact_set.select_related
Organisation's
http://stackoverflow.com/questions/110803/dirty-fields-in-django
process_timegate_action.delay(workflow_state_id
status.ack_at
Measure Expired
#     parse(latest_expiry.value).date
name="due_date
assert number
context.tests_count
requirements.in/../requirements/base.txt
black==19.10b0
packaging==21.0
pyparsing==2.4.7
ast==1.4.3
wheel==0.37.0
TimeGateStatusManager(models
"Queryset Exporter
StopIteration
self.writer.write_row([f"NO EXPORT DATA
Note
notes.filter(case__id=case_id
note.set_user_context([request.user]
Content.objects.get(id
UserInvitations
ValidateInvitationAPIView.as_view
InviteThirdPartyAPI.as_view
S3FileField
documents.filter(query_args
Document(BaseModel
CharField(max_length=255
self.file.name.split("
self.created_by.is_tra
subdoc =
self.block_reason
documents.av_scan
Object(self.file.name
doc["case_id
DocumentBundle(SimpleBaseModel
self.submission_type
DocumentBundle.objects.exclude(id
workflow.templatetags import register
name=
"Perform AV Scan of a document stored in S3
e.g:
File Too Large'
ClientError
MultipartEncoder
S3 Object
the AV Service
BadConfigError
MalwareDetectedError
Invokes
msg =
HTTP Basic Auth
raise exc
AD_HOC_KEY
Pre-Sampling Questionnaire
the Provisional Determination"
Invite 3rd party
Additional User Request
Robert Meredith
Luisella Strona
https://avatars1.githubusercontent.com/u/36708790?v=4
Mark Higham
Paul Cooney
Krishna White"
Brendan Quinn
AA2E00
Install Python
CompaniesHouseApiSearch(TradeRemediesApiView
.json
writer_class_unimplemented
UnimplementedWriter(BaseWriter
UnimplementedWriter
MyWriter
rows(row
"Set of audit records
assert len(rows
file_format="csv
TestWriters
assert isinstance(writer.file
assert os.stat(file_name
del writer
writer.sensor.write_row.called_with(rows[0]
assert writer.sensor.write_rows.called_with(rows
x.strip
row.split
TestExporters
@pytest.mark.django_db
assert entries[0
response.data[0]['email
dateutil.relativedelta import
relativedelta
CharField(max_length=4
CaseTypeManager
self.acronym
ApiTestConfig(AppConfig
name="date
Foreign Governments
Industrial Users of Product
ContactAdmin
ContentManager
model_name='submissionstatus
name='id
name="created_at
verbose_name="password
is_staff
name="UserProfile
feature_flag_ttl
FEATURE
SC
CR
GOV_NOTIFY_API_KEY
TD0001'
get_template(template_id
return client.post_template_preview
is_whitelisted(email
in_whitelist
max_length=254
max_length=80
doc = Document.objects.get(id
max_retries=3
logger.info(result
document_ids.values_list("id
the Trade Remedies Service
DIT Investigators
TRS Orchestration
ner_output_file.txt
1.5.13
| D104
D205
W503
E704
E231
F841
Generic badge](https://badgen.net/badge
ADR
Michael Nygard's
# Architecture Decision Records
workflow](#ADR Workflow
Proposal
Tech Lead
the Trade Remedies API
API
the Django Rest Framework
DRF
AJAX
NGINX
ADR Title
Generic badge](https://badgen.net/badge/ADR
https://pypi.org/project/django-restql/
Model Serializers
REST
GraphQL
Portal
Django REST Framework
CRUD
PUT
PATCH
self.writer.write_row(["NO EXPORT
"Trade Remedies Auth
Trade Remedies Auth Application
Auth Application'
f"Third Party Invite: Deleting
black==21.11b1
E402
APIViews
ViewSets
ipython==7.31.1
Opensearch
OpenSearch
OSWrapperError
0.0.0.34
" Creates and saves a User with the given email and password
job_title_id
Determine Organisation
" Creates and saves
" Returns True
" Toggles the given role name for this user
job_title"
Test Document
Creating AWS S3 Credentials
WhiteNoiseMiddleware
DjangoTemplates
Redis - Trade
CELERY_TASK_ALWAYS_EAGER"
GOV Notify
GOV_NOTIFY_API_KEY"
HEALTH_CHECK_USER_EMAIL
PUBLIC_ENVIRONMENT_KEY"
" Set the user context of this model
r"\w+(?=\
ContactUser
type_id"
NOTIFY_FINAL_APPLICATION_RECEIVED
Set Review
case_id>/workflow/
CaseMilestone
0047_notice_published_at
https://api.notifications.service.gov.uk/services/bf/templates/8f
template_id"
Mr Chips
"Trade Remedies Auth.
Auth Application
NoteSection
Label"
"Override TWO_FACTOR_LOCK_MINUTES=2
validated_at
XXX
Customer Document"
Deficiency Document
filter_by
document_id"
bundle_id"
Files
"Authentication Views
EmailVerifyResendView
"Users.
not_blank
Test Case"
Notices
Argh
merged_from_org
" Returns True/False
Child Content 1
Child Content 2
" Setup Scenario
User A2 Org B:
Test Case X
Test Case Y"
Orgs
L2 Case
User L2 - Org C
L1
Email Verification Model
f"{key}_rule
locked_at
MY_GROUP
del node['id'
del node['node_type'
" Set a given element into the workflow
Content-Disposition"
" Set the next action state key
Tests Password
Node
name^2"
Bucket
mark delete
new_role
" Set the org to fraudulent
Test User
test1234
Caches
Patch patch_audit management command
HEALTH_CHECK_USER_TOKEN
Admin
Health Check"
f"{crypto.get_random_string(12)}{crypto.get_random_string(12).upper
notify/<uuid
Dataset
wb+
TrustedAuthTokenSerializer
f"Organisation
True Returns
" Remove HS
" Depending on the evaluated rule value
" Blanks the next action value
Test Role
4151112345"
America/Los_Angeles
" Set the
f"Removing
Home 2
case_id>/content/
API_PREFIX}/security/
Two Factor Authentication
TwoFactorAuth.two_factor_auth
User 1
NOTIFY_BLOCK_FOOTER
POST `POST /api/v1/notes
param kwargs: :return:
" Reference the association of contacts to a case
"Trade Remedies Authentication.
Doc 1
Doc 2
Notice
Interim Review
Scope Review
SE
SS
CasesConfig
" Return a Notification
" Return True
PUBLIC_ROOT_URL}/public/case/{self.reference}/submission/{sub.id}/"
" Set the stage of the case, accounting for restricted flow restrictions
LAST_RESTRICTED_FLOW_STAGE_ID
Returns
0022_add_submission_type_time_window_key
Pass
LAST_PUBLICATION
/case/{CASE_ID}/` Return
" Counts cases because it's more
Crteria
Create a "Register
GET Query
assign/{user_id}/` Assign
send_to
Custom User Model Manager
"Create User
"Create Super User.
"User Model.
V1
Trusted Token
Auth App URLs
0002_organisation_duplicate_of
a Task "
HTTP_X_ORIGIN_ENVIRONMENT
al
REGISTRATION_SOFT_LOCK
Third Party's
job_titles.json
" Retrieve the
param (
param (Organisation
settings cater
Query
parent.created_by_id
ON a.id
Applications
invite_id
B8860B
1.5.16"
my_app
MigrationTestView.as_view
Invalidate
GOV.NOTIFY
Django Request
Raises
user_does_not_exist
Authentication Serializer
Tests the PasswordSerializer
UserExistsSerializer
UserDoesNotExistSerializer
Tests the AuthenticationSerializer
AuthenticationSerializer
GB
VerifyEmailSerializer
PasswordResetRequestSerializer
288
GitHub
git config user.email
git config user.name
GOV.NOTIFY
django-db-geventpool==4.0.0
3rd Party Lawyer
3rd Party Law Incorporated
Holborn
the third party
terminated_at<|MERGE_RESOLUTION|>--- conflicted
+++ resolved
@@ -1,9 +1,6 @@
-<<<<<<< HEAD
 Awaiting Approval
-=======
 organisation_user.user.email
 AUDIT_TYPE_NOTIFY
->>>>>>> 0691ff59
 " Allows
 HTTP_AUTHORIZATION
 " Store the start time
