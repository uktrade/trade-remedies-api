--- conflicted
+++ resolved
@@ -1,7 +1,5 @@
-<<<<<<< HEAD
 organisation_user.user.email
 AUDIT_TYPE_NOTIFY
-=======
 " Allows
 HTTP_AUTHORIZATION
 " Store the start time
@@ -28,7 +26,6 @@
 e.g
 the User/Group
 V1 - User
->>>>>>> ef9db38d
 " Creates and returns a new registration of interest submission for the given user and organisation
 " Creates and returns a new registration of interest submission for the given user and organisation
 Test the DRF
