#
# This file is autogenerated by pip-compile with python 3.9
# To update, run:
#
#    pip-compile --output-file=requirements/base.txt requirements.in/base.in
#
amqp==5.0.9
    # via kombu
asgiref==3.5.0
    # via django
billiard==3.6.4.0
    # via celery
boto3==1.17.88
    # via -r requirements.in/base.in
botocore==1.20.112
    # via
    #   boto3
    #   s3transfer
celery==5.2.2
    # via -r requirements.in/base.in
certifi==2021.5.30
    # via
    #   minio
    #   opensearch-py
    #   requests
    #   sentry-sdk
chardet==4.0.0
    # via requests
click==8.0.3
    # via
    #   celery
    #   click-didyoumean
    #   click-plugins
    #   click-repl
click-didyoumean==0.3.0
    # via celery
click-plugins==1.1.1
    # via celery
click-repl==0.2.0
    # via celery
colour==0.1.5
    # via -r requirements.in/base.in
defusedxml==0.7.1
    # via odfpy
deprecated==1.2.13
    # via redis
dj-database-url==0.5.0
    # via -r requirements.in/base.in
<<<<<<< HEAD
django==3.2.13
=======
django==3.2.14
>>>>>>> b4427bcf
    # via
    #   -r requirements.in/base.in
    #   django-appconf
    #   django-audit-log-middleware
    #   django-axes
    #   django-dirtyfields
    #   django-flags
    #   django-phonenumber-field
    #   django-redis
    #   django-storages
    #   django-timezone-field
    #   djangorestframework
    #   feed-gov-back
django-appconf==1.0.4
    # via django-axes
django-audit-log-middleware==0.0.4
    # via -r requirements.in/base.in
django-axes==5.4.1
    # via -r requirements.in/base.in
django-countries==7.2.1
    # via -r requirements.in/base.in
django-dirtyfields==1.7.0
    # via -r requirements.in/base.in
django-environ==0.4.5
    # via -r requirements.in/base.in
django-extensions==2.2.3
    # via -r requirements.in/base.in
django-flags==5.0.11
    # via -r requirements.in/base.in
django-ipware==3.0.7
    # via
    #   django-audit-log-middleware
    #   django-axes
    #   django-log-formatter-ecs
django-log-formatter-ecs==0.0.5
    # via -r requirements.in/base.in
django-pglocks==1.0.3
    # via -r requirements.in/base.in
django-phonenumber-field==6.0.0
    # via -r requirements.in/base.in
django-redis==5.2.0
    # via -r requirements.in/base.in
django-storages==1.9.1
    # via -r requirements.in/base.in
django-timezone-field==4.2.3
    # via -r requirements.in/base.in
djangorestframework==3.12.4
    # via
    #   -r requirements.in/base.in
    #   feed-gov-back
docopt==0.6.2
    # via notifications-python-client
dpath==1.4.2
    # via -r requirements.in/base.in
et-xmlfile==1.1.0
    # via openpyxl
feed-gov-back==0.4
    # via -r requirements.in/base.in
freezegun==1.1.0
    # via -r requirements.in/base.in
geckoboard-py==1.0.0
    # via -r requirements.in/base.in
gevent==21.12.0
    # via -r requirements.in/base.in
graphviz==0.8.3
    # via -r requirements.in/base.in
greenlet==1.1.1
    # via gevent
idna==2.10
    # via requests
jdcal==1.4.1
    # via openpyxl
jmespath==0.10.0
    # via
    #   boto3
    #   botocore
kombu==5.2.3
    # via celery
kubi-ecs-logger==0.1.0
    # via django-log-formatter-ecs
<<<<<<< HEAD
lxml==4.7.1
=======
lxml==4.9.1
>>>>>>> b4427bcf
    # via
    #   -r requirements.in/base.in
    #   python-docx
    #   python-pptx
markdown==3.1.1
    # via -r requirements.in/base.in
marshmallow==3.6.1
    # via kubi-ecs-logger
minio==4.0.11
    # via -r requirements.in/base.in
notifications-python-client==6.3.0
    # via -r requirements.in/base.in
odfpy==1.4.1
    # via -r requirements.in/base.in
openpyxl==3.0.6
    # via -r requirements.in/base.in
opensearch-py==1.0.0
    # via -r requirements.in/base.in
packaging==21.3
    # via redis
phonenumbers==8.12.38
    # via -r requirements.in/base.in
pillow==9.0.1
    # via
    #   -r requirements.in/base.in
    #   python-pptx
prompt-toolkit==3.0.24
    # via click-repl
psycopg2-binary==2.9.1
    # via
    #   -r requirements.in/base.in
    #   feed-gov-back
pyjwt==2.4.0
    # via notifications-python-client
pyparsing==3.0.7
    # via packaging
pypdf2==1.27.5
    # via -r requirements.in/base.in
python-dateutil==2.8.2
    # via
    #   botocore
    #   freezegun
    #   minio
python-docx==0.8.10
    # via -r requirements.in/base.in
python-pptx==0.6.18
    # via -r requirements.in/base.in
pytz==2021.1
    # via
    #   -r requirements.in/base.in
    #   celery
    #   django
    #   django-timezone-field
    #   minio
redis==4.1.1
    # via
    #   -r requirements.in/base.in
    #   django-redis
requests==2.25.1
    # via
    #   -r requirements.in/base.in
    #   geckoboard-py
    #   notifications-python-client
    #   requests-toolbelt
requests-toolbelt==0.9.1
    # via -r requirements.in/base.in
s3transfer==0.4.2
    # via boto3
sentry-sdk==0.13.1
    # via -r requirements.in/base.in
six==1.16.0
    # via
    #   click-repl
    #   django-extensions
    #   python-dateutil
sqlparse==0.4.2
    # via django
striprtf==0.0.10
    # via -r requirements.in/base.in
titlecase==0.12.0
    # via -r requirements.in/base.in
urllib3==1.26.5
    # via
    #   -r requirements.in/base.in
    #   botocore
    #   minio
    #   opensearch-py
    #   requests
    #   sentry-sdk
vine==5.0.0
    # via
    #   amqp
    #   celery
    #   kombu
wcwidth==0.2.5
    # via prompt-toolkit
werkzeug==0.15.3
    # via -r requirements.in/base.in
whitenoise==5.3.0
    # via -r requirements.in/base.in
wrapt==1.13.3
    # via deprecated
xlrd==1.2.0
    # via -r requirements.in/base.in
xlsxwriter==3.0.1
    # via python-pptx
zope-event==4.5.0
    # via gevent
zope-interface==5.4.0
    # via gevent

# The following packages are considered to be unsafe in a requirements file:
# setuptools<|MERGE_RESOLUTION|>--- conflicted
+++ resolved
@@ -46,11 +46,7 @@
     # via redis
 dj-database-url==0.5.0
     # via -r requirements.in/base.in
-<<<<<<< HEAD
-django==3.2.13
-=======
 django==3.2.14
->>>>>>> b4427bcf
     # via
     #   -r requirements.in/base.in
     #   django-appconf
@@ -131,11 +127,7 @@
     # via celery
 kubi-ecs-logger==0.1.0
     # via django-log-formatter-ecs
-<<<<<<< HEAD
-lxml==4.7.1
-=======
 lxml==4.9.1
->>>>>>> b4427bcf
     # via
     #   -r requirements.in/base.in
     #   python-docx
