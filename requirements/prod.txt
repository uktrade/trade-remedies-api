--- conflicted
+++ resolved
@@ -8,13 +8,10 @@
     # via
     #   -r requirements.in/../requirements/base.txt
     #   kombu
-<<<<<<< HEAD
-=======
 asgiref==3.5.0
     # via
     #   -r requirements.in/../requirements/base.txt
     #   django
->>>>>>> 5f9b223f
 billiard==3.6.4.0
     # via
     #   -r requirements.in/../requirements/base.txt
@@ -70,11 +67,7 @@
     #   redis
 dj-database-url==0.5.0
     # via -r requirements.in/../requirements/base.txt
-<<<<<<< HEAD
-django==2.2.27
-=======
 django==3.2.13
->>>>>>> 5f9b223f
     # via
     #   -r requirements.in/../requirements/base.txt
     #   django-appconf
@@ -96,15 +89,9 @@
     # via -r requirements.in/../requirements/base.txt
 django-axes==5.4.1
     # via -r requirements.in/../requirements/base.txt
-<<<<<<< HEAD
-django-countries==5.5
-    # via -r requirements.in/../requirements/base.txt
-django-db-geventpool==3.1.0
-=======
 django-countries==7.2.1
     # via -r requirements.in/../requirements/base.txt
 django-db-geventpool==4.0.0
->>>>>>> 5f9b223f
     # via -r requirements.in/prod.in
 django-dirtyfields==1.7.0
     # via -r requirements.in/../requirements/base.txt
@@ -124,19 +111,11 @@
     # via -r requirements.in/../requirements/base.txt
 django-phonenumber-field==6.0.0
     # via -r requirements.in/../requirements/base.txt
-<<<<<<< HEAD
-django-redis==4.10.0
+django-redis==5.2.0
     # via -r requirements.in/../requirements/base.txt
 django-storages==1.9.1
     # via -r requirements.in/../requirements/base.txt
-django-timezone-field==3.1
-=======
-django-redis==5.2.0
-    # via -r requirements.in/../requirements/base.txt
-django-storages==1.9.1
-    # via -r requirements.in/../requirements/base.txt
 django-timezone-field==4.2.3
->>>>>>> 5f9b223f
     # via -r requirements.in/../requirements/base.txt
 djangorestframework==3.12.4
     # via
@@ -158,11 +137,7 @@
     # via -r requirements.in/../requirements/base.txt
 geckoboard-py==1.0.0
     # via -r requirements.in/../requirements/base.txt
-<<<<<<< HEAD
-gevent==21.1.2
-=======
 gevent==21.12.0
->>>>>>> 5f9b223f
     # via -r requirements.in/../requirements/base.txt
 graphviz==0.8.3
     # via -r requirements.in/../requirements/base.txt
@@ -220,11 +195,7 @@
     #   redis
 phonenumbers==8.12.38
     # via -r requirements.in/../requirements/base.txt
-<<<<<<< HEAD
-pillow==9.0.0
-=======
 pillow==9.0.1
->>>>>>> 5f9b223f
     # via
     #   -r requirements.in/../requirements/base.txt
     #   python-pptx
@@ -236,11 +207,7 @@
     # via
     #   -r requirements.in/prod.in
     #   django-db-geventpool
-<<<<<<< HEAD
-psycopg2-binary==2.8.3
-=======
 psycopg2-binary==2.8.6
->>>>>>> 5f9b223f
     # via
     #   -r requirements.in/../requirements/base.txt
     #   feed-gov-back
@@ -252,11 +219,7 @@
     # via
     #   -r requirements.in/../requirements/base.txt
     #   packaging
-<<<<<<< HEAD
-pypdf2==1.26.0
-=======
 pypdf2==1.27.5
->>>>>>> 5f9b223f
     # via -r requirements.in/../requirements/base.txt
 python-dateutil==2.8.2
     # via
@@ -297,10 +260,6 @@
     # via
     #   -r requirements.in/../requirements/base.txt
     #   click-repl
-<<<<<<< HEAD
-    #   django-countries
-=======
->>>>>>> 5f9b223f
     #   django-extensions
     #   python-dateutil
 sqlparse==0.4.2
@@ -331,11 +290,7 @@
     #   prompt-toolkit
 werkzeug==0.15.3
     # via -r requirements.in/../requirements/base.txt
-<<<<<<< HEAD
-whitenoise==3.3.1
-=======
 whitenoise==5.3.0
->>>>>>> 5f9b223f
     # via -r requirements.in/../requirements/base.txt
 wrapt==1.13.3
     # via
