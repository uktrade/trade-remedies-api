version: "3"
services:
  api:
    build:
       context: .
    ports:
      - "8000:8000"
    volumes:
      - ./trade_remedies_api:/app/
      - ./requirements.in:/app/requirements.in/
      - ./requirements:/app/requirements/
    env_file:
      - local.env
    command: python manage.py runserver 0.0.0.0:8000
    environment:
      - DJANGO_SETTINGS_MODULE=config.settings.local
  celery:
    build:
<<<<<<< HEAD
       context: . 
=======
       context: .
>>>>>>> c419b3aa
    command: celery -A trade_remedies_api worker -l DEBUG
    volumes:
      - ./trade_remedies_api:/app/
    env_file:
      - local.env
    environment:
      - DJANGO_SETTINGS_MODULE=config.settings.local
  apitest:
    build:
       context: .
    ports:
      - "8003:8000"
    volumes:
      - ./trade_remedies_api:/app/
    env_file:
      - local.env
    command: python manage.py runserver 0.0.0.0:8000
    environment:
      - DJANGO_SETTINGS_MODULE=config.settings.bdd
      - DATABASE_URL=psql://postgres:postgres@postgres:5432/trade_remedies_api_test
  postgres:
    image: postgres:10.15
    ports:
      - "5432:5432"
    volumes:
      - ./setup/init.sql:/docker-entrypoint-initdb.d/init.sql
      - ./postgres_data:/var/lib/postgresql/data
    environment:
      POSTGRES_DB: trade_remedies
  redis:
    image: redis:alpine
    ports:
      - "6379:6379"
  elasticsearch:
    image: elasticsearch:6.8.7
    restart: unless-stopped
    ports:
      - "9200:9200"
      - "9300:9300"
    environment:
      discovery.type: single-node<|MERGE_RESOLUTION|>--- conflicted
+++ resolved
@@ -16,11 +16,7 @@
       - DJANGO_SETTINGS_MODULE=config.settings.local
   celery:
     build:
-<<<<<<< HEAD
-       context: . 
-=======
        context: .
->>>>>>> c419b3aa
     command: celery -A trade_remedies_api worker -l DEBUG
     volumes:
       - ./trade_remedies_api:/app/
