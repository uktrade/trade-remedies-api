--- conflicted
+++ resolved
@@ -52,11 +52,7 @@
     ports:
       - "6379:6379"
   opensearch:
-<<<<<<< HEAD
-    image: opensearchproject/opensearch:1.0.0
-=======
     image: opensearchproject/opensearch:1.2.4
->>>>>>> 5f9b223f
     restart: unless-stopped
     ports:
       - "9200:9200"
