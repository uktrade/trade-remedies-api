--- conflicted
+++ resolved
@@ -24,10 +24,7 @@
       - local.env
     environment:
       - DJANGO_SETTINGS_MODULE=config.settings.local
-<<<<<<< HEAD
-=======
       - DATABASE_URL=psql://postgres:postgres@postgres:5432/trade_remedies
->>>>>>> f2460604
   apitest:
     build:
        context: .
