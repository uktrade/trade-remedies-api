# Constrain to base requirements
-r ../requirements/base.txt

<<<<<<< HEAD
# add packages needed only for development

ipython==7.22.0
traitlets==4.3.3
black==19.10b0
flake8
coverage
pip-tools
=======
# Development tools
black==21.11b1
coverage
flake8
ipython==7.22.0
pip-tools
pre-commit
pyproject-flake8
>>>>>>> c419b3aa
pytest
pytest-cov
pytest-django
pytest-mock
pytest-xdist
pytest-mock
<<<<<<< HEAD
=======
traitlets==4.3.3
trufflehog
>>>>>>> c419b3aa

# ipython dep - for CVE-2021-27291
pygments==2.8.1<|MERGE_RESOLUTION|>--- conflicted
+++ resolved
@@ -1,16 +1,6 @@
 # Constrain to base requirements
 -r ../requirements/base.txt
 
-<<<<<<< HEAD
-# add packages needed only for development
-
-ipython==7.22.0
-traitlets==4.3.3
-black==19.10b0
-flake8
-coverage
-pip-tools
-=======
 # Development tools
 black==21.11b1
 coverage
@@ -19,18 +9,14 @@
 pip-tools
 pre-commit
 pyproject-flake8
->>>>>>> c419b3aa
 pytest
 pytest-cov
 pytest-django
 pytest-mock
 pytest-xdist
 pytest-mock
-<<<<<<< HEAD
-=======
 traitlets==4.3.3
 trufflehog
->>>>>>> c419b3aa
 
 # ipython dep - for CVE-2021-27291
 pygments==2.8.1