FROM python:3.9.20

# Set environment variables
ENV PYTHONDONTWRITEBYTECODE 1
ENV PYTHONUNBUFFERED 1

<<<<<<< HEAD
COPY requirements.txt /app/
COPY requirements-dev.txt /app/

WORKDIR /app
RUN pip install --upgrade pip
RUN pip install -r requirements-dev.txt

ADD . /app
WORKDIR /app
=======
RUN pip install --upgrade pip
RUN apt update -y && apt install -y build-essential libpq-dev
COPY requirements.txt /app/requirements.txt
WORKDIR /app
RUN pip install -r requirements.txt
ADD . /app
>>>>>>> 42e1f388
<|MERGE_RESOLUTION|>--- conflicted
+++ resolved
@@ -4,7 +4,6 @@
 ENV PYTHONDONTWRITEBYTECODE 1
 ENV PYTHONUNBUFFERED 1
 
-<<<<<<< HEAD
 COPY requirements.txt /app/
 COPY requirements-dev.txt /app/
 
@@ -14,11 +13,5 @@
 
 ADD . /app
 WORKDIR /app
-=======
-RUN pip install --upgrade pip
-RUN apt update -y && apt install -y build-essential libpq-dev
-COPY requirements.txt /app/requirements.txt
-WORKDIR /app
 RUN pip install -r requirements.txt
-ADD . /app
->>>>>>> 42e1f388
+ADD . /app