--- conflicted
+++ resolved
@@ -1,14 +1,8 @@
-<<<<<<< HEAD
-FROM python:3.9.10
-ADD . /app
-WORKDIR /app
-=======
 FROM python:3.9.15
 
 # Set environment variables
 ENV PYTHONDONTWRITEBYTECODE 1
 ENV PYTHONUNBUFFERED 1
->>>>>>> f2460604
 
 COPY requirements /app/requirements
 WORKDIR /app
