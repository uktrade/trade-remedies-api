--- conflicted
+++ resolved
@@ -1,10 +1,6 @@
 amqp==5.2.0 ; python_version >= "3.8" and python_version < "4.0"
 api-client==1.3.1 ; python_version >= "3.8" and python_version < "4.0"
-<<<<<<< HEAD
-asgiref==3.8.0 ; python_version >= "3.8" and python_version < "4.0"
-=======
 asgiref==3.8.1 ; python_version >= "3.8" and python_version < "4.0"
->>>>>>> 0e2d228f
 async-timeout==4.0.3 ; python_version >= "3.8" and python_version < "4.0"
 backports-zoneinfo==0.2.1 ; python_version >= "3.8" and python_version < "3.9"
 backports-zoneinfo[tzdata]==0.2.1 ; python_version >= "3.8" and python_version < "3.9"
@@ -69,19 +65,11 @@
 notifications-python-client==6.3.0 ; python_version >= "3.8" and python_version < "4.0"
 odfpy==1.4.1 ; python_version >= "3.8" and python_version < "4.0"
 openpyxl==3.1.2 ; python_version >= "3.8" and python_version < "4.0"
-<<<<<<< HEAD
-opensearch-py==2.4.2 ; python_version >= "3.8" and python_version < "4"
-packaging==24.0 ; python_version >= "3.8" and python_version < "4.0"
-phonenumbers==8.12.38 ; python_version >= "3.8" and python_version < "4.0"
-pikepdf==8.13.0 ; python_version >= "3.8" and python_version < "4.0"
-pillow==10.2.0 ; python_version >= "3.8" and python_version < "4.0"
-=======
 opensearch-py==2.5.0 ; python_version >= "3.8" and python_version < "4"
 packaging==24.0 ; python_version >= "3.8" and python_version < "4.0"
 phonenumbers==8.12.38 ; python_version >= "3.8" and python_version < "4.0"
 pikepdf==8.15.1 ; python_version >= "3.8" and python_version < "4.0"
 pillow==10.3.0 ; python_version >= "3.8" and python_version < "4.0"
->>>>>>> 0e2d228f
 prompt-toolkit==3.0.43 ; python_version >= "3.8" and python_version < "4.0"
 psycogreen==1.0.2 ; python_version >= "3.8" and python_version < "4.0"
 psycopg2-binary==2.9.1 ; python_version >= "3.8" and python_version < "4.0"
@@ -108,11 +96,7 @@
 titlecase==0.12.0 ; python_version >= "3.8" and python_version < "4.0"
 tldextract==3.4.4 ; python_version >= "3.8" and python_version < "4.0"
 trade-remedies-client @ git+https://github.com/uktrade/trade-remedies-client.git@880a799a8618f9c9241408313aebf690506acaa9 ; python_version >= "3.8" and python_version < "4.0"
-<<<<<<< HEAD
-typing-extensions==4.10.0 ; python_version >= "3.8" and python_version < "3.11"
-=======
 typing-extensions==4.11.0 ; python_version >= "3.8" and python_version < "3.11"
->>>>>>> 0e2d228f
 tzdata==2024.1 ; python_version >= "3.8" and python_version < "4.0" and (sys_platform == "win32" or python_version < "3.9")
 urllib3==1.26.18 ; python_version >= "3.8" and python_version < "4.0"
 v2-api-client @ git+https://github.com/uktrade/trs_v2_api_client.git@4ed3c9d79829ac536ce377177231307a2eca4cbb ; python_version >= "3.8" and python_version < "4.0"
@@ -124,8 +108,4 @@
 xlrd==2.0.1 ; python_version >= "3.8" and python_version < "4.0"
 xlsxwriter==3.2.0 ; python_version >= "3.8" and python_version < "4.0"
 zope-event==5.0 ; python_version >= "3.8" and python_version < "4.0"
-<<<<<<< HEAD
-zope-interface==6.2 ; python_version >= "3.8" and python_version < "4.0"
-=======
-zope-interface==6.3 ; python_version >= "3.8" and python_version < "4.0"
->>>>>>> 0e2d228f
+zope-interface==6.3 ; python_version >= "3.8" and python_version < "4.0"