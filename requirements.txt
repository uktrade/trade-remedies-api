amqp==5.2.0 ; python_version >= "3.8" and python_version < "4.0"
api-client==1.3.1 ; python_version >= "3.8" and python_version < "4.0"
asgiref==3.7.2 ; python_version >= "3.8" and python_version < "4.0"
async-timeout==4.0.3 ; python_version >= "3.8" and python_version < "4.0"
backports-zoneinfo[tzdata]==0.2.1 ; python_version >= "3.8" and python_version < "3.9"
billiard==3.6.4.0 ; python_version >= "3.8" and python_version < "4.0"
boto3==1.17.88 ; python_version >= "3.8" and python_version < "4.0"
botocore==1.20.112 ; python_version >= "3.8" and python_version < "4.0"
celery==5.2.2 ; python_version >= "3.8" and python_version < "4.0"
certifi==2023.11.17 ; python_version >= "3.8" and python_version < "4.0"
cffi==1.16.0 ; platform_python_implementation == "CPython" and sys_platform == "win32" and python_version >= "3.8" and python_version < "4.0"
charset-normalizer==3.3.2 ; python_version >= "3.8" and python_version < "4.0"
click-didyoumean==0.3.0 ; python_version >= "3.8" and python_version < "4.0"
click-plugins==1.1.1 ; python_version >= "3.8" and python_version < "4.0"
click-repl==0.3.0 ; python_version >= "3.8" and python_version < "4.0"
click==8.1.7 ; python_version >= "3.8" and python_version < "4.0"
colorama==0.4.6 ; python_version >= "3.8" and python_version < "4.0" and platform_system == "Windows"
colour==0.1.5 ; python_version >= "3.8" and python_version < "4.0"
defusedxml==0.7.1 ; python_version >= "3.8" and python_version < "4.0"
deprecated==1.2.14 ; python_version >= "3.8" and python_version < "4.0"
dj-database-url==0.5.0 ; python_version >= "3.8" and python_version < "4.0"
django-appconf==1.0.6 ; python_version >= "3.8" and python_version < "4.0"
django-audit-log-middleware==0.0.4 ; python_version >= "3.8" and python_version < "4.0"
django-axes==5.4.1 ; python_version >= "3.8" and python_version < "4.0"
django-cache-memoize==0.2.0 ; python_version >= "3.8" and python_version < "4.0"
django-countries==7.2.1 ; python_version >= "3.8" and python_version < "4.0"
django-db-geventpool==4.0.1 ; python_version >= "3.8" and python_version < "4.0"
django-dirtyfields==1.9.2 ; python_version >= "3.8" and python_version < "4.0"
django-environ==0.4.5 ; python_version >= "3.8" and python_version < "4.0"
django-extensions==3.2.3 ; python_version >= "3.8" and python_version < "4.0"
django-flags==5.0.11 ; python_version >= "3.8" and python_version < "4.0"
django-ipware==3.0.7 ; python_version >= "3.8" and python_version < "4.0"
django-log-formatter-ecs==0.0.5 ; python_version >= "3.8" and python_version < "4.0"
django-pglocks==1.0.3 ; python_version >= "3.8" and python_version < "4.0"
django-phonenumber-field==6.0.0 ; python_version >= "3.8" and python_version < "4.0"
django-ratelimit==4.0.0 ; python_version >= "3.8" and python_version < "4.0"
django-redis==5.2.0 ; python_version >= "3.8" and python_version < "4.0"
django-restql==0.15.2 ; python_version >= "3.8" and python_version < "4.0"
django-storages==1.9.1 ; python_version >= "3.8" and python_version < "4.0"
django-timezone-field==4.2.3 ; python_version >= "3.8" and python_version < "4.0"
django==3.2.23 ; python_version >= "3.8" and python_version < "4.0"
djangorestframework==3.12.4 ; python_version >= "3.8" and python_version < "4.0"
docopt==0.6.2 ; python_version >= "3.8" and python_version < "4.0"
dotwiz==0.4.0 ; python_version >= "3.8" and python_version < "4.0"
dpath==2.1.6 ; python_version >= "3.8" and python_version < "4.0"
et-xmlfile==1.1.0 ; python_version >= "3.8" and python_version < "4.0"
feed-gov-back==0.4 ; python_version >= "3.8" and python_version < "4.0"
filelock==3.13.1 ; python_version >= "3.8" and python_version < "4.0"
freezegun==1.2.2 ; python_version >= "3.8" and python_version < "4.0"
geckoboard-py==1.0.0 ; python_version >= "3.8" and python_version < "4.0"
gevent==23.9.1 ; python_version >= "3.8" and python_version < "4.0"
graphviz==0.8.3 ; python_version >= "3.8" and python_version < "4.0"
greenlet==3.0.1 ; platform_python_implementation == "CPython" and python_version < "4.0" and python_version >= "3.8"
gunicorn==21.2.0 ; python_version >= "3.8" and python_version < "4.0"
idna==3.6 ; python_version >= "3.8" and python_version < "4.0"
jmespath==0.10.0 ; python_version >= "3.8" and python_version < "4.0"
kombu==5.3.4 ; python_version >= "3.8" and python_version < "4.0"
kubi-ecs-logger==0.1.2 ; python_version >= "3.8" and python_version < "4"
lxml==4.9.1 ; python_version >= "3.8" and python_version < "4.0"
markdown==3.1.1 ; python_version >= "3.8" and python_version < "4.0"
markupsafe==2.1.3 ; python_version >= "3.8" and python_version < "4.0"
marshmallow==3.19.0 ; python_version >= "3.8" and python_version < "4"
minio==4.0.11 ; python_version >= "3.8" and python_version < "4.0"
model-bakery==1.9.0 ; python_version >= "3.8" and python_version < "4.0"
notifications-python-client==6.3.0 ; python_version >= "3.8" and python_version < "4.0"
odfpy==1.4.1 ; python_version >= "3.8" and python_version < "4.0"
openpyxl==3.1.2 ; python_version >= "3.8" and python_version < "4.0"
<<<<<<< HEAD
opensearch-py==2.4.2 ; python_version >= "3.8" and python_version < "4"
=======
opensearch-py==1.0.0 ; python_version >= "3.8" and python_version < "4"
>>>>>>> b5302b93
packaging==23.2 ; python_version >= "3.8" and python_version < "4.0"
phonenumbers==8.12.38 ; python_version >= "3.8" and python_version < "4.0"
pikepdf==8.7.1 ; python_version >= "3.8" and python_version < "4.0"
pillow==10.1.0 ; python_version >= "3.8" and python_version < "4.0"
prompt-toolkit==3.0.41 ; python_version >= "3.8" and python_version < "4.0"
psycogreen==1.0.2 ; python_version >= "3.8" and python_version < "4.0"
psycopg2-binary==2.9.1 ; python_version >= "3.8" and python_version < "4.0"
pycparser==2.21 ; python_version >= "3.8" and platform_python_implementation == "CPython" and sys_platform == "win32" and python_version < "4.0"
pyheck==0.1.5 ; python_version >= "3.8" and python_version < "4.0"
pyjwt==2.8.0 ; python_version >= "3.8" and python_version < "4.0"
pypdf2==1.27.9 ; python_version >= "3.8" and python_version < "4.0"
pypeg2==2.15.2 ; python_version >= "3.8" and python_version < "4.0"
python-dateutil==2.8.2 ; python_version >= "3.8" and python_version < "4.0"
python-docx==0.8.10 ; python_version >= "3.8" and python_version < "4.0"
python-pptx==0.6.18 ; python_version >= "3.8" and python_version < "4.0"
pytz==2023.3.post1 ; python_version >= "3.8" and python_version < "4.0"
redis==4.4.4 ; python_version >= "3.8" and python_version < "4.0"
requests-file==1.5.1 ; python_version >= "3.8" and python_version < "4.0"
requests-toolbelt==0.9.1 ; python_version >= "3.8" and python_version < "4.0"
requests==2.31.0 ; python_version >= "3.8" and python_version < "4.0"
s3transfer==0.4.2 ; python_version >= "3.8" and python_version < "4.0"
sentry-sdk==1.14.0 ; python_version >= "3.8" and python_version < "4.0"
setuptools==69.0.2 ; python_version >= "3.8" and python_version < "4.0"
six==1.16.0 ; python_version >= "3.8" and python_version < "4"
sqlparse==0.4.4 ; python_version >= "3.8" and python_version < "4.0"
striprtf==0.0.10 ; python_version >= "3.8" and python_version < "4.0"
tenacity==8.2.3 ; python_version >= "3.8" and python_version < "4.0"
titlecase==0.12.0 ; python_version >= "3.8" and python_version < "4.0"
tldextract==3.4.4 ; python_version >= "3.8" and python_version < "4.0"
trade-remedies-client @ git+https://github.com/uktrade/trade-remedies-client.git@56fb4dfdac8c56ec3bc525762ca8527321034553 ; python_version >= "3.8" and python_version < "4.0"
typing-extensions==4.8.0 ; python_version >= "3.8" and python_version < "3.11"
tzdata==2023.3 ; python_version >= "3.8" and python_version < "3.9"
urllib3==1.26.18 ; python_version >= "3.8" and python_version < "4.0"
v2-api-client @ git+https://github.com/uktrade/trs_v2_api_client.git@0893a779205334f6dc502e153f2d8d9033060f28 ; python_version >= "3.8" and python_version < "4.0"
vine==5.1.0 ; python_version >= "3.8" and python_version < "4.0"
wcwidth==0.2.12 ; python_version >= "3.8" and python_version < "4.0"
werkzeug==3.0.1 ; python_version >= "3.8" and python_version < "4.0"
whitenoise==5.3.0 ; python_version >= "3.8" and python_version < "4"
wrapt==1.16.0 ; python_version >= "3.8" and python_version < "4.0"
xlrd==1.2.0 ; python_version >= "3.8" and python_version < "4.0"
xlsxwriter==3.1.9 ; python_version >= "3.8" and python_version < "4.0"
zope-event==5.0 ; python_version >= "3.8" and python_version < "4.0"
zope-interface==6.1 ; python_version >= "3.8" and python_version < "4.0"<|MERGE_RESOLUTION|>--- conflicted
+++ resolved
@@ -65,11 +65,7 @@
 notifications-python-client==6.3.0 ; python_version >= "3.8" and python_version < "4.0"
 odfpy==1.4.1 ; python_version >= "3.8" and python_version < "4.0"
 openpyxl==3.1.2 ; python_version >= "3.8" and python_version < "4.0"
-<<<<<<< HEAD
 opensearch-py==2.4.2 ; python_version >= "3.8" and python_version < "4"
-=======
-opensearch-py==1.0.0 ; python_version >= "3.8" and python_version < "4"
->>>>>>> b5302b93
 packaging==23.2 ; python_version >= "3.8" and python_version < "4.0"
 phonenumbers==8.12.38 ; python_version >= "3.8" and python_version < "4.0"
 pikepdf==8.7.1 ; python_version >= "3.8" and python_version < "4.0"
