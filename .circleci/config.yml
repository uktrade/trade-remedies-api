version: 2.1
<<<<<<< HEAD
jobs:
  code_quality:
    docker:
      - image: cimg/python:3.9.5
    steps:
      - checkout
      - restore_cache:
          key: deps2-{{ .Branch }}-{{ checksum "requirements/dev.txt" }}
=======

commands:
  install_dependencies:
    description: "Install Python dependencies"
    steps:
>>>>>>> 5f9b223f
      - run:
         name: Install Python dependencies
         command: |
            python3 -m venv venv
            echo ". venv/bin/activate" >> $BASH_ENV
            . venv/bin/activate  # 
            pip install --upgrade pip
            pip install -r requirements/dev.txt

  restore_dependency_cache:
    description: "Restore dependency cache."
    steps:
      - restore_cache:
          key: deps2-{{ .Branch }}-{{ checksum "requirements/dev.txt" }}

  save_dependency_cache:
    description: "Save dependency cache."
    steps:
      - save_cache:
          key: deps2-{{ .Branch }}-{{ checksum "requirements/dev.txt" }}
          paths:
            - "venv"

jobs:
  code_quality:
    docker:
      - image: cimg/python:3.9.5
    steps:
      - checkout
      - restore_dependency_cache
      - install_dependencies
      - save_dependency_cache
      - run:
          name: Run black
          command: |
            black trade_remedies_api --check
      - run:
          name: Run Flake8
          command: |
<<<<<<< HEAD
            . venv/bin/activate
            pflake8 trade_remedies_api --config trade_remedies_api/pyproject.toml
  test:
=======
            pflake8 trade_remedies_api --config pyproject.toml
      - restore_cache:
          key: pii-secret
      - run:
          name: Run pre-commit hooks
          command: |
            pre-commit autoupdate
            pre-commit run --all-files
      - save_cache:
          key: pii-secret
          paths:
            - ".pii-secret-hook"
  test_and_fitness_functions:
>>>>>>> 5f9b223f
    docker:
      - image: cimg/python:3.9.5
        environment:
          DATABASE_URL: psql://ubuntu@localhost:5432/trade_remedies
          DJANGO_SETTINGS_MODULE: config.settings.test
          DJANGO_SECRET_KEY: ci_only
          ALLOWED_HOSTS: "*"
          OPENSEARCH_HOST: "opensearch"
          OPENSEARCH_PORT: "9200"
      - image: circleci/postgres:9.6.5-alpine-ram
        environment:
          POSTGRES_USER: ubuntu
          POSTGRES_DB: trade_remedies
          POSTGRES_PASSWORD: ""
      - image: opensearchproject/opensearch:1.2.4
        environment:
          - discovery.type=single-node
          - plugins.security.disabled=true
    steps:
      - add_ssh_keys:
            fingerprints:
              - "9f:19:e2:26:c4:aa:6e:4d:98:77:22:09:b9:cf:50:f3"
      - checkout
<<<<<<< HEAD
      - restore_cache:
          key: deps2-{{ .Branch }}-{{ checksum "requirements/dev.txt" }}
=======
      - restore_dependency_cache
      - install_dependencies
      - save_dependency_cache
>>>>>>> 5f9b223f
      - run:
          name: Run tests and save coverage report
          command: |
<<<<<<< HEAD
            python3 -m venv venv
            . venv/bin/activate
            pip install --upgrade pip
            pip install -r requirements/dev.txt
      - save_cache:
          key: deps2-{{ .Branch }}-{{ checksum "requirements/dev.txt" }}
          paths:
            - "venv"
=======
            pytest
            coverage json
      - run:
          name: Send coverage report to codecov.io
          command: codecov
      - run:
          name: Collect and publish fitness functions
          command: |
            fitness-functions run . trade_remedies_api
            fitness-functions publish . trade_remedies_api
>>>>>>> 5f9b223f
      - run:
          name: Push the updated README.md back to GitHub
          command: |
<<<<<<< HEAD
            . venv/bin/activate
            cd trade_remedies_api
            pytest --ignore=staticfiles -n 4 -m "not version2"
=======
            git config user.email "fitness-functions-machine-user@digital.trade.gov.uk"  # /PS-IGNORE
            git config user.name "FITNESS-FUNCTIONS MACHINE USER"  # /PS-IGNORE
            git add fitness/fitness_metrics.db
            git add fitness/fitness_metrics_graph.png
            git commit -m "[ci skip] AUTOMATED - update fitness functions"
            git push << pipeline.project.git_url >> << pipeline.git.branch >>
>>>>>>> 5f9b223f

workflows:
  version: 2
  build:
    jobs:
      - code_quality
      - test_and_fitness_functions<|MERGE_RESOLUTION|>--- conflicted
+++ resolved
@@ -1,20 +1,9 @@
 version: 2.1
-<<<<<<< HEAD
-jobs:
-  code_quality:
-    docker:
-      - image: cimg/python:3.9.5
-    steps:
-      - checkout
-      - restore_cache:
-          key: deps2-{{ .Branch }}-{{ checksum "requirements/dev.txt" }}
-=======
 
 commands:
   install_dependencies:
     description: "Install Python dependencies"
     steps:
->>>>>>> 5f9b223f
       - run:
          name: Install Python dependencies
          command: |
@@ -54,11 +43,6 @@
       - run:
           name: Run Flake8
           command: |
-<<<<<<< HEAD
-            . venv/bin/activate
-            pflake8 trade_remedies_api --config trade_remedies_api/pyproject.toml
-  test:
-=======
             pflake8 trade_remedies_api --config pyproject.toml
       - restore_cache:
           key: pii-secret
@@ -72,7 +56,6 @@
           paths:
             - ".pii-secret-hook"
   test_and_fitness_functions:
->>>>>>> 5f9b223f
     docker:
       - image: cimg/python:3.9.5
         environment:
@@ -96,27 +79,12 @@
             fingerprints:
               - "9f:19:e2:26:c4:aa:6e:4d:98:77:22:09:b9:cf:50:f3"
       - checkout
-<<<<<<< HEAD
-      - restore_cache:
-          key: deps2-{{ .Branch }}-{{ checksum "requirements/dev.txt" }}
-=======
       - restore_dependency_cache
       - install_dependencies
       - save_dependency_cache
->>>>>>> 5f9b223f
       - run:
           name: Run tests and save coverage report
           command: |
-<<<<<<< HEAD
-            python3 -m venv venv
-            . venv/bin/activate
-            pip install --upgrade pip
-            pip install -r requirements/dev.txt
-      - save_cache:
-          key: deps2-{{ .Branch }}-{{ checksum "requirements/dev.txt" }}
-          paths:
-            - "venv"
-=======
             pytest
             coverage json
       - run:
@@ -127,22 +95,15 @@
           command: |
             fitness-functions run . trade_remedies_api
             fitness-functions publish . trade_remedies_api
->>>>>>> 5f9b223f
       - run:
           name: Push the updated README.md back to GitHub
           command: |
-<<<<<<< HEAD
-            . venv/bin/activate
-            cd trade_remedies_api
-            pytest --ignore=staticfiles -n 4 -m "not version2"
-=======
             git config user.email "fitness-functions-machine-user@digital.trade.gov.uk"  # /PS-IGNORE
             git config user.name "FITNESS-FUNCTIONS MACHINE USER"  # /PS-IGNORE
             git add fitness/fitness_metrics.db
             git add fitness/fitness_metrics_graph.png
             git commit -m "[ci skip] AUTOMATED - update fitness functions"
             git push << pipeline.project.git_url >> << pipeline.git.branch >>
->>>>>>> 5f9b223f
 
 workflows:
   version: 2
