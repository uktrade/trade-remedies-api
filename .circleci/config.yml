version: 2.1

commands:
  install_dependencies:
    description: "Install Python dependencies"
    steps:
      - run:
         name: Install Python dependencies
         command: |
            python3 -m venv venv
            echo ". venv/bin/activate" >> $BASH_ENV
            . venv/bin/activate  # 
            pip install --upgrade pip
<<<<<<< HEAD
            pip install -r requirements/dev.txt
=======
            pip install poetry==1.6.1
            poetry export --dev --without-hashes -f requirements.txt -o requirements-dev.txt
            pip install -r requirements-dev.txt
>>>>>>> f94feaf9

  restore_dependency_cache:
    description: "Restore dependency cache."
    steps:
      - restore_cache:
<<<<<<< HEAD
          key: deps2-{{ .Branch }}-{{ checksum "requirements/dev.txt" }}
=======
          key: deps2-{{ .Branch }}-{{ checksum "requirements-dev.txt" }}
>>>>>>> f94feaf9

  save_dependency_cache:
    description: "Save dependency cache."
    steps:
      - save_cache:
<<<<<<< HEAD
          key: deps2-{{ .Branch }}-{{ checksum "requirements/dev.txt" }}
=======
          key: deps2-{{ .Branch }}-{{ checksum "requirements-dev.txt" }}
>>>>>>> f94feaf9
          paths:
            - "venv"

jobs:
  code_quality:
    docker:
      - image: cimg/python:3.9.5
    steps:
      - checkout
      - restore_dependency_cache
      - install_dependencies
      - save_dependency_cache
      - run:
          name: Run black
          command: |
            black trade_remedies_api --check
      - run:
          name: Run Flake8
          command: |
            pflake8 trade_remedies_api --config pyproject.toml
  test_and_fitness_functions:
    docker:
      - image: cimg/python:3.9.5
        environment:
          DATABASE_URL: psql://ubuntu@localhost:5432/trade_remedies
          DJANGO_SETTINGS_MODULE: config.settings.test
          DJANGO_SECRET_KEY: ci_only
          ALLOWED_HOSTS: "*"
          OPENSEARCH_HOST: "opensearch"
          OPENSEARCH_PORT: "9200"
      - image: circleci/postgres:9.6.5-alpine-ram
        environment:
          POSTGRES_USER: ubuntu
          POSTGRES_DB: trade_remedies
          POSTGRES_PASSWORD: ""
      - image: opensearchproject/opensearch:1.2.4
        environment:
          - discovery.type=single-node
          - plugins.security.disabled=true
    steps:
      - add_ssh_keys:
            fingerprints:
              - "9f:19:e2:26:c4:aa:6e:4d:98:77:22:09:b9:cf:50:f3"
      - checkout
      - restore_dependency_cache
      - install_dependencies
      - save_dependency_cache
      - run:
          name: Run tests and save coverage report
          command: |
            pytest trade_remedies_api
            coverage json
      - run:
          name: Send coverage report to codecov.io
          command: codecov
workflows:
  version: 2
  build:
    jobs:
      - code_quality
      - test_and_fitness_functions<|MERGE_RESOLUTION|>--- conflicted
+++ resolved
@@ -11,33 +11,21 @@
             echo ". venv/bin/activate" >> $BASH_ENV
             . venv/bin/activate  # 
             pip install --upgrade pip
-<<<<<<< HEAD
-            pip install -r requirements/dev.txt
-=======
             pip install poetry==1.6.1
             poetry export --dev --without-hashes -f requirements.txt -o requirements-dev.txt
             pip install -r requirements-dev.txt
->>>>>>> f94feaf9
 
   restore_dependency_cache:
     description: "Restore dependency cache."
     steps:
       - restore_cache:
-<<<<<<< HEAD
-          key: deps2-{{ .Branch }}-{{ checksum "requirements/dev.txt" }}
-=======
           key: deps2-{{ .Branch }}-{{ checksum "requirements-dev.txt" }}
->>>>>>> f94feaf9
 
   save_dependency_cache:
     description: "Save dependency cache."
     steps:
       - save_cache:
-<<<<<<< HEAD
-          key: deps2-{{ .Branch }}-{{ checksum "requirements/dev.txt" }}
-=======
           key: deps2-{{ .Branch }}-{{ checksum "requirements-dev.txt" }}
->>>>>>> f94feaf9
           paths:
             - "venv"
 
